--- conflicted
+++ resolved
@@ -1,7 +1,7 @@
 # Copyright (c) Meta Platforms, Inc. and affiliates
 # Owner(s): ["oncall: distributed"]
 import logging
-import unittest
+from typing import List
 
 import torch
 from torch.distributed.pipelining import (
@@ -122,8 +122,11 @@
 instantiate_parametrized_tests(TestSchedulePlan)
 
 
-class TestScheduleLowering(unittest.TestCase):
+class TestScheduleLowering(TestCase):
     """Tests lowering passes that convert simple compute-only (FBW) schedules into compute+comms schedules"""
+
+    def _parse_actions(self, actions: List[str]) -> List[_Action]:
+        return [_Action.from_str(s) for s in actions]
 
     @parametrize(
         "action_str_and_ref",
@@ -145,77 +148,28 @@
         "test_info",
         [
             {
-                "compute": {
-                    "0": ["0F0", "0F1", "   ", "0B0", "0B1"],
-                    "1": ["   ", "1F0", "1B0", "1B1", "   "],
-                },
-                "comms": {
-                    "0": ["0UNSHARD", "0F0", "0F1", "0B0", "0B1", "0RESHARD"],
-                    "1": ["1UNSHARD", "1F0", "1B0", "1B1", "1RESHARD"],
-                },
+                "compute": ["0F0", "0F1", "   ", "0B0", "0B1"],
+                "comms": ["0UNSHARD", "0F0", "0F1", "0B0", "0B1", "0RESHARD"],
             },
         ],
     )
     def test_unshard_reshard(self, test_info):
-        compute_sch = test_info["compute"]
-        expected_comms_sch = test_info["comms"]
-        for rank in compute_sch:
-            compute_sch[rank] = [_Action.from_str(s) for s in compute_sch[rank]]
-            expected_comms_sch[rank] = [
-                _Action.from_str(s) for s in expected_comms_sch[rank]
-            ]
+        compute_sch = self._parse_actions(test_info["compute"])
+        expected_comms_sch = self._parse_actions(test_info["comms"])
 
         comms_sch = _add_unshard_reshard(compute_sch)
-        for rank in expected_comms_sch:
-            for expected, actual in zip(expected_comms_sch[rank], comms_sch[rank]):
-                self.assertEqual(
-                    expected,
-                    actual,
-                    (
-                        f"Mismatch for rank {rank}, expected action {expected} but found {actual}."
-                        f"\nWhole Schedule: {comms_sch}"
-                    ),
-                )
+        for expected, actual in zip(expected_comms_sch, comms_sch):
+            self.assertEqual(
+                expected,
+                actual,
+                (
+                    f"Mismatch: expected action {expected} but found {actual}."
+                    f"\nWhole Schedule: {comms_sch}"
+                ),
+            )
 
 
 instantiate_parametrized_tests(TestScheduleLowering)
 
 if __name__ == "__main__":
-<<<<<<< HEAD
-    # Run only the TestSchedulePlan tests (single process)
-    loader = unittest.TestLoader()
-    suite = loader.loadTestsFromTestCase(TestSchedulePlan)
-    suite = loader.loadTestsFromTestCase(TestScheduleLowering)
-    runner = unittest.TextTestRunner()
-    runner.run(suite)
-
-    # Check if GPU and NCCL are available
-    if not (
-        dist.is_available()
-        and dist.is_nccl_available()
-        and torch.cuda.device_count() > 1
-    ):
-        print(
-            "c10d NCCL not available or not enough GPUs, skipping tests",
-            file=sys.stderr,
-        )
-        sys.exit(0)
-
-    rank = int(os.getenv("RANK", -1))
-    world_size = int(os.getenv("WORLD_SIZE", 2))
-
-    if rank != -1:
-        # Launched with torchrun or other multi-proc launchers. Directly run the test.
-        ScheduleTest.run_rank(rank, world_size)
-    else:
-        # Launched as a single process. Spawn subprocess to run the tests.
-        # Also need a rendezvous file for `init_process_group` purpose.
-        rdvz_file = tempfile.NamedTemporaryFile(delete=False).name
-        torch.multiprocessing.spawn(
-            ScheduleTest.run_rank,
-            nprocs=world_size,
-            args=(world_size, rdvz_file),
-        )
-=======
-    run_tests()
->>>>>>> c5964c61
+    run_tests()