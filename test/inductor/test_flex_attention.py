# Owner(s): ["module: inductor"]
# flake8: noqa: B950

import functools
import string
from collections import namedtuple
from typing import Callable, Optional

from unittest import expectedFailure, skip, skipUnless
from unittest.mock import patch

import torch

from torch._dynamo.testing import CompileCounterWithBackend, normalize_gm
from torch._higher_order_ops.flex_attention import flex_attention as flex_attention_hop
from torch._inductor import metrics
from torch._inductor.test_case import TestCase as InductorTestCase
from torch._inductor.utils import run_and_get_code
from torch.nn.attention.flex_attention import (
    _causal,
    _compose,
    _create_empty_block_mask,
    _generate_alibi_bias,
    _identity,
    _rel_bias,
    _rel_causal,
    BlockMask,
    create_block_mask,
    flex_attention,
)
from torch.testing import FileCheck
from torch.testing._internal import common_utils
from torch.testing._internal.common_cuda import PLATFORM_SUPPORTS_BF16
from torch.utils._triton import has_triton

# Skip tests if Triton is not available
supported_platform = skipUnless(
    torch.cuda.is_available()
    and torch.version.hip is None
    and has_triton()
    and torch.cuda.get_device_capability() >= (8, 0),
    "Requires CUDA and Triton",
)

Tolerances = namedtuple("Tolerances", ["atol", "rtol"])
torch.set_float32_matmul_precision("high")

index = torch.ops.aten.index


def rmse(ref, res):
    """
    Calculate root mean squared error
    """
    return torch.sqrt(torch.mean(torch.square(ref - res)))


def create_attention(score_mod, block_mask):
    return functools.partial(flex_attention, score_mod=score_mod, block_mask=block_mask)


def create_block_mask_test(score_mod, query, key):
    block_mask = create_block_mask(
        score_mod, 1, 1, query.shape[-2], key.shape[-2], query.device
    )
    return block_mask


test_dtypes = (
    [torch.float16, torch.bfloat16, torch.float32]
    if PLATFORM_SUPPORTS_BF16
    else [torch.float16, torch.float32]
)

test_dtypes_fast = [torch.float16]


# --------- Useful score mod functions for testing ---------
def _inverse_causal(score, b, h, m, n):
    return torch.where(m <= n, score, float("-inf"))


def _times_two(score, b, h, m, n):
    """Joint graph needed for correctness"""
    return score * 2


def _squared(score, b, h, m, n):
    """Joint graph needed for correctness"""
    return score * score


def _head_offset(dtype: torch.dtype):
    """Captured Buffer"""
    head_offset = torch.rand(H, device="cuda", dtype=dtype)

    def score_mod(score, b, h, m, n):
        return score * head_offset[h]

    return score_mod


def _trig(score, b, h, m, n):
    """Joint graph needed for correctness"""
    return torch.sin(torch.cos(score)) + torch.tan(b)


def _trig2(score, b, h, m, n):
    """Branching joint graph"""
    cos_score = torch.cos(score)
    sin_score = torch.sin(score)
    z = cos_score * sin_score + torch.tan(b)
    return z


test_score_mods = [
    _identity,
    _times_two,
    _squared,
    _causal,
    _inverse_causal,
    _rel_bias,
    _rel_causal,
    _generate_alibi_bias(8),
]

captured_buffers_map = {
    "_head_offset": _head_offset,
}

B = 4
H = 8
S = 2048
D = 64


def query_key_value_clones(
    query: torch.Tensor,
    key: torch.Tensor,
    value: torch.Tensor,
    dtype: torch.dtype = None,
):
    """Clones the query, key, and value tensors and moves them to the specified dtype."""
    if dtype is None:
        dtype = query.dtype
    query_ref = query.clone().detach().to(dtype).requires_grad_(query.requires_grad)
    key_ref = key.clone().detach().to(dtype).requires_grad_(key.requires_grad)
    value_ref = value.clone().detach().to(dtype).requires_grad_(value.requires_grad)
    return query_ref, key_ref, value_ref


class TestFlexAttention(InductorTestCase):
    def _check_equal(
        self,
        golden_out: torch.Tensor,
        ref_out: torch.Tensor,
        compiled_out: torch.Tensor,
        fudge_factor: float,
        tensor_name: Optional[str] = None,
    ):
        compiled_error = (golden_out - compiled_out).abs().mean()
        ref_error = (golden_out - ref_out).abs().mean()
        if torch.isnan(compiled_error).any() and not torch.isnan(ref_error).any():
            self.assertTrue(False, "Output/Grad with NaN")
        if compiled_error > ref_error * fudge_factor:
            name = tensor_name if tensor_name is not None else ""
            msg = f"{name} Compiled error {compiled_error} is greater than ref error {ref_error} by more than {fudge_factor}X."
            self.assertTrue(False, msg)

    def _check_out_and_grad(
        self,
        golden_out: torch.Tensor,
        ref_out: torch.Tensor,
        compiled_out: torch.Tensor,
        q_gold: torch.Tensor,
        q_ref: torch.Tensor,
        q: torch.Tensor,
        k_gold: torch.Tensor,
        k_ref: torch.Tensor,
        k: torch.Tensor,
        v_gold: torch.Tensor,
        v_ref: torch.Tensor,
        v: torch.Tensor,
    ):
        dtype = ref_out.dtype
        with torch.no_grad():
            # Note, it seems like we really are less accurate than the float32
            # computation, likely due to the online softmax
            if dtype == torch.float32:
                fudge_factor = 10.0
            else:
                fudge_factor = 1.1

            # Checkout output
            self._check_equal(golden_out, ref_out, compiled_out, fudge_factor, "Out")

            # Check gradients
            q_fudge_factor = 1.0 * fudge_factor
            self._check_equal(
                q_gold.grad, q_ref.grad, q.grad, q_fudge_factor, "Grad_Query"
            )
            k_fudge_factor = 1.0 * fudge_factor
            self._check_equal(
                k_gold.grad, k_ref.grad, k.grad, k_fudge_factor, "Grad_Key"
            )
            v_fudge_factor = 1.0 * fudge_factor
            self._check_equal(
                v_gold.grad, v_ref.grad, v.grad, v_fudge_factor, "Grad_Value"
            )

    def run_test(
        self,
        score_mod: Callable,
        dtype: torch.dtype = torch.float16,
        Q_B: int = B,
        Q_H: int = H,
        Q_S: int = S,
        Q_D: int = D,
        KV_B: int = B,
        KV_H: int = H,
        KV_S: int = S,
        KV_D: int = D,
    ):
        q = torch.randn(
            (Q_B, Q_H, Q_S, Q_D), dtype=dtype, device="cuda", requires_grad=True
        )
        k = torch.randn(
            (KV_B, KV_H, KV_S, KV_D), dtype=dtype, device="cuda", requires_grad=True
        )
        v = torch.randn(
            (KV_B, KV_H, KV_S, KV_D), dtype=dtype, device="cuda", requires_grad=True
        )
        q_ref, k_ref, v_ref = query_key_value_clones(q, k, v)
        q_gold, k_gold, v_gold = query_key_value_clones(q, k, v, torch.float64)
        block_mask = create_block_mask_test(score_mod, q, k)
        sdpa_partial = create_attention(score_mod, block_mask)
        compiled_sdpa = torch.compile(sdpa_partial)
        golden_out = sdpa_partial(q_gold, k_gold, v_gold)
        ref_out = sdpa_partial(q_ref, k_ref, v_ref)
        compiled_out = compiled_sdpa(q, k, v)

        backward_grad = torch.randn((Q_B, Q_H, Q_S, Q_D), dtype=dtype, device="cuda")

        golden_out.backward(backward_grad.to(torch.float64))
        ref_out.backward(backward_grad)
        compiled_out.backward(backward_grad)

        self._check_out_and_grad(
            golden_out,
            ref_out,
            compiled_out,
            q_gold,
            q_ref,
            q,
            k_gold,
            k_ref,
            k,
            v_gold,
            v_ref,
            v,
        )

    def run_test_with_call(
        self,
        sdpa_call: Callable,
        dtype: torch.dtype = torch.float16,
        Q_B: int = B,
        Q_H: int = H,
        Q_S: int = S,
        Q_D: int = D,
        KV_B: int = B,
        KV_H: int = H,
        KV_S: int = S,
        KV_D: int = D,
    ):
        q = torch.randn(
            (Q_B, Q_H, Q_S, Q_D), dtype=dtype, device="cuda", requires_grad=True
        )
        k = torch.randn(
            (KV_B, KV_H, KV_S, KV_D), dtype=dtype, device="cuda", requires_grad=True
        )
        v = torch.randn(
            (KV_B, KV_H, KV_S, KV_D), dtype=dtype, device="cuda", requires_grad=True
        )
        q_ref, k_ref, v_ref = query_key_value_clones(q, k, v)
        q_gold, k_gold, v_gold = query_key_value_clones(q, k, v, torch.float64)
        compiled_sdpa = torch.compile(sdpa_call)
        golden_out = sdpa_call(q_gold, k_gold, v_gold)
        ref_out = sdpa_call(q_ref, k_ref, v_ref)
        compiled_out = compiled_sdpa(q, k, v)

        backward_grad = torch.randn((Q_B, Q_H, Q_S, Q_D), dtype=dtype, device="cuda")

        golden_out.backward(backward_grad.to(torch.float64))
        ref_out.backward(backward_grad)
        compiled_out.backward(backward_grad)

        self._check_out_and_grad(
            golden_out,
            ref_out,
            compiled_out,
            q_gold,
            q_ref,
            q,
            k_gold,
            k_ref,
            k,
            v_gold,
            v_ref,
            v,
        )

    def run_dynamic_test(
        self,
        score_mod: Callable,
        dtype: torch.dtype = torch.float16,
        B: int = B,
        H: int = H,
        S: int = S,
        D: int = D,
    ):
        sdpa_partial = create_attention(score_mod)
        # The first eager batch, shape (B, H, S, D)
        q1 = torch.randn((B, H, S, D), dtype=dtype, device="cuda", requires_grad=True)
        k1 = torch.randn((B, H, S, D), dtype=dtype, device="cuda", requires_grad=True)
        v1 = torch.randn((B, H, S, D), dtype=dtype, device="cuda", requires_grad=True)
        q1_ref, k1_ref, v1_ref = query_key_value_clones(q1, k1, v1)
        q1_gold, k1_gold, v1_gold = query_key_value_clones(q1, k1, v1, torch.float64)
        ref_out1 = sdpa_partial(q1_ref, k1_ref, v1_ref)
        golden_out1 = sdpa_partial(q1_gold, k1_gold, v1_gold)

        backward_grad1 = torch.randn((B, H, S, D), dtype=dtype, device="cuda")

        golden_out1.backward(backward_grad1.to(torch.float64))
        ref_out1.backward(backward_grad1)

        # The second eager batch, shape (B * 2, H, S / 2, D)
        B = int(B * 2)
        S = int(S / 2)
        q2 = torch.randn((B, H, S, D), dtype=dtype, device="cuda", requires_grad=True)
        k2 = torch.randn((B, H, S, D), dtype=dtype, device="cuda", requires_grad=True)
        v2 = torch.randn((B, H, S, D), dtype=dtype, device="cuda", requires_grad=True)
        q2_ref, k2_ref, v2_ref = query_key_value_clones(q2, k2, v2)
        q2_gold, k2_gold, v2_gold = query_key_value_clones(q2, k2, v2, torch.float64)
        ref_out2 = sdpa_partial(q2_ref, k2_ref, v2_ref)
        golden_out2 = sdpa_partial(q2_gold, k2_gold, v2_gold)

        backward_grad2 = torch.randn((B, H, S, D), dtype=dtype, device="cuda")

        golden_out2.backward(backward_grad2.to(torch.float64))
        ref_out2.backward(backward_grad2)

        # Need to clear dynamo counters, since flex attention eager mode also uses dynamo tracing.
        # We check dynamo counters["frames"]["ok"] to ensure there is no re-compilation.
        torch._dynamo.reset()
        # Compiling with dynamic shape in the first batch.
        compiled_sdpa = torch.compile(sdpa_partial, dynamic=True)
        compiled_out1 = compiled_sdpa(q1, k1, v1)
        compiled_out1.backward(backward_grad1)

        self._check_out_and_grad(
            golden_out1,
            ref_out1,
            compiled_out1,
            q1_gold,
            q1_ref,
            q1,
            k1_gold,
            k1_ref,
            k1,
            v1_gold,
            v1_ref,
            v1,
        )
        self.assertEqual(torch._dynamo.utils.counters["frames"]["ok"], 1)

        # No re-compilation, use the compiled dynamic shape version.
        compiled_out2 = compiled_sdpa(q2, k2, v2)
        compiled_out2.backward(backward_grad2)
        self._check_out_and_grad(
            golden_out2,
            ref_out2,
            compiled_out2,
            q2_gold,
            q2_ref,
            q2,
            k2_gold,
            k2_ref,
            k2,
            v2_gold,
            v2_ref,
            v2,
        )
        self.assertEqual(torch._dynamo.utils.counters["frames"]["ok"], 1)

    def run_automatic_dynamic_test(
        self,
        score_mod: Callable,
        dtype: torch.dtype = torch.float16,
        B: int = B,
        H: int = H,
        S: int = S,
        D: int = D,
    ):
        sdpa_partial = create_attention(score_mod)
        # The first eager batch, shape (B, H, S, D)
        q1 = torch.randn((B, H, S, D), dtype=dtype, device="cuda")
        k1 = torch.randn((B, H, S, D), dtype=dtype, device="cuda")
        v1 = torch.randn((B, H, S, D), dtype=dtype, device="cuda")
        golden_out1 = sdpa_partial(
            q1.to(torch.float64), k1.to(torch.float64), v1.to(torch.float64)
        )
        ref_out1 = sdpa_partial(q1, k1, v1)

        # The second eager batch, shape (B * 2, H, S / 2, D)
        B = int(B * 2)
        S = int(S / 2)
        q2 = torch.randn((B, H, S, D), dtype=dtype, device="cuda")
        k2 = torch.randn((B, H, S, D), dtype=dtype, device="cuda")
        v2 = torch.randn((B, H, S, D), dtype=dtype, device="cuda")
        golden_out2 = sdpa_partial(
            q2.to(torch.float64), k2.to(torch.float64), v2.to(torch.float64)
        )
        ref_out2 = sdpa_partial(q2, k2, v2)

        # The third eager batch, shape (B * 4, H, S / 4, D)
        B = int(B * 2)
        S = int(S / 2)
        q3 = torch.randn((B, H, S, D), dtype=dtype, device="cuda")
        k3 = torch.randn((B, H, S, D), dtype=dtype, device="cuda")
        v3 = torch.randn((B, H, S, D), dtype=dtype, device="cuda")
        golden_out3 = sdpa_partial(
            q3.to(torch.float64), k3.to(torch.float64), v3.to(torch.float64)
        )
        ref_out3 = sdpa_partial(q3, k3, v3)

        # Need to clear dynamo counters, since flex attention eager mode also uses dynamo tracing.
        # We check dynamo counters["frames"]["ok"] to ensure:
        # 1, the first batch is compiled with static shape
        # 2, the second batch is compiled with dynamic shape
        # 3, no re-compilation in the third batch
        torch._dynamo.reset()

        # Note, it seems like we really are less accurate than the float32
        # computation, likely due to the online softmax
        if dtype == torch.float32:
            fudge_factor = 10.0
        else:
            fudge_factor = 1.1

        # The first batch.
        compiled_sdpa = torch.compile(sdpa_partial)
        compiled_out1 = compiled_sdpa(q1, k1, v1)
        self._check_equal(golden_out1, ref_out1, compiled_out1, fudge_factor)
        self.assertEqual(torch._dynamo.utils.counters["frames"]["ok"], 1)

        # The second batch (automatic dynamic).
        compiled_out2 = compiled_sdpa(q2, k2, v2)
        self._check_equal(golden_out2, ref_out2, compiled_out2, fudge_factor)
        self.assertEqual(torch._dynamo.utils.counters["frames"]["ok"], 2)

        # The third batch (no re-compilation).
        compiled_out3 = compiled_sdpa(q3, k3, v3)
        self._check_equal(golden_out3, ref_out3, compiled_out3, fudge_factor)
        self.assertEqual(torch._dynamo.utils.counters["frames"]["ok"], 2)

    @supported_platform
    @common_utils.parametrize("dtype", test_dtypes)
    @common_utils.parametrize("score_mod", test_score_mods)
    def test_builtin_score_mods(self, dtype: torch.dtype, score_mod: Callable):
        self.run_test(score_mod, dtype)

    @expectedFailure  # TODO: supports block sparsity with dynamic shapes
    @supported_platform
    @common_utils.parametrize("dtype", test_dtypes)
    @common_utils.parametrize("score_mod", test_score_mods)
    def test_builtin_score_mods_dynamic(self, dtype: torch.dtype, score_mod: Callable):
        self.run_dynamic_test(score_mod, dtype)

    @expectedFailure  # TODO: supports block sparsity with dynamic shapes
    @supported_platform
    @common_utils.parametrize("dtype", test_dtypes)
    @common_utils.parametrize("score_mod", test_score_mods)
    def test_builtin_score_mods_automatic_dynamic(
        self, dtype: torch.dtype, score_mod: Callable
    ):
        self.run_automatic_dynamic_test(score_mod, dtype)

    @supported_platform
    @common_utils.parametrize("dtype", test_dtypes_fast)
    @common_utils.parametrize("score_mod", test_score_mods)
    def test_builtin_score_mods_different_seqlen(
        self, dtype: torch.dtype, score_mod: Callable
    ):
        self.run_test(
            score_mod,
            dtype,
            B,
            H,
            S // 2,  # Seqlen of Q is different from seqlen of K/V
            D,
            B,
            H,
            S,
            D,
        )

    test_strides = [
        ((H * S * D, S * D, D, 1), 997),  # offset
        ((H * D, D, B * H * D, 1), 499),  # transposed dimensions
        ((H * S * D, D, H * D, 1), 0),  # heads/sequence transposed
        (
            (S * (D + 1), B * S * (D + 1), (D + 1), 1),
            293,
        ),  # additional buffer on one dim
        (
            (1, D, (B + 1) * (H + 1) * D, 1),
            97,
        ),  # additional buffer on multiple dim + shared dimension
    ]

    @supported_platform
    @common_utils.parametrize("dtype", test_dtypes_fast)
    @common_utils.parametrize(
        "q_s", test_strides[:2]
    )  # TODO: fix layout for query braodcasting
    @common_utils.parametrize(
        "k_s,v_s",
        [
            (test_strides[0], test_strides[0]),
            (test_strides[0], test_strides[1]),
            (test_strides[2], test_strides[3]),
            (test_strides[3], test_strides[1]),
            # (test_strides[2], test_strides[4]), # TODO: Doesn't work for
            # broadcasting reasons i think
        ],
    )
    @common_utils.parametrize("do_s", test_strides[:3])
    def test_strided_inputs(self, dtype: torch.dtype, q_s, k_s, v_s, do_s):
        q1 = torch.randn((B * H * S * D * 2), dtype=dtype, device="cuda")
        k1 = torch.randn((B * H * S * D * 2), dtype=dtype, device="cuda")
        v1 = torch.randn((B * H * S * D * 2), dtype=dtype, device="cuda")
        do1 = torch.randn((B * H * S * D * 2), dtype=dtype, device="cuda")

        q_shape = (B, H, S // 2, D)
        k_shape = (B, H, S, D)
        v_shape = (B, H, S, D)
        do_shape = (B, H, S // 2, D)

        def coerce_to_strides(val, shape, strides):
            strides, offset = strides
            val_max = [x * (y - 1) for x, y in zip(strides, shape)]
            assert sum(val_max) + offset < B * H * S * D * 2
            assert strides[-1] == 1
            return torch.as_strided(val, shape, strides, offset).requires_grad_(True)

        q = coerce_to_strides(q1, q_shape, q_s)
        k = coerce_to_strides(k1, k_shape, k_s)
        v = coerce_to_strides(v1, v_shape, v_s)
        do = coerce_to_strides(do1, do_shape, do_s)

        block_mask = _create_empty_block_mask(q, k, v)
        sdpa_partial = create_attention(
            score_mod=_generate_alibi_bias(8), block_mask=block_mask
        )
        compiled_sdpa = torch.compile(sdpa_partial)
        ref_out = sdpa_partial(q, k, v)
        compiled_out = compiled_sdpa(q, k, v)

        tolerance = Tolerances(atol=2e-1, rtol=2e-1)
        torch.testing.assert_close(
            ref_out, compiled_out, atol=tolerance.atol, rtol=tolerance.rtol
        )
        ref_out.backward(do)
        ref_grads = [q.grad, k.grad, v.grad]
        q.grad = None
        k.grad = None
        v.grad = None

        compiled_out.backward(do)
        compiled_grads = [q.grad, k.grad, v.grad]
        q.grad = None
        k.grad = None
        v.grad = None
        torch.testing.assert_close(
            compiled_grads[0], ref_grads[0], atol=tolerance.atol, rtol=tolerance.rtol
        )
        torch.testing.assert_close(
            compiled_grads[1], ref_grads[1], atol=tolerance.atol, rtol=tolerance.rtol
        )
        torch.testing.assert_close(
            compiled_grads[2], ref_grads[2], atol=tolerance.atol, rtol=tolerance.rtol
        )

    @supported_platform
    def test_doc_mask_sparse(self):
        document_id = torch.zeros(S, dtype=torch.int, device="cuda")
        for i in range(0, S, 256):
            document_id[i : i + 256] = i // 256

        def document_masking_causal(score, b, h, q_idx, kv_idx):
            causal_mask = q_idx >= kv_idx
            document_mask = document_id[q_idx] == document_id[kv_idx]
            return torch.where(causal_mask & document_mask, score, -float("inf"))

        self.run_test(document_masking_causal, torch.float16)

    @supported_platform
    def test_index_multiple(self):
        bias = torch.randn(B, S, device="cuda")

        def index_multiple(score, b, h, q_idx, kv_idx):
            return score + bias[b][q_idx]

        self.run_test(index_multiple, torch.float16)

    @supported_platform
    def test_index_weird1(self):
        bias = torch.randn(4, B, H, S, device="cuda")

        def index_weird1(score, b, h, q_idx, kv_idx):
            return score + bias[0][b, h][q_idx]

        self.run_test(index_weird1, torch.float16)

    @supported_platform
    def test_index_weird2(self):
        bias = torch.randn(B, H, 4, S, device="cuda")
        which_bias = torch.tensor(0, device="cuda")

        def index_weird2(score, b, h, q_idx, kv_idx):
            return score + bias[b][h][which_bias, q_idx]

        self.run_test(index_weird2, torch.float16)

    @supported_platform
    @common_utils.parametrize("dtype", test_dtypes)
    def test_skip_odd_keys(self, dtype: torch.dtype):
        def score_mod(score, b, h, q, kv):
            return torch.where(kv % 2 == 0, score, float("-inf"))

        self.run_test(score_mod, dtype)

    @supported_platform
    @common_utils.parametrize("dtype", test_dtypes)
    def test_function_composition(self, dtype: torch.dtype):
        def score_mod_1(score, b, h, m, n):
            return score + (m - n)

        def score_mod_2(score, b, h, m, n):
            return torch.where(m <= n, score, float("-inf"))

        composed_score_mod = _compose(score_mod_1, score_mod_2)

        self.run_test(composed_score_mod, dtype)

    @supported_platform
    @common_utils.parametrize("dtype", test_dtypes)
    def test_captured_buffers(self, dtype: torch.dtype):
        head_offset = torch.rand(H, device="cuda", dtype=dtype)

        def score_mod(score, b, h, m, n):
            return score + head_offset[h]

        self.run_test(score_mod, dtype)

    @supported_platform
    @common_utils.parametrize("dtype", test_dtypes)
    def test_captured_buffers_all_dims(self, dtype: torch.dtype):
        head_scale = torch.randn(H, device="cuda")
        batch_scale = torch.randn(B, device="cuda")
        tok_scale = torch.randn(S, device="cuda")

        def all_bias(score, batch, head, token_q, token_kv):
            score = score + tok_scale[token_q]
            score = score + batch_scale[batch]
            score = score + head_scale[head]
            return score

        self.run_test(all_bias, dtype)

    @supported_platform
    @common_utils.parametrize("dtype", test_dtypes_fast)
    def test_seq_masking(self, dtype):
        seq_idx = torch.zeros(S, device="cuda", dtype=torch.bool)
        seq_idx[S // 2 :] = 1

        def seq_mask_mod(score, b, h, q, kv):
            return torch.where(seq_idx[q] == seq_idx[kv], score, float("-inf"))

        self.run_test(seq_mask_mod, dtype)

    @supported_platform
    @common_utils.parametrize("dtype", test_dtypes_fast)
    def test_load_from_bias_seq_only(self, dtype):
        bias = torch.randn(S, S, device="cuda", dtype=dtype)

        def bias_mod(score, b, h, q, kv):
            return score + bias[q, kv]

        self.run_test(bias_mod, dtype)

    @supported_platform
    @common_utils.parametrize("dtype", test_dtypes_fast)
    def test_load_from_bias_seq_batch(self, dtype):
        bias = torch.randn(B, S, S, device="cuda", dtype=dtype)

        def bias_mod(score, b, h, q, kv):
            return score + bias[b, q, kv]

        self.run_test(bias_mod, dtype)

    @supported_platform
    @common_utils.parametrize("dtype", test_dtypes_fast)
    def test_load_from_bias_head_seq_batch(self, dtype):
        bias = torch.randn(B, H, S, S, device="cuda", dtype=dtype)

        def bias_mod(score, b, h, q, kv):
            return score + bias[b, h, q, kv]

        self.run_test(bias_mod, dtype)

    @supported_platform
    @common_utils.parametrize("dtype", test_dtypes_fast)
    def test_load_rel_bias(self, dtype):
        rel_bias = torch.randn(2 * S, device="cuda", dtype=dtype)

        def bias_mod(score, b, h, q, kv):
            return score + rel_bias[(q - kv) + S]

        self.run_test(bias_mod, dtype)

    @supported_platform
    @common_utils.parametrize("dtype", test_dtypes_fast)
    def test_dependent_causal_bidirectional(self, dtype):
        num_bidirectional = torch.randint(0, S, (B,), device="cuda", dtype=torch.int32)

        def bias_mod(score, b, h, q, kv):
            causal_attention = q >= kv
            cur_num_bidirectional = num_bidirectional[b]
            bidirectional_attention_on_video = (q <= cur_num_bidirectional) & (
                kv <= cur_num_bidirectional
            )
            return torch.where(
                bidirectional_attention_on_video | causal_attention,
                score,
                -float("inf"),
            )

        self.run_test(bias_mod, dtype)

    @supported_platform
    @common_utils.parametrize("dtype", test_dtypes_fast)
    def test_natten_2d(self, dtype):
        H = 32
        W = S // H
        WINDOW = 3
        assert W * H == S

        def get_x_y(idx):
            # This should be a floor divide, but we don't support that properly
            return idx / W, idx % W

        def natten_mask(score, b, h, q, kv):
            q_x, q_y = get_x_y(q)
            kv_x, kv_y = get_x_y(kv)
            return torch.where(
                ((q_x - kv_x).abs() <= WINDOW) | ((q_y - kv_y).abs() <= WINDOW),
                score,
                float("-inf"),
            )

        self.run_test(natten_mask, dtype)

    @supported_platform
    @common_utils.parametrize("dtype", test_dtypes_fast)
    def test_subgraph_respect_decompostion(self, dtype):
        from torch._decomp import core_aten_decompositions
        from torch.fx.experimental.proxy_tensor import make_fx

        def score_mod_func(score, b, h, q, kv):
            return score - q // (1 + kv)

        make_tensor = functools.partial(
            torch.randn,
            (2, 2, 128, 4),
            device="cuda",
            dtype=torch.float64,
            requires_grad=True,
        )
        query, key, value = make_tensor(), make_tensor(), make_tensor()
        # floor_div is not decomposed in decompostion_table is empty
        attention = functools.partial(flex_attention, score_mod=score_mod_func)
        gm = make_fx(attention, decomposition_table={})(query, key, value)
        self.assertExpectedInline(
            gm.sdpa_score0.code.strip(),
            """\
def forward(self, arg0_1, arg1_1, arg2_1, arg3_1, arg4_1):
    add = torch.ops.aten.add.Tensor(arg4_1, 1);  arg4_1 = None
    floor_divide = torch.ops.aten.floor_divide.default(arg3_1, add);  arg3_1 = add = None
    sub = torch.ops.aten.sub.Tensor(arg0_1, floor_divide);  arg0_1 = floor_divide = None
    return sub""",
        )

        # floor_div is decomposed for core_aten_decompositions
        gm = make_fx(attention, decomposition_table=core_aten_decompositions())(
            query, key, value
        )
        self.assertExpectedInline(
            gm.sdpa_score0.code.strip(),
            """\
def forward(self, arg0_1, arg1_1, arg2_1, arg3_1, arg4_1):
    add = torch.ops.aten.add.Tensor(arg4_1, 1);  arg4_1 = None
    div = torch.ops.aten.div.Tensor_mode(arg3_1, add, rounding_mode = 'floor');  arg3_1 = add = None
    sub = torch.ops.aten.sub.Tensor(arg0_1, div);  arg0_1 = div = None
    return sub""",
        )

    @supported_platform
    @common_utils.parametrize("dtype", test_dtypes_fast)
    def test_silu_on_score(self, dtype):
        def silu_score(score, b, h, q, kv):
            return torch.nn.functional.silu(score)

        self.run_test(silu_score, dtype)

    @supported_platform
    @common_utils.parametrize("dtype", test_dtypes_fast)
    def test_padded_dense_causal(self, dtype):
        seq_len = torch.arange(B, device="cuda", dtype=torch.int32) + 1

        def create_padded_dense_wrapper(orig_score_mod):
            def njt_score_mod(qk, b, h, q, kv):
                return torch.where(
                    qk <= seq_len[b], orig_score_mod(qk, b, h, q, kv), -float("inf")
                )

            return njt_score_mod

        causal_njt = create_padded_dense_wrapper(_causal)

        self.run_test(causal_njt, dtype)

    @supported_platform
    @common_utils.parametrize("dtype", test_dtypes_fast)
    def test_captured_scale(self, dtype):
        scale = torch.ones((), device="cuda", dtype=torch.int32)

        def score_mod_scale(qk, b, h, q, kv):
            return qk + scale

        self.run_test(score_mod_scale, dtype)

    @supported_platform
    @common_utils.parametrize("dtype", test_dtypes_fast)
    def test_recompile_changed_score_mod(self, dtype):
        scale = torch.ones((), device="cuda", dtype=torch.int32)
        ADD = True

        def score_mod_scale(qk, b, h, q, kv):
            if ADD:
                return qk + scale
            else:
                return qk * scale

        self.run_test(score_mod_scale, dtype)
        ADD = False
        self.run_test(score_mod_scale, dtype)

    @supported_platform
    @expectedFailure  # If we capture a tensor then we can perform a reduction on it, and that shouldn't be allowed
    @common_utils.parametrize("dtype", test_dtypes_fast)
    def test_captured_reduction(self, dtype):
        scale = torch.randn((B, 8), device="cuda")

        def score_mod_scale(qk, b, h, q, kv):
            return qk + scale[b].sum(dim=-1)

        self.run_test(score_mod_scale, dtype)

    @supported_platform
    def test_multiple_score_mod_calls(self):
        query = torch.randn((1, 8, 1024, 64), dtype=torch.float32, device="cuda")
        keys = [
            torch.randn((1, 8, 1024, 64), dtype=torch.float32, device="cuda")
            for _ in range(2)
        ]
        values = [
            torch.randn((1, 8, 1024, 64), dtype=torch.float32, device="cuda")
            for _ in range(2)
        ]

        def scoremod_1(qk, b, h, q, kv):
            return qk + (q - kv)

        def scoremod_2(qk, b, h, q, kv):
            return torch.where(q >= kv, qk, -float("inf"))

        def f(q, k1, k2, v1, v2):
            q2 = flex_attention(q, k1, v1, score_mod=scoremod_1)
            return flex_attention(q2, k2, v2, score_mod=scoremod_2)

        out = f(query, *keys, *values)
        out2 = torch.compile(f)(query, *keys, *values)
        tolerance = Tolerances(atol=2e-1, rtol=2e-1)
        torch.testing.assert_close(out, out2, atol=tolerance.atol, rtol=tolerance.rtol)

    @supported_platform
    def test_multiple_score_mod_calls2(self):
        query = torch.randn((1, 8, 1024, 64), dtype=torch.float32, device="cuda")
        keys = [
            torch.randn((1, 8, 1024, 64), dtype=torch.float32, device="cuda")
            for _ in range(3)
        ]
        values = [
            torch.randn((1, 8, 1024, 64), dtype=torch.float32, device="cuda")
            for _ in range(3)
        ]

        def scoremod_1(qk, b, h, q, kv):
            return qk + (q - kv)

        def scoremod_2(qk, b, h, q, kv):
            return torch.where(q >= kv, qk, -float("inf"))

        attention1 = functools.partial(flex_attention, score_mod=scoremod_1)

        def f(q, k1, k2, k3, v1, v2, v3):
            q2 = attention1(q, k1, v1)
            q3 = flex_attention(q2, k2, v2, score_mod=scoremod_2)
            return flex_attention(q3, k3, v3, score_mod=scoremod_1)

        out = f(query, *keys, *values)
        out2 = torch.compile(f)(query, *keys, *values)
        self.assertTrue((out - out2).abs().mean() < 1e-2)

    @supported_platform
    def test_inputs_are_realized(self):
        def f(q, k, v):
            x = torch.randn(1024, device="cuda")
            x = x * 2

            def func(qk, b, h, q, kv):
                return qk + x[q]

            return flex_attention(q.sin(), k, v, score_mod=func).cos()

        q, k, v = (
            torch.randn(1, 8, 1024, 64, device="cuda", requires_grad=True)
            for _ in range(3)
        )
        ref = f(q, k, v)
        out = torch.compile(f)(q, k, v)
        self.assertTrue((ref - out).abs().mean() < 1e-2)
        gradOut = torch.randn_like(q)

        ref_grads = torch.autograd.grad(ref, (q, k, v), gradOut)
        out_grads = torch.autograd.grad(out, (q, k, v), gradOut)
        for ref, out in zip(ref_grads, out_grads):
            self.assertTrue((ref - out).abs().mean() < 1e-2)

    @supported_platform
    def test_make_block_mask(self):
        def causal_mask(score, b, h, q_idx, kv_idx):
            return torch.where(q_idx >= kv_idx, score, -float("inf"))

        block_mask_a = create_block_mask(causal_mask, 1, 1, 512, 512, _compile=True)
        block_mask_b = create_block_mask(causal_mask, 1, 1, 512, 512, _compile=False)
        self.assertEqual(block_mask_a.kv_num_blocks, block_mask_b.kv_num_blocks)
        self.assertEqual(block_mask_a.kv_indices, block_mask_b.kv_indices)
        self.assertEqual(block_mask_a.q_num_blocks, block_mask_b.q_num_blocks)

    @supported_platform
    def test_epilogue_fused(self):
        @torch.compile
        def f(q, k, v):
            out = flex_attention(q, k, v)
            return out.cos()

        q, k, v = (torch.randn(1, 8, 1024, 64, device="cuda") for _ in range(3))
        metrics.reset()
        _, code = run_and_get_code(f, q, k, v)
        # TODO: attention output is not being DCE'd
        fc = FileCheck()
        fc.check("triton_tem_fused")  # template call
        fc.check_not("poi_fused_cos")  # No cos pointwise operation
        fc.run(code[0])
        accessed_bytes = 1 * 8 * 1024 * 64 * torch.float32.itemsize
        num_accesses = 4  # q, k, v reads, one output.
        # TODO: Get rid of this fudge factor
        # We need this fudge factor for now, since
        # 1. For some reason we materialize the output of the attention unnecessarily (it's related to the mutation somehow)
        # 2. We also write the extraneous logsumexp
        num_accesses += 2
        self.assertLess(metrics.num_bytes_accessed, accessed_bytes * num_accesses)

    @supported_platform
    @common_utils.parametrize("dtype", test_dtypes)
    def test_njt_causal(self, dtype):
        offsets = torch.tensor(
            [0, 1024, 1024 + 512, S], device="cuda", dtype=torch.int32
        )
        seq_idx = torch.zeros(S, device="cuda", dtype=torch.int32)
        for idx in range(len(offsets) - 1):
            seq_idx[offsets[idx] : offsets[idx + 1]] = idx

        def create_njt_wrapper(orig_score_mod, offsets, seq_idx):
            def njt_score_mod(qk, b, h, q, kv):
                q_nested = q - offsets[seq_idx[q]]
                kv_nested = kv - offsets[seq_idx[kv]]
                return orig_score_mod(qk, b, h, q_nested, kv_nested)

            return njt_score_mod

        causal_njt = create_njt_wrapper(_causal, offsets, seq_idx)

        self.run_test(causal_njt, dtype)

    @supported_platform
    def test_mixed_dtypes_fails(self):
        query = torch.randn((1, 1, 1024, 64), dtype=torch.float32, device="cuda")
        key = torch.randn((1, 1, 1024, 64), dtype=torch.float16, device="cuda")
        value = torch.randn((1, 1, 1024, 64), dtype=torch.float16, device="cuda")
        with self.assertRaisesRegex(
            ValueError, "Expected query, key, and value to have the same dtype"
        ):
            flex_attention(query, key, value, _identity)

    @supported_platform
    @patch.object(torch._inductor.config, "max_autotune", True)
    def test_max_autotune(self):
        def score_mod(score, b, h, m, n):
            return score * 2

        self.run_test(score_mod)

    @supported_platform
    @skip("TODO: Figure out why this is erroring")
    @patch.object(torch._inductor.config, "max_autotune", True)
    def test_max_autotune_with_captured(self):
        head_scale = torch.randn(H, device="cuda")
        batch_scale = torch.randn(B, device="cuda")
        tok_scale = torch.randn(S, device="cuda")

        def bias_mod(score, batch, head, token_q, token_kv):
            score = score + tok_scale[token_q]
            score = score + batch_scale[batch]
            score = score + head_scale[head]
            return score

        self.run_test(bias_mod)

    @supported_platform
    def test_autograd_function_in_score_mod(self):
        class ApplyMask(torch.autograd.Function):
            generate_vmap_rule = True

            @staticmethod
            def forward(a, mask):
                return torch.where(mask, a, -float("inf"))

            @staticmethod
            def setup_context(ctx, inputs, output):
                _, mask = inputs
                ctx.mark_non_differentiable(mask)
                pass

            @staticmethod
            def backward(ctx, i):
                return i, None

        def score_mod(score, b, h, q, kv):
            return ApplyMask.apply(score, q <= kv)

        func = torch.compile(flex_attention, fullgraph=True)

        q, k, v = (
            torch.randn(1, 8, 1024, 64, device="cuda", requires_grad=True)
            for _ in range(3)
        )

        # Just checking that it runs
        func(q, k, v)

        # expectedFailure
        # This doesn't work due to vmap + autograd.Function + torch.compile not composing
        # self.run_test(score_mod)

    @supported_platform
    def test_causal_block(self):
        def mask_mod(b, h, q, kv):
            return q >= kv

        block_mask = create_block_mask(mask_mod, 1, 1, S, S)
        attention = functools.partial(flex_attention, block_mask=block_mask)

        self.run_test_with_call(attention)

    @supported_platform
    def test_causal_block_non_multiple(self):
        def mask_mod(b, h, q, kv):
            return q >= kv

        block_mask = create_block_mask(mask_mod, 1, 1, S - 1, S - 1)
        attention = functools.partial(flex_attention, block_mask=block_mask)

        self.run_test_with_call(attention, Q_S=S - 1, KV_S=S - 1)

    @supported_platform
    def test_custom_block_mask_generator(self):
        def mask_mod(b, h, q, kv):
            return q >= kv

        auto_mask = create_block_mask(mask_mod, 1, 1, S, S)
        BLOCK_SIZE = 128

        def causal_constructor(S):
            num_blocks = torch.arange(S // BLOCK_SIZE, device="cuda") + 1
            indices = torch.arange(S // BLOCK_SIZE, device="cuda").expand(
                S // BLOCK_SIZE, S // BLOCK_SIZE
            )
            num_blocks = num_blocks[None, None, :]
            indices = indices[None, None, :]
            return BlockMask(
                num_blocks, indices, BLOCK_SIZE=BLOCK_SIZE, mask_mod=mask_mod
            )

        manual_mask = causal_constructor(S)
        self.assertEqual(auto_mask.to_dense(), manual_mask.to_dense())

    @supported_platform
    @common_utils.parametrize("dtype", test_dtypes)
    @common_utils.parametrize("score_mod", [_identity, _causal])
    def test_logsumexp_correctness(self, dtype, score_mod):
        make_tensor = functools.partial(
            torch.randn,
            (B, H, S, D),
            dtype=dtype,
            device="cuda",
            requires_grad=True,
        )
        q, k, v = make_tensor(), make_tensor(), make_tensor()
        block_mask = _create_empty_block_mask(q, k, v)

        @torch.compile
        def sdpa_hop(q, k, v, score_mod, block_mask):
            return flex_attention_hop(
                q,
                k,
                v,
                score_mod,
                block_mask.as_tuple(),
                1.0,
            )

        @torch.compile(backend="aot_eager")
        def eager_sdpa_hop(q, k, v, score_mod, block_mask):
            """The main entrypoint for FlexAttention doesnt return LSE.
            Besides dropping LSE it also ensures that the hop is compiled with aot-eager
            backend. We need to replicate this.
            """
            return flex_attention_hop(q, k, v, score_mod, block_mask.as_tuple(), 1.0)

        ref_out, ref_lse = eager_sdpa_hop(
            q.to(torch.float64),
            k.to(torch.float64),
            v.to(torch.float64),
            score_mod,
            block_mask,
        )
        compiled_out, compiled_lse = sdpa_hop(q, k, v, score_mod, block_mask)

        # Comparing LSE for the ref and the compiled version
        # The compiled uses a change of base trick to more efficiently compute the LSE
        # this means that the base for the LSE computed by ref is e while for the compiled
        # version it is 2. To compare we use the change of base formula
        # log_2(x_compiled) = log_e(x_ref) * log_2(e) where
        # x_ref      = sum(_i e^(scores[i]))
        # x_compiled = sum(_i 2^(log2(e) * scores[i]))

        self.assertTrue(ref_lse.dtype == torch.float64)
        self.assertTrue(compiled_lse.dtype == torch.float32)
        ref_lse = ref_lse * torch.log2(torch.tensor(torch.e))

        tolerance = Tolerances(atol=2e-2, rtol=2e-2)
        torch.testing.assert_close(
            ref_out.to(dtype=torch.float32),
            compiled_out.to(dtype=torch.float32),
            atol=tolerance.atol,
            rtol=tolerance.rtol,
        )
        torch.testing.assert_close(
            ref_lse.to(dtype=torch.float32),
            compiled_lse.to(dtype=torch.float32),
            atol=tolerance.atol,
            rtol=tolerance.rtol,
        )

    @supported_platform
    def test_logsumexp_only_return(self):
        make_tensor = functools.partial(
            torch.randn,
            (B, H, S, D),
            dtype=torch.float32,
            device="cuda",
            requires_grad=True,
        )
        q, k, v = make_tensor(), make_tensor(), make_tensor()
        block_mask = _create_empty_block_mask(q, k, v)

        @torch.compile
        def func(q, k, v, score_mod, block_mask):
            _, lse = flex_attention_hop(
                q,
                k,
                v,
                score_mod,
                block_mask.as_tuple(),
                scale=1.0,
            )
            lse_2 = lse * 2
            return lse_2

        _, code = run_and_get_code(func, q, k, v, _identity, block_mask)
        # Ensure that two kernels are generated
        FileCheck().check_count(".run(", 2, True).run(code[0])

    @supported_platform
    def test_logsumexp_is_not_fused(self):
        make_tensor = functools.partial(
            torch.randn,
            (B, H, S, D),
            dtype=torch.float32,
            device="cuda",
            requires_grad=True,
        )
        q, k, v = make_tensor(), make_tensor(), make_tensor()
        block_mask = _create_empty_block_mask(q, k, v)

        @torch.compile
        def func(q, k, v, score_mod, block_mask):
            out, lse = flex_attention_hop(
                q,
                k,
                v,
                score_mod,
                block_mask.as_tuple(),
                1.0,
            )
            lse_2 = lse * 2
            return out, lse_2

        _, code = run_and_get_code(func, q, k, v, _identity, block_mask)
        # Ensure that two kernels are generated
        FileCheck().check_count(".run(", 2, True).run(code[0])

    @supported_platform
    @common_utils.parametrize(
        "score_mod", [_identity, _causal, _times_two, _squared, _trig, _trig2]
    )
    def test_aot_eager_gradcheck(self, score_mod):
        make_tensor = functools.partial(
            torch.randn,
            (2, 2, 128, 4),
            device="cuda",
            dtype=torch.float64,
            requires_grad=True,
        )
        query, key, value = make_tensor(), make_tensor(), make_tensor()

        func = torch.compile(flex_attention, backend="aot_eager", fullgraph=True)

        self.assertTrue(
            torch.autograd.gradcheck(
                func, (query, key, value, score_mod), raise_exception=True
            )
        )

    @supported_platform
    @common_utils.parametrize("score_mod_name", ["_head_offset"])
    @common_utils.parametrize("mode", ["eager", "aot_eager"])
    def test_captured_score_mod_aot_eager_gradcheck(
        self, score_mod_name: str, mode: str
    ):
        make_tensor = functools.partial(
            torch.randn,
            (2, 2, 128, 4),
            device="cuda",
            dtype=torch.float64,
            requires_grad=True,
        )
        query, key, value = make_tensor(), make_tensor(), make_tensor()

        func = torch.compile(flex_attention, backend=mode, fullgraph=True)
        score_mod = captured_buffers_map[score_mod_name](torch.float64)

        self.assertTrue(
            torch.autograd.gradcheck(
                func, (query, key, value, score_mod), raise_exception=True
            )
        )

    @supported_platform
    def test_comparison_vs_sdpa(self):
        def causal(score, b, h, q_idx, kv_idx):
            return torch.where(q_idx >= kv_idx, score, -float("inf"))

        def causal_mask(b, h, q_idx, kv_idx):
            return q_idx >= kv_idx

        block_mask = create_block_mask(causal, 1, 1, 2048, 2048)
        no_sparse_flex = functools.partial(flex_attention, score_mod=causal)
        score_mod_sparse_flex = functools.partial(
            flex_attention,
            score_mod=causal,
            block_mask=create_block_mask(causal, 1, 1, 2048, 2048),
        )
        mask_mod_sparse_flex = functools.partial(
            flex_attention, block_mask=create_block_mask(causal_mask, 1, 1, 2048, 2048)
        )
        for attention_call in [
            no_sparse_flex,
            score_mod_sparse_flex,
            mask_mod_sparse_flex,
        ]:
            inputs = [
                torch.randn(
                    2,
                    2,
                    2048,
                    64,
                    device="cuda",
                    dtype=torch.float16,
                    requires_grad=True,
                )
                for _ in range(3)
            ]
            gradOut = torch.randn(2, 2, 2048, 64, device="cuda", dtype=torch.float16)
            out_ref = torch.nn.functional.scaled_dot_product_attention(
                *inputs, is_causal=True
            )
            out_ref.backward(gradOut)

            inputs_flex = [i.detach().clone().requires_grad_(True) for i in inputs]
            out_flex = torch.compile(attention_call)(*inputs_flex)
            out_flex.backward(gradOut)
            inputs_golden = [
                i.detach().clone().to(dtype=torch.float64).requires_grad_(True)
                for i in inputs
            ]
            out_golden = torch.nn.functional.scaled_dot_product_attention(
                *inputs_golden, is_causal=True
            )
            out_golden.backward(gradOut.to(dtype=torch.float64))

            for ref, flex, golden in [
                (out_ref, out_flex, out_golden),
                (inputs[0].grad, inputs_flex[0].grad, inputs_golden[0].grad),
                (inputs[1].grad, inputs_flex[1].grad, inputs_golden[1].grad),
                (inputs[2].grad, inputs_flex[2].grad, inputs_golden[2].grad),
            ]:
                ref_error = rmse(ref, golden)
                flex_error = rmse(flex, golden)
                # Note: This has been carefully tested that FlexAttention is within
                # 20% of the average error of SDPA! Do not bump this tolerance
                # unless you are absolutely sure you are not worsening the accuracy
                # of FlexAttention!
                self.assertTrue(
                    ref_error * 1.2 > flex_error,
                    f"Ref error: {ref_error}, Flex Error: {flex_error}",
                )

    @supported_platform
    def test_block_mask_attributes(self):
        offset = torch.zeros(8, device="cuda")

        def causal(score, b, h, q, kv):
            return torch.where(q + offset[b] * 128 >= kv, score, -float("inf"))

        block_mask = create_block_mask(causal, 4, 2, 2048, 2048)
        self.assertEqual(block_mask.shape, (4, 2, 2048, 2048))
        self.assertEqual(block_mask[0].shape, (2, 2048, 2048))
        self.assertEqual(block_mask[0, 0].shape, (2048, 2048))
        self.assertEqual(block_mask.numel(), 4 * 2 * 2048 * 2048)
        self.assertEqual(block_mask.sparsity(), 46.875)
        self.assertEqual(block_mask[0].sparsity(), 46.875)
        self.assertEqual(block_mask[1, 0].sparsity(), 46.875)
        self.assertEqual(block_mask.sparsity(), block_mask[1].sparsity())

        offset = torch.arange(8, device="cuda")
        block_mask = create_block_mask(causal, 8, 1, 2048, 2048)
        self.assertEqual(block_mask.sparsity(), 29.1015625)
        self.assertTrue(block_mask.sparsity() < block_mask[0].sparsity())
        self.assertTrue(block_mask[0].sparsity() > block_mask[1].sparsity())

    @supported_platform
    def test_block_mask_viz(self):
        def causal(score, b, h, q, kv):
            return torch.where(q >= kv, score, -float("inf"))

        block_mask = create_block_mask(causal, 1, 1, 2048, 2048)

        def replace_non_printable(s):
            def replace(c):
                if c not in string.printable:
                    return "@"
                elif c == " ":
                    return "s"
                return c

            return "".join(replace(c) for c in s)

        self.assertExpectedInline(
            replace_non_printable(str(block_mask)),
            """\
BlockMask(shape=(1,s1,s2048,s2048),ssparsity=46.88%,s
(0,s0)
@@ssssssssssssssssssssssssssssss
@@@@ssssssssssssssssssssssssssss
@@@@@@ssssssssssssssssssssssssss
@@@@@@@@ssssssssssssssssssssssss
@@@@@@@@@@ssssssssssssssssssssss
@@@@@@@@@@@@ssssssssssssssssssss
@@@@@@@@@@@@@@ssssssssssssssssss
@@@@@@@@@@@@@@@@ssssssssssssssss
@@@@@@@@@@@@@@@@@@ssssssssssssss
@@@@@@@@@@@@@@@@@@@@ssssssssssss
@@@@@@@@@@@@@@@@@@@@@@ssssssssss
@@@@@@@@@@@@@@@@@@@@@@@@ssssssss
@@@@@@@@@@@@@@@@@@@@@@@@@@ssssss
@@@@@@@@@@@@@@@@@@@@@@@@@@@@ssss
@@@@@@@@@@@@@@@@@@@@@@@@@@@@@@ss
@@@@@@@@@@@@@@@@@@@@@@@@@@@@@@@@
)""",
        )

        offset = torch.arange(8, device="cuda")

        def causal_offset(score, b, h, q, kv):
            return torch.where(q + offset[b] * 128 >= kv, score, -float("inf"))

        block_mask = create_block_mask(causal_offset, 8, 1, 2048, 2048)
        str_block_mask = str(block_mask)
        self.assertTrue("sparsity=29.10" in str_block_mask)

    @supported_platform
    def test_fw_bw_graph_correctness(self):
        cnt = CompileCounterWithBackend("aot_eager")
        make_tensor = functools.partial(
            torch.randn,
            (2, 2, 128, 4),
            device="cuda",
            dtype=torch.float64,
            requires_grad=True,
        )
        query, key, value = make_tensor(), make_tensor(), make_tensor()

        def causal(b, h, q_idx, kv_idx):
            return q_idx >= kv_idx

        block_mask = create_block_mask(causal, 1, 1, 128, 128)

        func = torch.compile(flex_attention, backend=cnt, fullgraph=True)
        out = func(query, key, value, _squared, block_mask=block_mask)
        out.sum().backward()
        self.assertEqual(cnt.frame_count, 1)
        self.assertEqual(len(cnt.graphs), 1)
        graph = cnt.graphs[0]
        norm_graph = normalize_gm(graph.print_readable(print_output=False))

        self.assertExpectedInline(
            norm_graph,
            """\
class GraphModule(torch.nn.Module):
    def forward(self, L_args_0_: "f64[2, 2, 128, 4]", L_args_1_: "f64[2, 2, 128, 4]", L_args_2_: "f64[2, 2, 128, 4]", L_kwargs_block_mask_kv_num_blocks: "i32[1, 1, 1]", L_kwargs_block_mask_kv_indices: "i32[1, 1, 1, 1]", L_kwargs_block_mask_full_kv_num_blocks: "i32[1, 1, 1]", L_kwargs_block_mask_full_kv_indices: "i32[1, 1, 1, 1]", L_kwargs_block_mask_q_num_blocks: "i32[1, 1, 1]", L_kwargs_block_mask_q_indices: "i32[1, 1, 1, 1]", L_kwargs_block_mask_full_q_num_blocks: "i32[1, 1, 1]", L_kwargs_block_mask_full_q_indices: "i32[1, 1, 1, 1]"):
        l_args_0_ = L_args_0_
        l_args_1_ = L_args_1_
        l_args_2_ = L_args_2_
        l_kwargs_block_mask_kv_num_blocks = L_kwargs_block_mask_kv_num_blocks
        l_kwargs_block_mask_kv_indices = L_kwargs_block_mask_kv_indices
        l_kwargs_block_mask_full_kv_num_blocks = L_kwargs_block_mask_full_kv_num_blocks
        l_kwargs_block_mask_full_kv_indices = L_kwargs_block_mask_full_kv_indices
        l_kwargs_block_mask_q_num_blocks = L_kwargs_block_mask_q_num_blocks
        l_kwargs_block_mask_q_indices = L_kwargs_block_mask_q_indices
        l_kwargs_block_mask_full_q_num_blocks = L_kwargs_block_mask_full_q_num_blocks
        l_kwargs_block_mask_full_q_indices = L_kwargs_block_mask_full_q_indices

        child_1: "i32[]" = l_args_0_.new_empty([], dtype = torch.int32)
        child_2: "i32[]" = l_args_0_.new_empty([], dtype = torch.int32)
        child_3: "i32[]" = l_args_0_.new_empty([], dtype = torch.int32)
        child_4: "i32[]" = l_args_0_.new_empty([], dtype = torch.int32)
        child: "f64[]" = l_args_0_.new_empty([], requires_grad = True)
        score_mod_0 = self.score_mod_0
        child_5: "i32[]" = l_args_0_.new_empty([], dtype = torch.int32)
        child_6: "i32[]" = l_args_0_.new_empty([], dtype = torch.int32)
        child_7: "i32[]" = l_args_0_.new_empty([], dtype = torch.int32)
        child_8: "i32[]" = l_args_0_.new_empty([], dtype = torch.int32)
        mask_fn_0 = self.mask_fn_0
        flex_attention = torch.ops.higher_order.flex_attention(l_args_0_, l_args_1_, l_args_2_, score_mod_0, (l_kwargs_block_mask_kv_num_blocks, l_kwargs_block_mask_kv_indices, l_kwargs_block_mask_full_kv_num_blocks, l_kwargs_block_mask_full_kv_indices, l_kwargs_block_mask_q_num_blocks, l_kwargs_block_mask_q_indices, l_kwargs_block_mask_full_q_num_blocks, l_kwargs_block_mask_full_q_indices, 128, 128, mask_fn_0), 0.5, (), ());  l_args_0_ = l_args_1_ = l_args_2_ = score_mod_0 = l_kwargs_block_mask_kv_num_blocks = l_kwargs_block_mask_kv_indices = l_kwargs_block_mask_full_kv_num_blocks = l_kwargs_block_mask_full_kv_indices = l_kwargs_block_mask_q_num_blocks = l_kwargs_block_mask_q_indices = l_kwargs_block_mask_full_q_num_blocks = l_kwargs_block_mask_full_q_indices = mask_fn_0 = None
        out: "f64[2, 2, 128, 4]" = flex_attention[0];  flex_attention = None
        return (out,)

    class GraphModule(torch.nn.Module):
        def forward(self, child: "f64[]", child_1: "i32[]", child_2: "i32[]", child_3: "i32[]", child_4: "i32[]"):
            mul: "f64[]" = child * child;  child = None
            return mul

    class GraphModule(torch.nn.Module):
        def forward(self, child_5: "i32[]", child_6: "i32[]", child_7: "i32[]", child_8: "i32[]"):
            ge: "b8[]" = child_7 >= child_8;  child_7 = child_8 = None
            return ge
""",  # noqa: B950
        )
        # Save the AOT graphs
        aot_graphs = []
        from torch._inductor import compile_fx

        def debug_compile_fx_inner(graph, example_inputs, *args, **kwargs):
            aot_graphs.append(graph)
            return graph

        backend = functools.partial(
            compile_fx.compile_fx, inner_compile=debug_compile_fx_inner
        )
        func = torch.compile(func, backend=backend, fullgraph=True)
        out = func(query, key, value, _squared)
        out.sum().backward()

        joint_graph = normalize_gm(aot_graphs[1].print_readable(print_output=False))

        self.assertExpectedInline(
            joint_graph,
            """\
class GraphModule(torch.nn.Module):
    def forward(self, primals_1: "f64[2, 2, 128, 4]", primals_2: "f64[2, 2, 128, 4]", primals_3: "f64[2, 2, 128, 4]", full: "i32[1, 1, 1]", full_default: "i32[1, 1, 1, 1]", convert_element_type: "i32[1, 1, 1]", convert_element_type_1: "i32[1, 1, 1, 1]", getitem_2: "f64[2, 2, 128, 4]", getitem_3: "f32[2, 2, 128]", tangents_1: "f64[2, 2, 128, 4]"):
        fw_graph = self.fw_graph
        joint_graph = self.joint_graph
        mask_graph = self.mask_graph
        flex_attention_backward = torch.ops.higher_order.flex_attention_backward(primals_1, primals_2, primals_3, getitem_2, getitem_3, tangents_1, fw_graph, joint_graph, (full, full_default, None, None, convert_element_type, convert_element_type_1, None, None, 128, 128, mask_graph), 0.5, (), ());  primals_1 = primals_2 = primals_3 = getitem_2 = getitem_3 = tangents_1 = fw_graph = joint_graph = full = full_default = convert_element_type = convert_element_type_1 = mask_graph = None
        getitem_4: "f64[2, 2, 128, 4]" = flex_attention_backward[0]
        getitem_5: "f64[2, 2, 128, 4]" = flex_attention_backward[1]
        getitem_6: "f64[2, 2, 128, 4]" = flex_attention_backward[2];  flex_attention_backward = None
        return [getitem_4, getitem_5, getitem_6]

    class <lambda>(torch.nn.Module):
        def forward(self, arg0_1: "f64[]", arg1_1: "i32[]", arg2_1: "i32[]", arg3_1: "i32[]", arg4_1: "i32[]"):
            mul: "f64[]" = torch.ops.aten.mul.Tensor(arg0_1, arg0_1);  arg0_1 = None
            return mul

    class <lambda>(torch.nn.Module):
        def forward(self, arg0_1: "f64[]", arg1_1: "i32[]", arg2_1: "i32[]", arg3_1: "i32[]", arg4_1: "i32[]", arg5_1: "f64[]"):
            mul: "f64[]" = torch.ops.aten.mul.Tensor(arg0_1, arg0_1)
            mul_1: "f64[]" = torch.ops.aten.mul.Tensor(arg5_1, arg0_1)
            mul_2: "f64[]" = torch.ops.aten.mul.Tensor(arg5_1, arg0_1);  arg5_1 = arg0_1 = None
            add: "f64[]" = torch.ops.aten.add.Tensor(mul_2, mul_1);  mul_2 = mul_1 = None
            return [add, None, None, None, None]

    class <lambda>(torch.nn.Module):
        def forward(self, arg0_1: "i32[]", arg1_1: "i32[]", arg2_1: "i32[]", arg3_1: "i32[]"):
            full: "b8[]" = torch.ops.aten.full.default([], True, dtype = torch.bool, layout = torch.strided, device = device(type='cuda', index=0), pin_memory = False)
            return full
""",  # noqa: B950
        )

<<<<<<< HEAD
=======
    @supported_platform
    def test_nyi_for_non_divisible_seq_lens(self):
        with self.assertRaisesRegex(
            NotImplementedError, "NYI: L must be a multiple of 128"
        ):
            flex_attention(
                torch.randn((1, 2, 3, 4)),
                torch.randn((1, 2, 10, 5)),
                torch.randn((1, 2, 10, 5)),
                score_mod=_identity,
            )

        with self.assertRaisesRegex(
            NotImplementedError, "NYI: L must be a multiple of 128"
        ):
            compiled_flex = torch.compile(flex_attention)
            compiled_flex(
                torch.randn((1, 2, 3, 4)),
                torch.randn((1, 2, 10, 5)),
                torch.randn((1, 2, 10, 5)),
                score_mod=_identity,
            )

>>>>>>> ef2dcbc7

common_utils.instantiate_parametrized_tests(TestFlexAttention)

if __name__ == "__main__":
    from torch._inductor.test_case import run_tests

    run_tests()<|MERGE_RESOLUTION|>--- conflicted
+++ resolved
@@ -1562,33 +1562,6 @@
 """,  # noqa: B950
         )
 
-<<<<<<< HEAD
-=======
-    @supported_platform
-    def test_nyi_for_non_divisible_seq_lens(self):
-        with self.assertRaisesRegex(
-            NotImplementedError, "NYI: L must be a multiple of 128"
-        ):
-            flex_attention(
-                torch.randn((1, 2, 3, 4)),
-                torch.randn((1, 2, 10, 5)),
-                torch.randn((1, 2, 10, 5)),
-                score_mod=_identity,
-            )
-
-        with self.assertRaisesRegex(
-            NotImplementedError, "NYI: L must be a multiple of 128"
-        ):
-            compiled_flex = torch.compile(flex_attention)
-            compiled_flex(
-                torch.randn((1, 2, 3, 4)),
-                torch.randn((1, 2, 10, 5)),
-                torch.randn((1, 2, 10, 5)),
-                score_mod=_identity,
-            )
-
->>>>>>> ef2dcbc7
-
 common_utils.instantiate_parametrized_tests(TestFlexAttention)
 
 if __name__ == "__main__":
