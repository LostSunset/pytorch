# Owner(s): ["oncall: cpu inductor"]
import contextlib
import copy
import itertools
import math
import platform
import sys
import unittest
from typing import Callable
from unittest.mock import patch

import numpy as np
import sympy
import torch
from torch import nn
from torch._C import FileCheck
from torch._dynamo.testing import rand_strided
from torch._dynamo.utils import same
from torch._inductor import codecache, config, metrics
from torch._inductor.codegen.common import OptimizationContext
from torch._inductor.codegen.cpp import (
    CppOverrides,
    CppVecKernelChecker,
    CppVecOverrides,
)
from torch._inductor.compile_fx import (
    compile_fx,
    compile_fx_inner,
    complex_memory_overlap,
)
from torch._inductor.graph import GraphLowering
from torch._inductor.ir import InterpreterShim
from torch._inductor.utils import timed
from torch._inductor.virtualized import V
from torch.fx.experimental.proxy_tensor import make_fx
from torch.nn import functional as F
from torch.testing._internal.common_utils import (
    instantiate_parametrized_tests,
    IS_MACOS,
    parametrize,
    slowTest,
)
from torch.utils._python_dispatch import TorchDispatchMode

try:
    try:
        from . import test_torchinductor
    except ImportError:
        import test_torchinductor
except unittest.SkipTest:
    if __name__ == "__main__":
        sys.exit(0)
    raise


vec_dtypes = test_torchinductor.vec_dtypes
_lowp_fp_dtypes = (
    torch.bfloat16,
    torch.float16,
)
run_and_get_cpp_code = test_torchinductor.run_and_get_cpp_code
TestCase = test_torchinductor.TestCase
aten = torch.ops.aten
check_model = test_torchinductor.check_model

requires_vectorization = unittest.skipUnless(
    codecache.valid_vec_isa_list(), "Does not support vectorization"
)


def check_metrics_vec_kernel_count(num_expected_vec_kernels):
    if codecache.valid_vec_isa_list():
        assert metrics.generated_cpp_vec_kernel_count == num_expected_vec_kernels


@contextlib.contextmanager
def set_num_threads(num_threads):
    orig_num_threads = torch.get_num_threads()
    torch.set_num_threads(num_threads)
    yield
    torch.set_num_threads(orig_num_threads)


class LstmModule(torch.nn.Module):
    def __init__(
        self,
        input_size,
        hidden_size,
        num_layers,
        bias=True,
        bidirectional=False,
        batch_first=False,
    ):
        super().__init__()
        self.lstm = torch.nn.LSTM(
            input_size=input_size,
            hidden_size=hidden_size,
            num_layers=num_layers,
            bias=bias,
            bidirectional=bidirectional,
            batch_first=batch_first,
        )

    def forward(self, x, h=None):
        x, h = self.lstm(x, h)
        return x, h


@instantiate_parametrized_tests
class CPUReproTests(TestCase):
    common = check_model

    def test_conv_stride_constraints(self):
        for fmt in [torch.contiguous_format, torch.channels_last]:
            # TorchDispatch doesn't work in our cuda invocation for some reason
            m = torch.nn.Conv2d(5, 6, [3, 3])

            def fn(inp, weight):
                return (
                    F.conv2d(
                        inp, weight, None, m.stride, m.padding, m.dilation, m.groups
                    ),
                )

            inp = torch.randn([2, 5, 16, 16])
            inps = [inp, m.weight.to(memory_format=fmt)]
            fn_fx = make_fx(fn)(*inps)
            fn_compiled = compile_fx_inner(fn_fx, inps)
            test_self = self
            conv_seen = False

            class RecordFunctions(TorchDispatchMode):
                def __torch_dispatch__(self, func, types, args=(), kwargs=None):
                    kwargs = kwargs if kwargs else {}
                    if func == torch.ops.aten.convolution.default:
                        # For CPU and mkldnn enable, we always using channles last
                        nonlocal fmt
                        if (
                            torch.backends.mkldnn.enabled
                            and torch.backends.mkldnn.is_available()
                        ):
                            fmt = torch.channels_last
                        test_self.assertTrue(args[0].is_contiguous(memory_format=fmt))
                        test_self.assertTrue(args[1].is_contiguous(memory_format=fmt))
                        nonlocal conv_seen
                        conv_seen = True

                    return func(*args, **kwargs)

            with RecordFunctions():
                out = fn_compiled(inps)

            self.assertTrue(conv_seen)

    @patch("torch.cuda.is_available", lambda: False)
    def test_conv2d_bn_mixed_dtype(self):
        class Model(torch.nn.Module):
            def __init__(self):
                super().__init__()
                self.conv = torch.nn.Conv2d(
                    3,
                    16,
                    kernel_size=3,
                    stride=1,
                    padding=1,
                    bias=False,
                    dtype=torch.bfloat16,
                )
                self.bn = torch.nn.BatchNorm2d(
                    16, eps=0.001, momentum=0.1, affine=True, track_running_stats=True
                )

            def forward(self, x):
                x = self.conv(x)
                x = self.bn(x)
                return x

        v = torch.randn(1, 3, 64, 64, dtype=torch.bfloat16)
        mod = Model().eval()
        with torch.no_grad():
            self.common(
                mod,
                (v,),
            )

    @unittest.skipIf(not torch.backends.mkldnn.is_available(), "MKLDNN is not enabled")
    @patch("torch.cuda.is_available", lambda: False)
    def test_conv2d_packed(self):
        options = itertools.product([[3, 56, 56]], [True, False], [0, (0,)])
        for x_shape, mode_train, padding in options:
            mod = torch.nn.Sequential(
                torch.nn.Conv2d(3, 64, 3, 3, padding=padding)
            ).train(mode=mode_train)
            v = torch.randn(x_shape, dtype=torch.float32)

            with torch.no_grad():
                self.common(
                    mod,
                    (v,),
                )

    @patch("torch.cuda.is_available", lambda: False)
    def test_conv2d_autocast(self):
        v = torch.randn(1, 3, 28, 18, dtype=torch.float32)
        mod = torch.nn.Sequential(torch.nn.Conv2d(3, 64, 3, 3)).eval()
        with torch.no_grad(), torch.cpu.amp.autocast():
            self.common(
                mod,
                (v,),
            )

    @unittest.skipIf(not torch.backends.mkldnn.is_available(), "MKLDNN is not enabled")
    @patch("torch.cuda.is_available", lambda: False)
    def test_unsupported_conv_transpose(self):
        class Model(torch.nn.Module):
            def __init__(self):
                super().__init__()
                self.conv_transpose = torch.nn.ConvTranspose2d(
                    3, 6, 3, stride=1, padding=1, output_padding=1
                )

            def forward(self, input_tensor):
                x = self.conv_transpose(input_tensor)
                output = torch.tanh(x)
                return output

        input = torch.randn(1, 3, 28, 28)
        m = Model().eval()

        with torch.no_grad():
            compiled_m = torch.compile(m)
            with self.assertRaisesRegex(
                RuntimeError,
                "output padding must be smaller than either stride or dilation",
            ):
                compiled_m(input)

    @unittest.skipIf(not torch.backends.mkldnn.is_available(), "MKLDNN is not enabled")
    @patch("torch.cuda.is_available", lambda: False)
    def test_conv_used_from_multiple_places(self):
        class M(torch.nn.Module):
            def __init__(self, conv_in_channel, conv_out_channel) -> None:
                super().__init__()
                self.conv = torch.nn.Conv2d(conv_in_channel, conv_out_channel, (3, 3))

            def forward(self, x):
                res = self.conv(x)
                res = F.relu(res)
                res = self.conv(res)
                return res

        with torch.no_grad():
            mod = M(3, 3).eval()
            x = torch.randn(1, 3, 224, 224)
            self.common(
                mod,
                (x,),
            )

    @unittest.skipIf(not torch.backends.mkldnn.is_available(), "MKLDNN is not enabled")
    @patch("torch.cuda.is_available", lambda: False)
    def test_linear_used_from_multiple_places(self):
        class M(torch.nn.Module):
            def __init__(self, in_channel, out_channel) -> None:
                super().__init__()
                self.linear = torch.nn.Linear(in_channel, out_channel)

            def forward(self, x):
                res = self.linear(x)
                res = F.relu(res)
                res = self.linear(res)
                return res

        dtypes = []
        if torch.ops.mkldnn._is_mkldnn_bf16_supported():
            dtypes.append(torch.bfloat16)
        if torch.ops.mkldnn._is_mkldnn_fp16_supported():
            dtypes.append(torch.float16)
        for dtype in dtypes:
            with torch.no_grad():
                m = M(224, 224).to(dtype).eval()
                m_opt = torch.compile(m)
                x = torch.randn(224, 224, dtype=dtype)
                m_opt(x)
                self.assertEqual(m(x), m_opt(x))

    @config.patch(implicit_fallbacks=True)
    def test_multihead_attention_cpu(self):
        def fn(
            q,
            k,
            v,
            embed_dim,
            num_heads,
            qkv_weight,
            qkv_bias,
            proj_weight,
            proj_bias,
            mask,
            need_weights,
        ):
            return torch._native_multi_head_attention(
                q,
                k,
                v,
                embed_dim,
                num_heads,
                qkv_weight,
                qkv_bias,
                proj_weight,
                proj_bias,
                mask,
                need_weights,
            )

        B = 1
        T = 3
        embed_dim = 6
        num_heads = 2
        q = torch.randn([B, T, embed_dim])
        k = torch.randn([B, T, embed_dim])
        v = torch.randn([B, T, embed_dim])
        qkv_weight = torch.randn([3 * embed_dim, embed_dim])
        qkv_bias = torch.randn([3 * embed_dim])
        proj_weight = torch.randn([3 * embed_dim, embed_dim])
        proj_bias = torch.randn([3 * embed_dim])
        mask = None
        need_weights = False

        inps = [
            q,
            k,
            v,
            embed_dim,
            num_heads,
            qkv_weight,
            qkv_bias,
            proj_weight,
            proj_bias,
            mask,
            need_weights,
        ]
        self.common(fn, inps)

    @unittest.skipIf(not torch.backends.mkldnn.is_available(), "MKLDNN is not enabled")
    @patch("torch.cuda.is_available", lambda: False)
    def test_linear_packed(self):
        dtypes = []
        if torch.ops.mkldnn._is_mkldnn_bf16_supported():
            dtypes.append(torch.bfloat16)
        if torch.ops.mkldnn._is_mkldnn_fp16_supported():
            dtypes.append(torch.float16)
        options = itertools.product(
            [[2, 3, 10], [2, 10], [10], [2, 0]], [3, 0], [True, False], dtypes
        )
        for input_shape, out_dim, bias, dtype in options:
            mod = torch.nn.Sequential(
                torch.nn.Linear(input_shape[-1], out_dim, bias=bias)
            ).eval()

            v = torch.randn(input_shape)
            with torch.no_grad():
                self.common(
                    mod.to(dtype),
                    (v.to(dtype),),
                )

    @unittest.skipIf(not torch.backends.mkldnn.is_available(), "MKLDNN is not enabled")
    @patch("torch.cuda.is_available", lambda: False)
    def test_conv_transpose2d_packed_cpu(self):
        options = itertools.product([[1, 3, 28, 28], [3, 28, 28]], [0, (0,)])
        for x_shape, padding in options:
            mod = torch.nn.Sequential(
                torch.nn.ConvTranspose2d(3, 64, 3, 3, padding=padding)
            ).eval()
            v = torch.randn(x_shape, dtype=torch.float32)
            with torch.no_grad():
                self.common(
                    mod,
                    (v,),
                )

    @config.patch(freezing=True)
    @unittest.skipIf(not torch._C._has_mkldnn, "MKLDNN is not enabled")
    @torch._dynamo.config.patch(dynamic_shapes=True)
    @torch._dynamo.config.patch(assume_static_by_default=False)
    def test_conv_in_channel_1_dynamic_shapes(self):
        class M(torch.nn.Module):
            def __init__(self, in_channel, out_channel) -> None:
                super().__init__()
                self.conv = torch.nn.Conv2d(in_channel, out_channel, 3)

            def forward(self, x):
                res = self.conv(x)
                res = F.relu(res)
                return res

        # test the case where the channels dim of the input is 1
        # Reproducer from the maml_omniglot model in Torchbench
        in_channel = 1
        out_channel = 3
        amp_enabled_configs = [False]
        if torch.ops.mkldnn._is_mkldnn_bf16_supported():
            # When amp is enabled here, the input to Conv is a FlexibleLayout.
            # While it's disabled, the input is a FixedLayout.
            amp_enabled_configs.append(True)
        for amp_enabled in amp_enabled_configs:
            mod = M(in_channel, out_channel).eval()
            v = torch.randn(5, in_channel, 15, 15)
            with torch.no_grad(), torch.cpu.amp.autocast(enabled=amp_enabled):
                self.common(
                    mod,
                    (v,),
                )

    @unittest.skipIf(not torch._C._has_mkldnn, "MKLDNN is not enabled")
    @patch("torch.cuda.is_available", lambda: False)
    @torch._dynamo.config.patch(dynamic_shapes=True)
    @torch._dynamo.config.patch(assume_static_by_default=False)
    @torch._dynamo.config.patch(allow_rnn=True)
    @config.patch(freezing=True)
    def _test_lstm_packed(self, params_dict, change_input_sizes=False):
        from torch._dynamo.utils import counters

        for (
            unbatched,
            input_size,
            hidden_size,
            num_layers,
            bidirectional,
            bias,
            empty_state,
            batch_first,
            batch_size,
            seq_len,
        ) in itertools.product(*list(params_dict.values())):
            dtypes = [torch.float]
            if torch.ops.mkldnn._is_mkldnn_bf16_supported():
                dtypes.append(torch.bfloat16)
            if torch.ops.mkldnn._is_mkldnn_fp16_supported():
                dtypes.append(torch.float16)
            for dtype in dtypes:
                counters.clear()
                num_directions = 2 if bidirectional else 1

                seq_len_var = seq_len + 3
                if unbatched:
                    v = torch.randn(seq_len, input_size)
                    v_var = torch.randn(seq_len_var, input_size)
                    h = torch.randn(num_layers * num_directions, hidden_size)
                    c = torch.randn(num_layers * num_directions, hidden_size)
                else:
                    if batch_first:
                        v = torch.randn(batch_size, seq_len, input_size)
                        v_var = torch.randn(batch_size, seq_len_var, input_size)
                    else:
                        v = torch.randn(seq_len, batch_size, input_size)
                        v_var = torch.randn(seq_len_var, batch_size, input_size)
                    h = torch.randn(
                        num_layers * num_directions, batch_size, hidden_size
                    )
                    c = torch.randn(
                        num_layers * num_directions, batch_size, hidden_size
                    )

                mod = LstmModule(
                    input_size,
                    hidden_size,
                    num_layers,
                    bias,
                    bidirectional,
                    batch_first,
                ).eval()
                maybe_autocast = (
                    torch.cpu.amp.autocast()
                    if dtype == torch.bfloat16
                    else contextlib.nullcontext()
                )

                with torch.no_grad(), maybe_autocast:
                    inps = [v]
                    if not empty_state:
                        inps.append((h, c))

                    fn_opt = torch._dynamo.optimize("inductor")(mod)
                    _, code = run_and_get_cpp_code(fn_opt, *inps)

                    # Check that _flat_weights are not functional_tensor, otherwise
                    # deepcopy will fail during recompilation.
                    fn_opt_copy = copy.deepcopy(fn_opt)
                    _flat_weights = fn_opt_copy.lstm._flat_weights
                    for _flat_weight in _flat_weights:
                        self.assertFalse(torch._is_functional_tensor(_flat_weight))

                    self.assertTrue("aten.mkldnn_rnn_layer" in code)
                    self.assertEqual(fn_opt(*inps), mod(*inps))
                    self.assertEqual(
                        counters["inductor"]["pattern_matcher_count"],
                        num_layers * num_directions
                        + 2,  # num of mkldnn_rnn_layer call + 2 view call on the concatenated hy, cy.
                    )

                    # Change input sizes
                    if change_input_sizes:
                        inps_var = [v_var]
                        self.assertEqual(fn_opt(*inps_var), mod(*inps_var))

    @slowTest
    def test_lstm_packed(self):
        params_dict = {
            "unbatched": [True, False],
            "input_size": [1, 2],
            "hidden_size": [2],
            "num_layers": [1, 2],
            "bidirectional": [False, True],
            "bias": [False, True],
            "empty_state": [False, True],
            "batch_first": [True, False],
            "batch_size": [1, 2],
            "seq_len": [1, 2],
        }
        self._test_lstm_packed(params_dict)

    def test_lstm_packed_change_input_sizes_cpu(self):
        params_dict = {
            "unbatched": [False],
            "input_size": [2],
            "hidden_size": [5],
            "num_layers": [3],
            "bidirectional": [True],
            "bias": [True],
            "empty_state": [False],
            "batch_first": [False],
            "batch_size": [2],
            "seq_len": [3],
        }
        self._test_lstm_packed(params_dict, change_input_sizes=True)

    @torch._dynamo.config.patch(dynamic_shapes=True)
    @torch._dynamo.config.patch(assume_static_by_default=False)
    @torch._dynamo.config.patch(allow_rnn=True)
    def test_pack_padded_sequence_lstm(self):
        embedding_dim = 12
        hidden_dim = 10
        batch_size = 24
        num_layers = 1
        bidirectional = True
        num_direc = 2
        max_lens = 96

        sent = torch.randn(batch_size, max_lens, embedding_dim)
        hid_0 = torch.rand(num_layers * num_direc, batch_size, hidden_dim)
        hid_1 = torch.randn(num_layers * num_direc, batch_size, hidden_dim)

        sent_lens = torch.Tensor(
            [1, 2, 3, 4, 5, 1, 3, 2, 96, 5, 3, 1, 1, 2, 1, 2, 3, 6, 1, 2, 4, 6, 2, 1]
        )

        assert sent_lens.shape[0] == batch_size
        assert sent_lens.max().item() == max_lens

        hidden_0 = hid_0.clone().requires_grad_(False)
        hidden_1 = hid_1.clone().requires_grad_(False)
        embeds = torch.nn.utils.rnn.pack_padded_sequence(
            sent, sent_lens, batch_first=True, enforce_sorted=False
        )

        mod = LstmModule(
            embedding_dim,
            hidden_dim,
            num_layers=num_layers,
            bias=True,
            bidirectional=bidirectional,
            batch_first=True,
        ).eval()

        with torch.no_grad():
            inps = [embeds, (hidden_0, hidden_1)]
            fn_opt = torch._dynamo.optimize("inductor")(mod)
            _, code = run_and_get_cpp_code(fn_opt, *inps)
            # This case is unsupported
            self.assertFalse("torch.ops.mkldnn._lstm" in code)
            self.assertEqual(fn_opt(*inps), mod(*inps))

    @patch("torch.cuda.is_available", lambda: False)
    def test_conv_transpose2d_has_output_size_input(self):
        # https://github.com/pytorch/pytorch/issues/100344.
        class M(torch.nn.Module):
            def __init__(self) -> None:
                super().__init__()
                self.conv_transpose = torch.nn.ConvTranspose2d(
                    in_channels=3, out_channels=1, kernel_size=3, stride=1, padding=1
                )

            def forward(self, x):
                return self.conv_transpose(x, output_size=(10, 10))

        mod = M().eval()
        v = torch.randn(1, 3, 10, 10, dtype=torch.float32)
        with torch.no_grad():
            self.common(
                mod,
                (v,),
            )

    def test_pad_with_nan_value(self):
        # https://github.com/pytorch/pytorch/issues/100988.
        class Model(torch.nn.Module):
            def forward(self, x):
                x = F.pad(x, (1, 1, 1, 1), value=float("nan"))
                return x

        mod = Model().eval()
        v = torch.randn(1, 3, 10, 10, dtype=torch.float32)
        with torch.no_grad():
            self.common(
                mod,
                (v,),
            )

    def test_masked_fill_with_inf_or_nan_value(self):
        def fn(value, mask):
            y1 = torch.masked_fill(value, mask, float("inf"))
            y2 = torch.masked_fill(value, mask, float("-inf"))
            y3 = torch.masked_fill(value, mask, float("nan"))
            return y1, y2, y3

        value = torch.randn((2, 17))
        mask = torch.randint(0, 1, size=(2, 17), dtype=torch.uint8).to(torch.bool)
        with torch.no_grad():
            self.common(
                fn,
                (value, mask),
            )

    def test_relu_with_inf_value(self):
        # https://github.com/pytorch/pytorch/issues/117544.

        def fn(out):
            out = torch.sinh(input=out)
            out = torch.relu(input=out)
            return out

        x = torch.Tensor([-572373.5000, 755109.1250, 330995.5625])
        with torch.no_grad():
            self.common(
                fn,
                (x,),
            )

    def test_acosh_with_negative_large_input(self):
        # https://github.com/pytorch/pytorch/issues/118267.

        def fn(input):
            out = torch.acosh(input)
            return out

        x = torch.Tensor(
            [
                [
                    -8493.9854,
                    431654.1250,
                    71741.5859,
                    608234.5000,
                    -103814.7500,
                    -699397.0000,
                    -910685.8125,
                    -832737.1875,
                    875343.5000,
                ]
            ]
        ).repeat(3, 9)

        for dtype in [torch.float32, torch.bfloat16, torch.double]:
            with torch.no_grad():
                torch._dynamo.reset()
                metrics.reset()
                _x = x.to(dtype)
                self.common(
                    fn,
                    (_x,),
                )

    @config.patch(implicit_fallbacks=True)
    def test_repeat_interleave(self):
        def fn(y):
            return torch.repeat_interleave(y, 2, output_size=8)

        a = torch.tensor([[1, 2], [3, 4]])
        self.common(
            fn,
            (a,),
        )

    def test_inplace_squeeze_needed(self):
        mod = torch.nn.Sequential(
            torch.nn.Linear(10, 10),
            torch.nn.LayerNorm(10),
            torch.nn.ReLU(),
        ).eval()

        def fn(x):
            return mod(x)

        v = torch.randn(10)
        # TODO: OMP parallel reduction order is not deterministic.
        # Hence, the accurarcy might vary up and down. For short term,
        # we increase the tolerance and will fix it later by using
        # aten parallel.
        self.common(fn, (v,), atol=5e-1, rtol=5e-1)

    def test_cat_mul(self):
        # https://github.com/pytorch/pytorch/issues/93365
        def fn(p0, p1):
            y1 = torch.cat([p0, p1], dim=0)
            y2 = torch.mul(y1, y1)
            return y1, y2

        p0 = torch.randn(3, 4)
        p1 = torch.randn(3, 4)
        self.common(fn, (p0, p1))

    def test_pow_cos(self):
        # https://github.com/pytorch/pytorch/issues/98149
        def fn(x):
            t = x.pow(5)
            return torch.cos(t)

        x = torch.tensor([4], dtype=torch.uint8)
        self.common(fn, (x,))

    def test_reduce_with_masked(self):
        # https://github.com/pytorch/pytorch/issues/96484
        def fn(a, b):
            a = torch.nn.functional.pad(a, (0, -1))
            c = a + b
            return c.min(0).values

        a = torch.randn([2])
        b = torch.randn([2])
        self.common(fn, (a, b))

    def test_scalar_sign_with_min(self):
        # https://github.com/pytorch/pytorch/issues/101340
        def fn(a):
            t1 = torch.tanh(a)
            t2 = torch.sign(t1)
            return torch.min(t1, t2)

        a = torch.randn(1, 3)
        self.common(fn, (a,))

    def test_index_propagation_issue_102065(self):
        def fn(x):
            x = torch.arange(x.numel())
            return (x.unsqueeze(0) - x.unsqueeze(1)) ** 2

        self.common(
            fn,
            (torch.randn(8),),
        )

    def test_ModularIndexing_range_issue_103133(self):
        def fn(q, k):
            einsum = torch.einsum("bcxd,bcyd->bcxy", (q, k))
            constant_pad_nd = torch.ops.aten.constant_pad_nd.default(
                einsum, [0, 0, 0, 1], 0.0
            )
            view = torch.ops.aten.view.default(constant_pad_nd, [12, 1, 512, 513])
            y = view.new_zeros((12, 2, 256, 513))
            y[:, :-1, :, 256:] = view[:, :, :256, :257]
            return y

        self.common(
            fn,
            (
                torch.empty_strided((12, 1, 512, 64), (64, 196608, 768, 1)),
                torch.empty_strided((12, 1, 512, 64), (64, 196608, 768, 1)),
            ),
        )

    @patch("torch.cuda.is_available", lambda: False)
    def test_max_reduction_lowp_fp(self):
        def fn(x):
            return torch.ops.aten.max(x, 1, keepdim=True)[0].float()

        for dtype in _lowp_fp_dtypes:
            self.common(
                fn,
                (torch.randn(1, 32, 4, 4).to(dtype),),
            )

    @patch("torch.cuda.is_available", lambda: False)
    def test_vec_transpose_lowp_fp(self):
        for dtype in _lowp_fp_dtypes:

            def fn(x):
                return x.to(memory_format=torch.channels_last).to(dtype)

            self.common(
                fn,
                (torch.randn(2, 3, 4, 4),),
            )

    def test_load_inf_bf16(self):
        def fn1(x):
            return torch.where(x > 0, x, math.inf)

        def fn2(x):
            return torch.where(x > 0, x, -math.inf)

        for fn in [fn1, fn2]:
            self.common(
                fn,
                (torch.randn(1, 3, 16, 16),),
            )

    @patch("torch.cuda.is_available", lambda: False)
    def test_fp32_load_with_to_lowp_fp(self):
        # From llama model.
        class Model(torch.nn.Module):
            def __init__(self):
                super().__init__()
                self.cache_k = torch.zeros(8, 4, 2, 2)

            def forward(self, x, xk):
                bsz, seqlen, _ = x.shape
                self.cache_k = self.cache_k.to(x)
                self.cache_k[:bsz, 1 : 1 + seqlen] = xk
                return self.cache_k

        for dtype in _lowp_fp_dtypes:
            ref_model = Model().eval()
            opt_model = torch.compile()(Model().eval())
            x = torch.randn(4, 2, 2).to(dtype)
            xk = torch.randn(4, 2, 2, 2).to(dtype)
            self.assertEqual(opt_model(x, xk), ref_model(x, xk))

    @requires_vectorization
    @patch("torch.cuda.is_available", lambda: False)
    def test_sigmoid_with_reduction(self):
        def fn(x):
            x = torch.ops.aten.sigmoid.default(x)
            return torch.ops.aten.mean.dim(x, [-1, -2], True)

        x = torch.randn((1, 8, 8, 8))
        with config.patch({"cpp.simdlen": None}):
            torch._dynamo.reset()
            metrics.reset()
            self.common(fn, (x,))

    def test_slice_scatter_default_end_value(self):
        # From HF AllenaiLongformerBase.
        def fn(query, key, window_overlap):
            batch_size, seq_len, num_heads, head_dim = query.size()
            assert (
                seq_len % (window_overlap * 2) == 0
            ), f"Sequence length should be multiple of {window_overlap * 2}. Given {seq_len}"

            chunks_count = torch.div(seq_len, window_overlap, rounding_mode="trunc") - 1
            diagonal_chunked_attention_scores = key
            diagonal_attention_scores = diagonal_chunked_attention_scores.new_zeros(
                (
                    batch_size * num_heads,
                    chunks_count + 1,
                    window_overlap,
                    window_overlap * 2 + 1,
                )
            )
            diagonal_attention_scores[
                :, :3, :, window_overlap:
            ] = diagonal_chunked_attention_scores[
                :, :, :window_overlap, : window_overlap + 1
            ]
            return diagonal_attention_scores

        self.common(
            fn,
            (
                torch.randn(1, 1024, 12, 64),
                torch.randn(12, 3, 512, 513),
                256,
            ),
        )

    @requires_vectorization
    @patch("torch.cuda.is_available", lambda: False)
    def test_to_uint8_rounding_method(self):
        def fn(x):
            return x.to(torch.uint8)

        numerical_testsuit = [4.4, 4.5, 4.6, 5.5]
        for numerical_number in numerical_testsuit:
            x = torch.ones(17) * numerical_number
            with config.patch({"cpp.simdlen": None}):
                torch._dynamo.reset()
                metrics.reset()
                self.common(fn, (x,))
                check_metrics_vec_kernel_count(1)

    @requires_vectorization
    def _test_decomposed_dequant_relu_quant_helper(self, dtype):
        def fn(
            x, scale, zero_point, use_dequant, use_quant, quant_min, quant_max, dtype
        ):
            # For quantized_decomposed.dequantize_per_tensor
            # Refer to torch/ao/quantization/fx/_decomposed.py
            if use_dequant:
                x = (x.to(torch.float32) - zero_point) * scale

            x = torch.relu(x)

            # For quantized_decomposed.quantize_per_tensor
            # Refer to torch/ao/quantization/fx/_decomposed.py
            if use_quant:
                inv_scale = 1.0 / scale
                x = torch.clamp(
                    torch.round(x * inv_scale) + zero_point, quant_min, quant_max
                ).to(dtype)
            return x

        assert dtype in [torch.uint8, torch.int8]
        quant_min = 0 if dtype == torch.uint8 else -128
        quant_max = 255 if dtype == torch.uint8 else 127

        use_dequant_list = [False, True]
        use_quant_list = [False, True]
        for use_dequant, use_quant in itertools.product(
            use_dequant_list, use_quant_list
        ):
            x = torch.clamp(
                torch.randn((1, 7, 7, 9), dtype=torch.float32) * 100,
                quant_min,
                quant_max,
            )
            if use_dequant:
                x = x.to(dtype)
            zero_point = 100
            scale = 0.01
            with config.patch({"cpp.simdlen": None}):
                torch._dynamo.reset()
                metrics.reset()
                self.common(
                    fn,
                    (
                        x,
                        scale,
                        zero_point,
                        use_dequant,
                        use_quant,
                        quant_min,
                        quant_max,
                        dtype,
                    ),
                )
                check_metrics_vec_kernel_count(1)

    @requires_vectorization
    def test_decomposed_dequant_relu_quant_uint8(self):
        self._test_decomposed_dequant_relu_quant_helper(torch.uint8)

    @requires_vectorization
    def test_decomposed_dequant_relu_quant_int8(self):
        self._test_decomposed_dequant_relu_quant_helper(torch.int8)

    def _test_dequant_quant_lowering_helper(self, dtype):
        def fn(
            x, scale, zero_point, use_dequant, use_quant, quant_min, quant_max, dtype
        ):
            if use_dequant:
                x = torch.ops.quantized_decomposed.dequantize_per_tensor(
                    x, scale, zero_point, quant_min, quant_max, dtype
                )

            x = torch.relu(x)

            if use_quant:
                x = torch.ops.quantized_decomposed.quantize_per_tensor(
                    x, scale, zero_point, quant_min, quant_max, dtype
                )
            return x

        use_dequant_list = [False, True]
        use_quant_list = [False, True]
        use_tensor_overload_list = [False, True]

        assert dtype in [torch.uint8, torch.int8]
        quant_min = 0 if dtype == torch.uint8 else -128
        quant_max = 255 if dtype == torch.uint8 else 127

        for use_dequant, use_quant, use_tensor_overload in itertools.product(
            use_dequant_list, use_quant_list, use_tensor_overload_list
        ):
            x = torch.clamp(
                torch.randn((1, 7, 7, 9), dtype=torch.float32) * 100,
                quant_min,
                quant_max,
            )
            if use_dequant:
                x = x.to(dtype)
            zero_point = 100
            scale = 0.01
            if use_tensor_overload:
                zero_point = torch.tensor(zero_point, dtype=torch.int64)
                scale = torch.tensor(scale)
            with config.patch({"cpp.simdlen": None}):
                torch._dynamo.reset()
                metrics.reset()
                self.common(
                    fn,
                    (
                        x,
                        scale,
                        zero_point,
                        use_dequant,
                        use_quant,
                        quant_min,
                        quant_max,
                        dtype,
                    ),
                )
                check_metrics_vec_kernel_count(1)

    @requires_vectorization
    def test_dequant_quant_lowering_uint8(self):
        self._test_dequant_quant_lowering_helper(torch.uint8)

    @requires_vectorization
    def test_dequant_quant_lowering_int8(self):
        self._test_dequant_quant_lowering_helper(torch.int8)

    def _test_dequant_maxpool2d_lowering_helper(self, dtype):
        def fn(x, scale, zero_point, quant_min, quant_max, dtype):
            x = torch.ops.quantized_decomposed.dequantize_per_tensor(
                x, scale, zero_point, quant_min, quant_max, dtype
            )
            max_pool2d_with_indices_default = (
                torch.ops.aten.max_pool2d_with_indices.default(
                    x, [2, 2], [2, 2], [1, 1]
                )[0]
            )
            return max_pool2d_with_indices_default

        assert dtype in [torch.uint8, torch.int8]
        quant_min = 0 if dtype == torch.uint8 else -128
        quant_max = 255 if dtype == torch.uint8 else 127

        use_tensor_overload_list = [False, True]
        for use_tensor_overload in use_tensor_overload_list:
            x = (
                torch.clamp(
                    torch.randn((3, 16, 8, 8), dtype=torch.float32) * 100,
                    quant_min,
                    quant_max,
                )
                .to(dtype)
                .contiguous(memory_format=torch.channels_last)
            )
            zero_point = 100
            scale = 0.01
            if use_tensor_overload:
                zero_point = torch.tensor(zero_point, dtype=torch.int64)
                scale = torch.tensor(scale)
            with config.patch({"cpp.simdlen": None}):
                torch._dynamo.reset()
                metrics.reset()
                self.common(fn, (x, scale, zero_point, quant_min, quant_max, dtype))
                check_metrics_vec_kernel_count(1)

    @requires_vectorization
    def test_dequant_maxpool2d_lowering_uint8(self):
        self._test_dequant_maxpool2d_lowering_helper(torch.uint8)

    @requires_vectorization
    def test_dequant_maxpool2d_lowering_int8(self):
        self._test_dequant_maxpool2d_lowering_helper(torch.int8)

    def _test_tile2d_load_decomposed_dequant_add_relu_quant_helper(self, dtype):
        def fn(
            x,
            scale,
            zero_point,
            x2,
            scale2,
            zero_point2,
            output_scale,
            output_zero_point,
            use_dequant,
            use_dequant2,
            use_quant,
            quant_min,
            quant_max,
            dtype,
        ):
            if use_dequant:
                x = torch.ops.quantized_decomposed.dequantize_per_tensor(
                    x, scale, zero_point, quant_min, quant_max, dtype
                )
            if use_dequant2:
                x2 = torch.ops.quantized_decomposed.dequantize_per_tensor(
                    x2, scale2, zero_point2, quant_min, quant_max, dtype
                )
            temp = x + x2
            y = torch.relu(temp)

            if use_quant:
                y = torch.ops.quantized_decomposed.quantize_per_tensor(
                    y, output_scale, output_zero_point, quant_min, quant_max, dtype
                )
            return y.contiguous()

        assert dtype in [torch.uint8, torch.int8]
        quant_min = 0 if dtype == torch.uint8 else -128
        quant_max = 255 if dtype == torch.uint8 else 127

        use_dequant_list = [False, True]
        use_dequant_list2 = [False, True]
        use_quant_list = [False, True]

        for use_dequant, use_dequant2, use_quant in itertools.product(
            use_dequant_list, use_dequant_list2, use_quant_list
        ):
            x = torch.clamp(
                torch.randn((1, 1024, 14, 14), dtype=torch.float32) * 100,
                quant_min,
                quant_max,
            ).contiguous(memory_format=torch.channels_last)
            x2 = torch.clamp(
                torch.randn((1, 1024, 14, 14), dtype=torch.float32) * 100,
                quant_min,
                quant_max,
            ).contiguous(memory_format=torch.channels_last)
            if use_dequant:
                x = x.to(dtype).contiguous(memory_format=torch.channels_last)
            if use_dequant2:
                x2 = x2.to(dtype).contiguous(memory_format=torch.channels_last)
            zero_point = 1
            scale = 0.01
            zero_point2 = 2
            scale2 = 0.02
            output_zero_point = 3
            output_scale = 0.03
            with config.patch({"cpp.simdlen": None}):
                torch._dynamo.reset()
                metrics.reset()
                self.common(
                    fn,
                    (
                        x,
                        scale,
                        zero_point,
                        x2,
                        scale2,
                        zero_point2,
                        output_scale,
                        output_zero_point,
                        use_dequant,
                        use_dequant2,
                        use_quant,
                        quant_min,
                        quant_max,
                        dtype,
                    ),
                )
                check_metrics_vec_kernel_count(2)

    @requires_vectorization
    def test_tile2d_load_decomposed_dequant_add_relu_quant_uint8(self):
        self._test_tile2d_load_decomposed_dequant_add_relu_quant_helper(torch.uint8)

    @requires_vectorization
    def test_tile2d_load_decomposed_dequant_add_relu_quant_int8(self):
        self._test_tile2d_load_decomposed_dequant_add_relu_quant_helper(torch.int8)

    @requires_vectorization
    def _test_per_tensor_fake_quant_helper(self, dtype):
        def fn(input, scales, zero_points, quant_min, quant_max, dtype):
            input = torch.ops.quantized_decomposed.quantize_per_tensor(
                input, scales, zero_points, quant_min, quant_max, dtype
            )
            input = torch.ops.quantized_decomposed.dequantize_per_tensor(
                input, scales, zero_points, quant_min, quant_max, dtype
            )
            return input

        use_tensor_overload_list = [False, True]
        for use_tensor_overload in use_tensor_overload_list:
            assert dtype in [torch.uint8, torch.int8]
            quant_min = 0 if dtype == torch.uint8 else -128
            quant_max = 255 if dtype == torch.uint8 else 127
            x = torch.clamp(
                torch.randn((1, 7, 7, 9), dtype=torch.float32) * 100,
                quant_min,
                quant_max,
            )
            zero_point = 100
            scale = 0.01
            if use_tensor_overload:
                zero_point = torch.tensor(zero_point, dtype=torch.int64)
                scale = torch.tensor(scale)
            with config.patch({"cpp.simdlen": None}):
                torch._dynamo.reset()
                metrics.reset()
                self.common(fn, (x, scale, zero_point, quant_min, quant_max, dtype))
                assert metrics.generated_cpp_vec_kernel_count == 1

    @requires_vectorization
    def test_per_tensor_fake_quant_uint8(self):
        self._test_per_tensor_fake_quant_helper(torch.uint8)

    @requires_vectorization
    def test_per_tensor_fake_quant_int8(self):
        self._test_per_tensor_fake_quant_helper(torch.int8)

    def _test_per_channel_fake_quant_helper(self, dtype, input_dtype=torch.float32):
        def fn(input, scales, zero_points, axis, quant_min, quant_max, dtype):
            input = torch.ops.quantized_decomposed.quantize_per_channel(
                input, scales, zero_points, axis, quant_min, quant_max, dtype
            )
            input = torch.ops.quantized_decomposed.dequantize_per_channel(
                input, scales, zero_points, axis, quant_min, quant_max, dtype
            )
            return input

        assert dtype in [torch.uint8, torch.int8]
        quant_min = 0 if dtype == torch.uint8 else -128
        quant_max = 255 if dtype == torch.uint8 else 127
        x = torch.clamp(
            torch.randn((1, 3, 224, 224), dtype=torch.float32) * 100,
            quant_min,
            quant_max,
        )
        if input_dtype != torch.float32:
            x = x.to(dtype=input_dtype)
        scales = torch.ones((3,))
        zero_points = torch.zeros((3,))
        axis = 1
        with config.patch({"cpp.simdlen": None}):
            torch._dynamo.reset()
            metrics.reset()
            self.common(fn, (x, scales, zero_points, axis, quant_min, quant_max, dtype))
<<<<<<< HEAD
            assert metrics.generated_cpp_vec_kernel_count == 1

    @unittest.skipIf(
        not codecache.valid_vec_isa_list(), "Does not support vectorization"
    )
    def test_per_channel_fake_quant_uint8(self):
        self._test_per_channel_fake_quant_helper(torch.uint8)

    @unittest.skipIf(
        not codecache.valid_vec_isa_list(), "Does not support vectorization"
    )
=======
            check_metrics_vec_kernel_count(1)

    @requires_vectorization
    def test_per_channel_fake_quant_uint8(self):
        self._test_per_channel_fake_quant_helper(torch.uint8)

    @requires_vectorization
>>>>>>> 22ba180e
    def test_per_channel_fake_quant_module_uint8(self):
        class Mod(torch.nn.Module):
            def __init__(self):
                super().__init__()
                self.scales = torch.ones((3,)).to(torch.float64)
                self.zero_points = torch.zeros((3,)).to(torch.int64)
                self.axis = 1
                self.quant_min = 0
                self.quant_max = 255
                self.dtype = torch.uint8

            def forward(self, input):
                input = torch.ops.quantized_decomposed.quantize_per_channel(
                    input,
                    self.scales,
                    self.zero_points,
                    self.axis,
                    self.quant_min,
                    self.quant_max,
                    self.dtype,
                )
                input = torch.ops.quantized_decomposed.dequantize_per_channel(
                    input,
                    self.scales,
                    self.zero_points,
                    self.axis,
                    self.quant_min,
                    self.quant_max,
                    self.dtype,
                )
                return input

        m = Mod().eval()
        x = torch.clamp(
            torch.randn((1, 3, 224, 224), dtype=torch.float32) * 100,
            0,
            255,
        )
        with config.patch({"cpp.simdlen": None}):
            torch._dynamo.reset()
            metrics.reset()
            self.common(m, (x,))
            assert metrics.generated_cpp_vec_kernel_count == 1

<<<<<<< HEAD
    @unittest.skipIf(
        not codecache.valid_vec_isa_list(), "Does not support vectorization"
    )
    def test_per_channel_fake_quant_int8(self):
        self._test_per_channel_fake_quant_helper(torch.int8)

    @unittest.skipIf(
        not codecache.valid_vec_isa_list(), "Does not support vectorization"
    )
=======
    @requires_vectorization
    def test_per_channel_fake_quant_int8(self):
        self._test_per_channel_fake_quant_helper(torch.int8)

    @requires_vectorization
>>>>>>> 22ba180e
    def test_per_channel_fake_quant_uint8_bf16_input(self):
        self._test_per_channel_fake_quant_helper(
            torch.uint8, input_dtype=torch.bfloat16
        )

<<<<<<< HEAD
    @unittest.skipIf(
        not codecache.valid_vec_isa_list(), "Does not support vectorization"
    )
=======
    @requires_vectorization
>>>>>>> 22ba180e
    def test_per_channel_fake_quant_int8_bf16_input(self):
        self._test_per_channel_fake_quant_helper(torch.int8, input_dtype=torch.bfloat16)

    def _test_non_contiguous_load_buf_quant_helper(self, dtype):
        def fn(
            x1,
            x2,
            groups,
            quant_min,
            quant_max,
            dtype,
        ):
            x = torch.cat((x1, x2), dim=1)
            batchsize, num_channels, height, width = x.size()
            channels_per_group = num_channels // groups
            x = torch.ops.quantized_decomposed.dequantize_per_tensor(
                x, 1.0, 0, quant_min, quant_max, dtype
            )
            x = x.view(batchsize, groups, channels_per_group, height, width)
            x = torch.ops.quantized_decomposed.quantize_per_tensor(
                x, 1.0, 0, quant_min, quant_max, dtype
            )
            x = torch.ops.quantized_decomposed.dequantize_per_tensor(
                x, 1.0, 0, quant_min, quant_max, dtype
            )
            x = torch.transpose(x, 1, 2).contiguous()
            x = x.view(batchsize, num_channels, height, width)
            return x

        assert dtype in [torch.uint8, torch.int8]
        quant_min = 0 if dtype == torch.uint8 else -128
        quant_max = 255 if dtype == torch.uint8 else 127

        x = torch.randint(0, 8, (1, 116, 28, 28), dtype=dtype).contiguous(
            memory_format=torch.channels_last
        )
        x2 = torch.randint(0, 8, (1, 116, 28, 28), dtype=dtype).contiguous(
            memory_format=torch.channels_last
        )

        with config.patch({"cpp.simdlen": None}):
            torch._dynamo.reset()
            metrics.reset()
            self.common(
                fn,
                (
                    x,
                    x2,
                    2,
                    quant_min,
                    quant_max,
                    dtype,
                ),
            )
            check_metrics_vec_kernel_count(2)

    @requires_vectorization
    def test_non_contiguous_load_buf_quant_uint8(self):
        self._test_non_contiguous_load_buf_quant_helper(torch.uint8)

    @requires_vectorization
    def test_non_contiguous_load_buf_quant_int8(self):
        self._test_non_contiguous_load_buf_quant_helper(torch.int8)

    def _test_tile2d_store_channel_shuffle_cl_quant_output_helper(self, dtype):
        def channel_shuffle(
            x, groups, output_scale, output_zero_point, quant_min, quant_max, dtype
        ):
            batchsize, num_channels, height, width = x.size()
            channels_per_group = num_channels // groups
            x = x.view(batchsize, groups, channels_per_group, height, width)
            x = torch.transpose(x, 1, 2).contiguous()
            x = x.view(batchsize, -1, height, width)
            x = torch.ops.quantized_decomposed.quantize_per_tensor(
                x, output_scale, output_zero_point, quant_min, quant_max, dtype
            )
            return x.contiguous(memory_format=torch.channels_last)

        assert dtype in [torch.uint8, torch.int8]
        quant_min = 0 if dtype == torch.uint8 else -128
        quant_max = 255 if dtype == torch.uint8 else 127

        with config.patch({"cpp.simdlen": None}):
            torch._dynamo.reset()
            metrics.reset()
            x = torch.randn(64, 58, 28, 28)
            output_zero_point = 3
            output_scale = 0.03
            self.common(
                channel_shuffle,
                (x, 2, output_scale, output_zero_point, quant_min, quant_max, dtype),
            )
            check_metrics_vec_kernel_count(2)

    @requires_vectorization
    def test_tile2d_store_channel_shuffle_cl_quant_output_uint8(self):
        self._test_tile2d_store_channel_shuffle_cl_quant_output_helper(torch.uint8)

    @requires_vectorization
    def test_tile2d_store_channel_shuffle_cl_quant_output_int8(self):
        self._test_tile2d_store_channel_shuffle_cl_quant_output_helper(torch.int8)

    def _test_dequant_relu_quant_dequant_relu_quant_lowering_helper(self, dtype):
        def fn(
            x,
            scale,
            zero_point,
            scale2,
            zero_point2,
            scale3,
            zero_point3,
            quant_min,
            quant_max,
            dtype,
        ):
            x = torch.ops.quantized_decomposed.dequantize_per_tensor(
                x, scale, zero_point, quant_min, quant_max, dtype
            )
            x = torch.relu(x)
            x = torch.ops.quantized_decomposed.quantize_per_tensor(
                x, scale2, zero_point2, quant_min, quant_max, dtype
            )
            x = torch.ops.quantized_decomposed.dequantize_per_tensor(
                x, scale2, zero_point2, quant_min, quant_max, dtype
            )
            x = torch.relu(x)
            x = torch.ops.quantized_decomposed.quantize_per_tensor(
                x, scale3, zero_point3, quant_min, quant_max, dtype
            )
            return x

        assert dtype in [torch.uint8, torch.int8]
        quant_min = 0 if dtype == torch.uint8 else -128
        quant_max = 255 if dtype == torch.uint8 else 127

        for use_tensor_overload in [True, False]:
            x = torch.clamp(
                torch.randn((1, 7, 7, 9), dtype=torch.float32) * 100,
                quant_min,
                quant_max,
            ).to(dtype)
            zero_point_list = [100, 101, 102]
            scale_list = [0.01, 0.02, 0.03]
            if use_tensor_overload:
                for i in range(len(zero_point_list)):
                    zero_point_list[i] = torch.tensor(
                        zero_point_list[i], dtype=torch.int64
                    )
                    scale_list[i] = torch.tensor(scale_list[i])
            zero_point, zero_point2, zero_point3 = zero_point_list
            scale, scale2, scale3 = scale_list
            with config.patch({"cpp.simdlen": None}):
                torch._dynamo.reset()
                metrics.reset()
                self.common(
                    fn,
                    (
                        x,
                        scale,
                        zero_point,
                        scale2,
                        zero_point2,
                        scale3,
                        zero_point3,
                        quant_min,
                        quant_max,
                        dtype,
                    ),
                    rtol=1e-2,
                    atol=1e-2,
                )
                check_metrics_vec_kernel_count(1)

    @requires_vectorization
    def test_dequant_relu_quant_dequant_relu_quant_lowering_uint8(self):
        self._test_dequant_relu_quant_dequant_relu_quant_lowering_helper(torch.uint8)

    @requires_vectorization
    def test_dequant_relu_quant_dequant_relu_quant_lowering_int8(self):
        self._test_dequant_relu_quant_dequant_relu_quant_lowering_helper(torch.int8)

    def test_inplace_add_alpha(self):
        def fn(x, y):
            aten.add_.Tensor(x, y, alpha=0.55)
            return (x,)

        x1 = torch.zeros(10)
        x2 = torch.zeros(10)
        x3 = torch.zeros(10)
        y = torch.randn(10)
        fn_fx = make_fx(fn)(x1, y)
        fn_compiled = compile_fx_inner(fn_fx, [x1, y])
        fn(x2, y)
        fn_compiled([x3, y])
        assert same(x2, x3)

    def test_int_div(self):
        def fn(x, y):
            s3 = x.size(1)
            a = torch.zeros((1 + s3) // 2)
            a += y
            return a, s3

        p0 = torch.randint(5, (1, 8))
        p1 = torch.randn(1)
        self.common(fn, (p0, p1))

    def test_no_op_squeeze(self):
        @torch._dynamo.optimize("inductor")
        def forward(arg0_1):
            return torch.ops.aten.squeeze.dim(arg0_1, 1)

        x = torch.randn((10, 20))
        self.common(forward, (x,))

    def test_parallel_num_threads(self):
        @torch._dynamo.optimize("inductor")
        def fn(x1, x2):
            return x1 + x2

        x1 = torch.randn((10, 20))
        x2 = torch.randn((10, 20))
        with set_num_threads(1):
            assert same(x1 + x2, fn(x1, x2))
        with set_num_threads(4):
            assert same(x1 + x2, fn(x1, x2))

    @patch("torch.cuda.is_available", lambda: False)
    def test_timed_cpu_only(self):
        timed(lambda: torch.randn(10), ())

    def test_complex_memory_overlap(self):
        dense = torch.zeros(64, 32)
        self.assertFalse(complex_memory_overlap(dense))
        self.assertFalse(complex_memory_overlap(dense.t()))

        strided = dense.split(4, dim=1)
        self.assertFalse(complex_memory_overlap(strided[0]))
        self.assertFalse(complex_memory_overlap(strided[0].t()))

        unsqueezed = dense.unsqueeze(1)
        self.assertFalse(complex_memory_overlap(unsqueezed))
        self.assertFalse(complex_memory_overlap(unsqueezed.permute(1, 2, 0)))

        gathered = dense.index_select(0, torch.IntTensor([1, 0, 1]))
        self.assertFalse(complex_memory_overlap(gathered))
        self.assertFalse(complex_memory_overlap(gathered.t()))

    @requires_vectorization
    def test_vec_dynamic_shapes(self):
        def fn(x):
            return torch.softmax(x, -1)

        value = torch.randn((2, 10))
        with config.patch({"cpp.simdlen": None}):
            torch._dynamo.reset()
            metrics.reset()
            self.common(fn, (value,))

    @unittest.skipIf(
        platform.machine() != "x86_64" or not codecache.valid_vec_isa_list(),
        "Does not support vectorization or not x86_64 machine",
    )
    @patch("torch.cuda.is_available", lambda: False)
    def test_auto_simd(self):
        vec_avx512 = codecache.supported_vec_isa_list[0]
        vec_avx2 = codecache.supported_vec_isa_list[1]
        self.assertTrue(vec_avx512.bit_width() == 512)
        self.assertTrue(vec_avx2.bit_width() == 256)
        self.assertTrue(vec_avx512.nelements() == 16)
        self.assertTrue(vec_avx2.nelements() == 8)
        self.assertTrue(vec_avx512.nelements(torch.bfloat16) == 32)
        self.assertTrue(vec_avx2.nelements(torch.bfloat16) == 16)

        with config.patch({"cpp.simdlen": None}):
            isa = codecache.pick_vec_isa()
            if vec_avx512 in codecache.valid_vec_isa_list():
                self.assertTrue(isa == vec_avx512)
            else:
                self.assertTrue(isa == vec_avx2)

        with config.patch({"cpp.simdlen": 0}):
            isa = codecache.pick_vec_isa()
            self.assertFalse(isa)

        with config.patch({"cpp.simdlen": 1}):
            isa = codecache.pick_vec_isa()
            self.assertFalse(isa)

        with config.patch({"cpp.simdlen": 257}):
            isa = codecache.pick_vec_isa()
            self.assertFalse(isa)

        with config.patch({"cpp.simdlen": 513}):
            isa_list = codecache.valid_vec_isa_list()
            if vec_avx512 in isa_list:
                self.assertFalse(isa)

        with config.patch({"cpp.simdlen": 512}):
            isa_list = codecache.valid_vec_isa_list()
            if vec_avx512 in isa_list:
                isa = codecache.pick_vec_isa()
                self.assertTrue(isa == vec_avx512)

        with config.patch({"cpp.simdlen": 256}):
            isa_list = codecache.valid_vec_isa_list()
            if vec_avx2 in isa_list:
                isa = codecache.pick_vec_isa()
                self.assertTrue(isa == vec_avx2)

    @requires_vectorization
    @patch("torch.cuda.is_available", lambda: False)
    def test_masked_fill_softmax(self):
        def fn(value, mask):
            mask = mask.to(torch.bool)
            x = torch.masked_fill(value, mask, -33.0)
            return torch.softmax(x, -1)

        for dtype in vec_dtypes:
            value = torch.randn((2, 17), dtype=dtype)
            mask = torch.randint(0, 1, size=(2, 17), dtype=torch.uint8)
            with config.patch({"cpp.simdlen": None}):
                for cpp_wrapper_flag in [True, False]:
                    with config.patch({"cpp_wrapper": cpp_wrapper_flag}):
                        torch._dynamo.reset()
                        metrics.reset()
                        self.common(fn, (value, mask))
                        assert metrics.generated_cpp_vec_kernel_count >= 1

    def test_channels_last_view_as_complex(self):
        # https://github.com/pytorch/pytorch/issues/122448#issuecomment-2046169554

        def reduce_example(x: torch.Tensor, y: torch.Tensor) -> torch.Tensor:
            """Applies the rotary embedding to the query and key tensors."""
            x_out = torch.view_as_complex(torch.stack([x.float(), y.float()], dim=-1))
            return x_out

        args = [torch.randn(1, 1, 1, 128), torch.randn(1, 1, 1, 128)]
        expected = reduce_example(*args)
        actual = torch.compile(reduce_example, fullgraph=True)(*args)
        self.assertEqual(expected, actual)

    def test_load_same_bool_tensor_twice(self):
        @torch._dynamo.optimize("inductor")
        def fn(a, b):
            x = torch.masked_fill(a, b, -33.0)
            y = torch.masked_fill(a, b, -33.0)
            return x, y

        value = torch.randn((2, 17))
        mask = torch.randint(0, 1, size=(2, 17), dtype=torch.uint8).to(torch.bool)
        fn(value, mask)

    def test_cpu_vec_cosim(self):
        cpp_vec_op_list = []
        cpp_op_list = []

        for k, v in CppVecOverrides.__dict__.items():
            if isinstance(v, staticmethod):
                cpp_vec_op_list.append(k)
        for k, v in CppOverrides.__dict__.items():
            if isinstance(v, staticmethod):
                cpp_op_list.append(k)

        diff = [
            "airy_ai",
            "bessel_j0",
            "bessel_j1",
            "bessel_y0",
            "bessel_y1",
            "modified_bessel_i0",
            "modified_bessel_i1",
            "modified_bessel_k0",
            "modified_bessel_k1",
            "scaled_modified_bessel_k0",
            "scaled_modified_bessel_k1",
            "spherical_bessel_j0",
            "i1",
            "i1e",
            "ndtr",
            "ndtri",
            "log_ndtr",
            "erfcx",
            "gammainc",
            "gammaincc",
            "igamma",
            "igammac",
            "polygamma",
            "zeta",
            "shifted_chebyshev_polynomial_u",
            "chebyshev_polynomial_u",
            "chebyshev_polynomial_t",
            "shifted_chebyshev_polynomial_w",
            "chebyshev_polynomial_w",
            "shifted_chebyshev_polynomial_t",
            "chebyshev_polynomial_v",
            "shifted_chebyshev_polynomial_v",
            "hermite_polynomial_he",
            "laguerre_polynomial_l",
            "hermite_polynomial_h",
            "legendre_polynomial_p",
            "constant",
            "index_expr",
            "signbit",
            "isinf",
            "frexp",
            "mod",
            "masked",
            "randn",
            "isnan",
            "rand",
            "randint64",
            "logical_and",
            "logical_not",
            "logical_or",
            "logical_xor",
            "bitwise_and",
            "bitwise_left_shift",
            "bitwise_not",
            "bitwise_right_shift",
            "bitwise_or",
            "bitwise_xor",
            "to_dtype_bitcast",
        ]
        union = {*cpp_vec_op_list, *diff}
        self.assertTrue(
            set(cpp_op_list).issubset(union), f"unexpected: {set(cpp_op_list) - union}"
        )

    def test_atomic_add_lowp_fp(self):
        def fn(test_args):
            res = torch.gather(**test_args)
            return res

        for dtype in _lowp_fp_dtypes:
            input_tensor_for_ref = torch.tensor(
                [[3.0, -5.0]], dtype=dtype, requires_grad=True
            )
            input_tensor_for_opt = torch.tensor(
                [[3.0, -5.0]], dtype=dtype, requires_grad=True
            )

            test_args_for_ref = {
                "input": input_tensor_for_ref,
                "dim": 1,
                "index": torch.tensor([[1]]),
            }
            test_args_for_opt = {
                "input": input_tensor_for_opt,
                "dim": 1,
                "index": torch.tensor([[1]]),
            }

            opt_fn = torch.compile(fn)

            ref_fwd = fn(test_args_for_ref)
            res_fwd = opt_fn(test_args_for_opt)
            self.assertEqual(res_fwd, ref_fwd)

            torch.manual_seed(1)
            bwd_tensor_for_ref = torch.randn(ref_fwd.shape, dtype=dtype)
            torch.manual_seed(1)
            bwd_tensor_for_opt = torch.randn(res_fwd.shape, dtype=dtype)
            self.assertEqual(bwd_tensor_for_ref, bwd_tensor_for_opt)

            ref_fwd.backward(bwd_tensor_for_ref)
            res_fwd.backward(bwd_tensor_for_opt)

            ref_grad = test_args_for_ref["input"].grad
            res_grad = test_args_for_opt["input"].grad
            self.assertEqual(ref_grad, res_grad)

    def test_decomposed_fake_quant_per_channel(self):
        def fq(input, scales, zero_points, axis, quant_min, quant_max):
            res = torch.fake_quantize_per_channel_affine(
                input, scales, zero_points, axis, quant_min, quant_max
            )
            return res

        def qdq(input, scales, zero_points, axis, quant_min, quant_max):
            res = torch.ops.quantized_decomposed.fake_quant_per_channel(
                input, scales, zero_points, axis, quant_min, quant_max
            )
            return res

        def run_eager_aten_fake_quant(
            input, scales, zero_points, axis, quant_min, quant_max
        ):
            input.grad = None
            res = fq(input, scales, zero_points, axis, quant_min, quant_max)
            res.sum().backward()
            return res, input.grad

        def run_eager_decomposed_fake_quant(
            input, scales, zero_points, axis, quant_min, quant_max
        ):
            input.grad = None
            res = qdq(input, scales, zero_points, axis, quant_min, quant_max)
            res.sum().backward()
            return res, input.grad

        def run_compile_decomposed_fake_quant(
            input, scales, zero_points, axis, quant_min, quant_max
        ):
            input.grad = None
            compiled_qdq = torch.compile(qdq)
            res = compiled_qdq(input, scales, zero_points, axis, quant_min, quant_max)
            res.sum().backward()
            return res, input.grad

        input = torch.randn(2, 3, 224, 224)
        input[1, 2, 3, 4] = 257
        input.requires_grad_()
        scales = torch.ones((3,))
        zero_points = torch.zeros((3,))
        axis = 1
        quant_min = -128
        quant_max = 127

        aten_input = copy.deepcopy(input)
        compiler_input = copy.deepcopy(input)

        res_aten_eager, input_grad_aten_eager = run_eager_aten_fake_quant(
            aten_input, scales, zero_points, axis, quant_min, quant_max
        )
        res_decomp_eager, input_grad_decomp_eager = run_eager_decomposed_fake_quant(
            input, scales, zero_points, axis, quant_min, quant_max
        )
        res, input_grad = run_compile_decomposed_fake_quant(
            compiler_input, scales, zero_points, axis, quant_min, quant_max
        )

        self.assertEqual(res_aten_eager, res)
        self.assertEqual(res_decomp_eager, res)
        self.assertEqual(input_grad_aten_eager, input_grad)
        self.assertEqual(input_grad_decomp_eager, input_grad)
        self.assertEqual(input_grad[1, 2, 3, 4], torch.tensor(0.0))

    @patch("torch.cuda.is_available", lambda: False)
    def test_scatter_using_atomic_add(self):
        def fn(a, dim, index, b):
            return aten.scatter(a, dim, index, b, reduce="add")

        inps = (
            torch.randn(5, 29, 13),
            2,
            torch.tensor([[[3, 5, 7, 9]]]),
            torch.randn(1, 1, 10),
        )

        def _internal_check(
            _fn,
            _inps,
            _target_code_check=None,
            _target_code_check_not=None,
        ):
            torch._dynamo.reset()
            metrics.reset()
            _fn_opt = torch.compile()(_fn)
            _, code = run_and_get_cpp_code(_fn_opt, *inps)
            if _target_code_check:
                FileCheck().check(_target_code_check).run(code)
            if _target_code_check_not:
                FileCheck().check_not(_target_code_check_not).run(code)

            self.assertEqual(
                _fn(*_inps),
                _fn_opt(*_inps),
            )

        with config.patch({"cpp.fallback_scatter_reduce_sum": False}):
            _internal_check(fn, inps, "atomic_add")

        with config.patch({"cpp.fallback_scatter_reduce_sum": True}):
            _internal_check(fn, inps, "aten.scatter_reduce_")

        if "ATen parallel backend: OpenMP" in torch.__config__.parallel_info():
            # Fix https://github.com/pytorch/pytorch/issues/118518
            # which fails to change thread number with native thread pool
            with set_num_threads(1):
                _internal_check(fn, inps, _target_code_check_not="aten.scatter_reduce_")

            with config.patch({"cpp.dynamic_threads": True}), set_num_threads(1):
                _internal_check(fn, inps, "aten.scatter_reduce_")

    @requires_vectorization
    @patch("torch.cuda.is_available", lambda: False)
    def test_new_vec_op_cpu_only(self):
        def fn(x):
            return torch.log1p(torch.expm1(torch.erf(x)))

        for dtype in vec_dtypes:
            torch.manual_seed(0)
            x = torch.randn((2, 9), dtype=dtype)
            x[0, 0] = torch.nan
            x[1, -1] = torch.nan

            tol = 1e-2 if dtype == torch.bfloat16 else 1e-4

            with config.patch({"cpp.simdlen": None}):
                for cpp_wrapper_flag in [True, False]:
                    with config.patch({"cpp_wrapper": cpp_wrapper_flag}):
                        torch._dynamo.reset()
                        metrics.reset()
                        self.common(fn, (x,))
                        check_metrics_vec_kernel_count(1)

    @requires_vectorization
    @patch("torch.cuda.is_available", lambda: False)
    def test_vec_cpu_only_for_all_available_isa(self):
        def fn(x):
            return torch.sin(torch.cos(torch.erf(x)))

        x = torch.randn((2, 9))
        x[0, 0] = torch.nan
        x[1, -1] = torch.nan

        bit_widths = [isa._bit_width for isa in codecache.valid_vec_isa_list()] + [None]
        for item in bit_widths:
            with config.patch({"cpp.simdlen": item}):
                torch._dynamo.reset()
                metrics.reset()
                self.common(fn, (x,))
                check_metrics_vec_kernel_count(1)

    @slowTest
    @requires_vectorization
    @patch("torch.cuda.is_available", lambda: False)
    def test__adaptive_avg_pool2d(self):
        def wrap_fn(oh, ow):
            def fn(x):
                return torch._adaptive_avg_pool2d(x, (oh, ow))

            return fn

        bit_widths = [isa._bit_width for isa in codecache.valid_vec_isa_list()]
        ih = [16, 65]
        iw = ih
        oh = ih
        ow = ih
        for _ih, _iw, _oh, _ow, _simd_len, dtype in itertools.product(
            ih, iw, oh, ow, bit_widths, vec_dtypes
        ):
            x = torch.randn(2, 3, _ih, _iw, dtype=dtype).to(
                memory_format=torch.channels_last
            )
            _fn = wrap_fn(_oh, _ow)
            with config.patch({"cpp.simdlen": _simd_len}):
                torch._dynamo.reset()
                metrics.reset()
                self.common(_fn, (x,))
                check_metrics_vec_kernel_count(1)

    @requires_vectorization
    @patch("torch.cuda.is_available", lambda: False)
    def test_vec_logical(self):
        def wrap_fn1(op: Callable):
            def fn(x: torch.Tensor):
                return torch.where(op(x), 1.0, 0.0)

            return fn

        def wrap_fn2(op: Callable):
            def fn(x: torch.Tensor, y: torch.Tensor):
                return torch.where(op(x, y), 1.0, 0.0)

            return fn

        for dtype in vec_dtypes:
            x = torch.randn(64, dtype=dtype)
            y = torch.randn(64, dtype=dtype)
            logical_fns = [
                torch.logical_and,
                torch.logical_not,
                torch.logical_or,
                torch.logical_xor,
            ]
            for logical_fn in logical_fns:
                torch._dynamo.reset()
                metrics.reset()
                if logical_fn == torch.logical_not:
                    _fn = wrap_fn1(logical_fn)
                    _args = (x,)
                else:
                    _fn = wrap_fn2(logical_fn)
                    _args = (x, y)
                self.common(_fn, _args)
                check_metrics_vec_kernel_count(1)

    @requires_vectorization
    @patch("torch.cuda.is_available", lambda: False)
    def test_vec_compare_op_cpu_only(self):
        def fn(x):
            y1 = torch.eq(x, 1.0)
            x = torch.where(y1, x, -x)
            y2 = torch.ne(x, 0.0)
            x = torch.where(y2, x, -x)
            y3 = torch.lt(x, 5.0)
            x = torch.where(y3, x, x - 1.0)
            y4 = torch.gt(x, -2.0)
            x = torch.where(y4, x, x + 1.0)
            y5 = torch.le(x, 8.0)
            x = torch.where(y5, x, x - 1.0)
            y6 = torch.ge(x, -3.0)
            x = torch.where(y6, x, x + 1.0)
            y7 = x == 1.0
            x = torch.where(y7, x, -x)
            y8 = x != 0.0
            x = torch.where(y8, x, -x)
            y9 = x < 5.0
            x = torch.where(y9, x, x - 1.0)
            y10 = x > -2.0
            x = torch.where(y10, x, x + 1.0)
            y11 = x <= 8.0
            x = torch.where(y11, x, x - 1.0)
            y12 = x >= -3.0
            x = torch.where(y12, x, x + 1.0)
            return x

        for dtype in vec_dtypes:
            x = torch.randn((2, 9), dtype=dtype)

            with config.patch({"cpp.simdlen": None}):
                torch._dynamo.reset()
                metrics.reset()
                self.common(fn, (x,))
                check_metrics_vec_kernel_count(1)
                assert (
                    metrics.generated_kernel_count
                    - metrics.generated_cpp_vec_kernel_count
                ) == 0

    def test_skip_cpp_codegen(self):
        with config.patch({"disable_cpp_codegen": True}):
            inps = torch.ones([20]), torch.rand([20])

            def f(x, y):
                return x + y + torch.tensor(1)

            f_opt = torch.compile()(f)

            _, code = run_and_get_cpp_code(f_opt, inps[0], inps[1])
            FileCheck().check_not("void kernel").run(code)

            self.assertEqual(
                f(*inps),
                f_opt(*inps),
            )

            # constant needs to be propagated on fallback
            def f(x):
                return x[torch.tensor(1) :] * 2

            f_opt = torch.compile()(f)
            _, code = run_and_get_cpp_code(f_opt, inps[0])
            FileCheck().check_not("void kernel").run(code)
            self.assertEqual(f_opt(inps[0]), f(inps[0]))

            class Model(torch.nn.Module):
                def __init__(
                    self,
                ):
                    super().__init__()

                def forward(self, v1: torch.Tensor):
                    vx = v1.min(dim=1).values
                    v2 = torch.randn_like(vx)
                    return v2

            model = Model()
            x = torch.rand(10, 3, 0)
            model_f = torch.compile()(model)

            self.assertEqual(model(x), model_f(x))

    def test_redundant_to_node_elimination_lowp_fp(self):
        def fn(x, y):
            res = x + y
            res = torch.mean(res)
            return res

        for dtype in _lowp_fp_dtypes:
            x = torch.randn((2, 9), dtype=dtype)
            y = torch.randn((2, 9), dtype=dtype)

            for torch_compile_debug in [True, False]:
                with config.patch(
                    {"trace.enabled": torch_compile_debug, "cpp.simdlen": None}
                ):
                    torch._dynamo.reset()
                    metrics.reset()
                    self.common(fn, (x, y))
                    check_metrics_vec_kernel_count(1)

    def test_do_not_insert_to_dtype_for_memory_copy_only_kernel(self):
        def fn(x):
            res = x.clone()
            return res

        x = torch.randn((100, 100), dtype=torch.bfloat16)

        torch._dynamo.reset()
        metrics.reset()
        self.common(fn, (x,))
        assert metrics.cpp_to_dtype_count == 0
        check_metrics_vec_kernel_count(1)

    def test_insert_to_dtype_count(self):
        def fn(x):
            res = x.relu()
            return res

        x = torch.randn((100, 100), dtype=torch.bfloat16)

        torch._dynamo.reset()
        metrics.reset()
        self.common(fn, (x,))
        assert metrics.cpp_to_dtype_count == 2
        check_metrics_vec_kernel_count(1)

    def test_memory_copy_with_fusion(self):
        def fn(x):
            res = x.relu()
            x.copy_(res)
            return (res,)

        x = torch.randn((100, 100), dtype=torch.bfloat16)

        torch._dynamo.reset()
        metrics.reset()
        self.common(fn, (x,))
        assert metrics.cpp_to_dtype_count == 2
        check_metrics_vec_kernel_count(1)

    @requires_vectorization
    @patch("torch.cuda.is_available", lambda: False)
    def test_cpp_vec_constant_checker(self):
        _graph: torch.fx.Graph = torch.fx.Graph()
        a: torch.fx.Node = _graph.create_node("placeholder", "ops")
        iv: torch.fx.Node = _graph.create_node("placeholder", "iv")
        fv: torch.fx.Node = _graph.create_node("placeholder", "fv")
        b: torch.fx.Node = _graph.create_node(
            "call_method",
            "constant",
            args=(
                a,
                iv,
                torch.int64,
            ),
        )
        c: torch.fx.Node = _graph.create_node(
            "call_method",
            "constant",
            args=(
                a,
                fv,
                torch.double,
            ),
        )
        d: torch.fx.Node = _graph.create_node(
            "call_method",
            "ge",
            args=(
                a,
                b,
                b,
            ),
        )
        _graph.output((d, c))

        def get_index():
            return ""

        submodules = {"get_index": get_index}

        graph_lowering = GraphLowering(
            torch.fx.GraphModule(submodules, _graph),
            shape_env=None,
            num_static_inputs=0,
        )

        def set_opt_dtype(graph):
            for node in graph.nodes:
                if node.target == "constant":
                    if OptimizationContext.key in node.meta:
                        opt_ctx = node.meta[OptimizationContext.key]
                    else:
                        opt_ctx = OptimizationContext()
                    opt_ctx.dtype = node.args[-1]
                    node.meta[OptimizationContext.key] = opt_ctx

        with patch.object(graph_lowering, "wrapper_code", ""), V.set_graph_handler(
            graph_lowering
        ):
            # The moset inner loop variable is used in the index_expr
            tiling_factor = codecache.pick_vec_isa().nelements(dtype=torch.float)
            with CppVecKernelChecker(
                args=None, num_threads=1, tiling_factor=tiling_factor
            ) as vec_checker:
                i32_iinfo = np.iinfo(np.int32)
                f32_iinfo = np.finfo(np.float32)
                set_opt_dtype(_graph)
                InterpreterShim(_graph, submodules).run(
                    V.get_ops_handler(), i32_iinfo.max, f32_iinfo.max
                )
                self.assertTrue(vec_checker.simd_vec)

                vec_checker.simd_vec = True
                set_opt_dtype(_graph)
                InterpreterShim(_graph, submodules).run(
                    V.get_ops_handler(), i32_iinfo.min, f32_iinfo.min
                )
                self.assertTrue(vec_checker.simd_vec)

                vec_checker.simd_vec = True
                set_opt_dtype(_graph)
                InterpreterShim(_graph, submodules).run(
                    V.get_ops_handler(), i32_iinfo.min, np.inf
                )
                self.assertTrue(vec_checker.simd_vec)

                vec_checker.simd_vec = True
                set_opt_dtype(_graph)
                InterpreterShim(_graph, submodules).run(
                    V.get_ops_handler(), i32_iinfo.min, -np.inf
                )
                self.assertTrue(vec_checker.simd_vec)

                vec_checker.simd_vec = True
                set_opt_dtype(_graph)
                InterpreterShim(_graph, submodules).run(
                    V.get_ops_handler(), i32_iinfo.min - 1, f32_iinfo.min
                )
                self.assertTrue(vec_checker.simd_vec)

                vec_checker.simd_vec = True
                set_opt_dtype(_graph)
                InterpreterShim(_graph, submodules).run(
                    V.get_ops_handler(), i32_iinfo.max + 1, f32_iinfo.max
                )
                self.assertTrue(vec_checker.simd_vec)

                vec_checker.simd_vec = True
                set_opt_dtype(_graph)
                InterpreterShim(_graph, submodules).run(
                    V.get_ops_handler(), i32_iinfo.min, f32_iinfo.min * (1 + 1e-5)
                )
                self.assertFalse(vec_checker.simd_vec)

                vec_checker.simd_vec = True
                set_opt_dtype(_graph)
                InterpreterShim(_graph, submodules).run(
                    V.get_ops_handler(), i32_iinfo.max, f32_iinfo.max * (1 + 1e-5)
                )
                self.assertFalse(vec_checker.simd_vec)

    @requires_vectorization
    @patch("torch.cuda.is_available", lambda: False)
    def test_cpp_vec_index_expr_checker(self):
        _graph: torch.fx.Graph = torch.fx.Graph()
        a: torch.fx.Node = _graph.create_node("placeholder", "ops")
        b: torch.fx.Node = _graph.create_node("call_module", "get_index", args=())
        c: torch.fx.Node = _graph.create_node(
            "call_method",
            "index_expr",
            args=(
                a,
                b,
                torch.int64,
            ),
        )
        d: torch.fx.Node = _graph.create_node(
            "call_method",
            "ge",
            args=(
                a,
                c,
                c,
            ),
        )
        _graph.output(d)

        def get_index():
            return ""

        submodules = {"get_index": get_index}
        graph_lowering = GraphLowering(
            torch.fx.GraphModule(submodules, _graph),
            shape_env=None,
            num_static_inputs=0,
        )
        with patch.object(graph_lowering, "wrapper_code", ""), V.set_graph_handler(
            graph_lowering
        ):
            itervars = [sympy.Symbol("i"), sympy.Symbol("j"), sympy.Symbol("k")]

            tiling_factor = codecache.pick_vec_isa().nelements(dtype=torch.float)
            # The most inner loop variable is used in the index_expr
            with CppVecKernelChecker(
                args=None, num_threads=1, tiling_factor=tiling_factor
            ) as vec_checker:

                def get_index():
                    return -itervars[0] ** 2 + 2 * itervars[0] + itervars[1]

                ranges = [0, 100, 200]
                vec_checker.itervars = itervars[:2]
                vec_checker.ranges = ranges[:2]
                submodules = {"get_index": get_index}
                InterpreterShim(_graph, submodules).run(V.get_ops_handler())
                self.assertTrue(vec_checker.simd_vec)

            # Most inner loop variable irrevalant
            with CppVecKernelChecker(
                args=None, num_threads=1, tiling_factor=tiling_factor
            ) as vec_checker:

                def get_index():
                    return -itervars[0] ** 2 + 2 * itervars[0] + itervars[1]

                ranges = [0, 100, 200]
                vec_checker.itervars = itervars
                vec_checker.ranges = ranges
                submodules = {"get_index": get_index}
                InterpreterShim(_graph, submodules).run(V.get_ops_handler())
                self.assertTrue(vec_checker.simd_vec)

            i32_iinfo = np.iinfo(np.int32)
            _max_value = i32_iinfo.max + 1
            ranges = [_max_value, _max_value, _max_value]
            # Most inner loop variable irrevalant but max value is greater than
            # the max value of INT32
            with CppVecKernelChecker(
                args=None, num_threads=1, tiling_factor=tiling_factor
            ) as vec_checker:

                def get_index():
                    return itervars[0]

                submodules = {"get_index": get_index}
                vec_checker.itervars = itervars
                vec_checker.ranges = ranges
                InterpreterShim(_graph, submodules).run(V.get_ops_handler())
                self.assertFalse(vec_checker.simd_vec)

            # Most inner loop variable irrevalant but min value is greater than
            # the min value of INT32
            with CppVecKernelChecker(
                args=None, num_threads=1, tiling_factor=tiling_factor
            ) as vec_checker:

                def get_index():
                    return -itervars[0] - 2

                submodules = {"get_index": get_index}
                vec_checker.itervars = itervars
                vec_checker.ranges = ranges
                InterpreterShim(_graph, submodules).run(V.get_ops_handler())
                self.assertFalse(vec_checker.simd_vec)

    @requires_vectorization
    @patch("torch.cuda.is_available", lambda: False)
    def test_maxpool2d_cpu_only(self):
        for dtype in vec_dtypes:
            input = torch.randn(26, 32, 112, 112, dtype=dtype).to(
                memory_format=torch.channels_last
            )
            maxpool = torch.nn.MaxPool2d(kernel_size=3, stride=2, padding=1)

            def func(x):
                return maxpool(x)

            with patch.object(config.cpp, "simdlen", None):
                torch._dynamo.reset()
                metrics.reset()
                self.common(func, (input,))
                check_metrics_vec_kernel_count(1)

    @requires_vectorization
    @patch("torch.cuda.is_available", lambda: False)
    def test_maxpool2d_with_pre_loop_collapse_cpu_only(self):
        x1 = torch.randn(2, 3, 20, 20).to(memory_format=torch.channels_last)
        x2 = torch.randn(2, 3, 20, 20).to(memory_format=torch.channels_last)
        maxpool = torch.nn.MaxPool2d(kernel_size=3, stride=2, ceil_mode=True)

        def func(x1, x2):
            y = x1 + x2
            return maxpool(y)

        with patch.object(config.cpp, "simdlen", None):
            torch._dynamo.reset()
            metrics.reset()
            self.common(func, (x1, x2))
            check_metrics_vec_kernel_count(2)

    def test_randint_symint_input(self):
        # https://github.com/pytorch/pytorch/issues/122405
        @torch.compile(fullgraph=True)
        def get_traj_idx(lengths: torch.Tensor, num_slices: int) -> torch.Tensor:
            return torch.randint(lengths.shape[0], (num_slices,), device=lengths.device)

        lengths = torch.zeros(10, dtype=torch.long)
        get_traj_idx(lengths, num_slices=4)
        lengths = torch.zeros(11, dtype=torch.long)
        get_traj_idx(lengths, num_slices=4)

    @requires_vectorization
    @patch("torch.cuda.is_available", lambda: False)
    def test_sign_cpu_only(self):
        def fn(x):
            return torch.sign(x)

        for dtype in vec_dtypes:
            x = torch.randn((2, 9), dtype=dtype)
            x[0, 0] = torch.nan
            x[1, -1] = torch.nan

            with config.patch({"cpp.simdlen": None}):
                torch._dynamo.reset()
                metrics.reset()
                self.common(fn, (x,))
                check_metrics_vec_kernel_count(1)

    @requires_vectorization
    @patch("torch.cuda.is_available", lambda: False)
    def test_reduction_cpu_only(self):
        def fn(x):
            return torch.argmax(x, -1)

        for dtype in vec_dtypes:
            x = torch.randn((10, 10), dtype=dtype)

            with config.patch({"cpp.simdlen": None}):
                torch._dynamo.reset()
                metrics.reset()
                self.common(fn, (x,))
                assert metrics.generated_cpp_vec_kernel_count == 0

    def test_outer_loop_fusion(self):
        def fn(x):
            max = torch.amax(x, dim=-1, keepdim=True)
            return x - max

        x = torch.randn(4, 12, 1023, 1022)

        with config.patch({"cpp.simdlen": None}):
            torch._dynamo.reset()
            metrics.reset()
            self.common(fn, (x,))
            assert len(metrics.cpp_outer_loop_fused_inner_counts) == 1
            assert metrics.cpp_outer_loop_fused_inner_counts[0] == 2

    def test_argmin(self):
        def fn(x):
            return torch.argmin(x, -1)

        for dtype in vec_dtypes:
            x = torch.randn((10, 10), dtype=dtype)
            torch._dynamo.reset()
            metrics.reset()
            self.common(fn, (x,))
            assert metrics.generated_cpp_vec_kernel_count == 0

    def test_argmax_argmin_with_nan_value(self):
        def fn(x):
            return torch.argmax(x)

        def fn2(x):
            return torch.argmin(x)

        inputs = [
            torch.Tensor([-755832.1250, 100]),
            torch.Tensor([-755832.1250, 100, 200]),
            torch.Tensor([100, -755832.1250]),
            torch.Tensor([100, 200, -755832.1250]),
        ]

        for x in inputs:
            x = x.repeat(16, 16)
            x = torch.log1p(x)

            # Test argmax
            torch._dynamo.reset()
            metrics.reset()
            self.common(fn, (x,))
            assert metrics.generated_cpp_vec_kernel_count == 0

            # Test argmin
            torch._dynamo.reset()
            metrics.reset()
            self.common(fn2, (x,))
            assert metrics.generated_cpp_vec_kernel_count == 0

    # Currently, we enabled AVX2 and AVX512 for vectorization. If the platform is not
    # supported, the vectorization will not work and skip this test case. For ARM or
    # other platforms support, we just need to add the ISA info to the supported_vector_isa
    # and include proper aten vectorization head file.
    @requires_vectorization
    @patch("torch.cuda.is_available", lambda: False)
    def test_vec_kernel_cpu_only(self):
        def fn(x1, x2):
            # Current, there are some limitations as follows.
            #   rsqrt:
            #     assert [both a fallback and a decomp for same kernel: aten.rsqrt.default]
            #   round:
            #     couldn't find symbolic meta function/decomposition
            #   fmod/logical_and/logic_or:
            #     vec kernel has not support to_type
            x = torch.abs(x1)
            x = torch.sin(x)
            x = torch.neg(x)
            x = torch.square(x)
            x = torch.sigmoid(x)
            x = torch.relu(x)
            x = torch.cos(x)
            x = torch.exp(x)
            x = torch.sqrt(x)
            x = torch.add(x, x1)
            x = torch.sub(x, x2)
            x = torch.mul(x, x1)
            x = torch.div(x, x1)
            x = torch.pow(x, 10)
            x = torch.log(x)
            x = torch.floor(x)
            x = torch.ceil(x)
            x = torch.trunc(x)
            x = torch.lgamma(x)
            x = torch.fmod(x, x2)
            x = torch.sign(x)
            res = x + x2
            return res

        for dtype in vec_dtypes:
            torch.manual_seed(0)
            x1 = torch.randn((5, 20), dtype=dtype)
            x2 = torch.randn((5, 20), dtype=dtype)

            tol = 1e-2 if dtype == torch.bfloat16 else 1e-4
            with config.patch({"cpp.simdlen": 1}):
                torch._dynamo.reset()
                metrics.reset()
                self.common(fn, (x1, x2))
                assert metrics.generated_cpp_vec_kernel_count == 0

            with config.patch({"cpp.simdlen": None}):
                torch._dynamo.reset()
                metrics.reset()
                self.common(fn, (x1, x2))
                check_metrics_vec_kernel_count(1)

        with config.patch({"cpp.simdlen": None}):
            torch._dynamo.reset()
            metrics.reset()
            x1 = torch.randn(10, 20).permute(1, 0)
            x2 = torch.randn((20, 10))
            self.common(fn, (x1, x2))
            check_metrics_vec_kernel_count(2)

            torch._dynamo.reset()
            metrics.reset()
            x1 = torch.randn((10, 7))
            x2 = torch.randn((10, 7))
            self.common(fn, (x1, x2))
            check_metrics_vec_kernel_count(1)

    @unittest.skipIf(
        sys.platform != "linux", "cpp kernel profile only support linux now"
    )
    @patch("torch.cuda.is_available", lambda: False)
    @config.patch({"cpp.enable_kernel_profile": True})
    @config.patch({"cpp.descriptive_names": "original_aten"})
    def test_cpp_kernel_profile(self):
        from torch.profiler import profile

        @torch._dynamo.optimize("inductor", nopython=True)
        def fn(a, b):
            return a + b

        a = torch.rand((100,))
        b = torch.rand((100,))
        with profile() as prof:
            fn(a, b)

        kernel_profile_events = []
        for e in prof.profiler.function_events:
            if "cpp_fused_add_0" in e.name:
                kernel_profile_events.append(e.name)
        assert len(kernel_profile_events) > 0

    @requires_vectorization
    def test_channel_shuffle_cl_output(self):
        """code and shape extracted from shufflenet_v2_x1_0"""

        def channel_shuffle(x, groups):
            batchsize, num_channels, height, width = x.size()
            channels_per_group = num_channels // groups
            x = x.view(batchsize, groups, channels_per_group, height, width)
            x = torch.transpose(x, 1, 2).contiguous()
            x = x.view(batchsize, -1, height, width)
            return x.contiguous(memory_format=torch.channels_last)

        for simdlen in (None, 256, 1):
            with config.patch({"cpp.simdlen": simdlen}):
                torch._dynamo.reset()
                metrics.reset()
                x = torch.randn(64, 58, 28, 28)
                self.common(channel_shuffle, (x, 2))
                if simdlen != 1:
                    check_metrics_vec_kernel_count(2)

    @slowTest
    @requires_vectorization
    def test_transpose_with_norm(self):
        """a sub-module from TIMM gmlp_s16_224"""

        class Model(torch.nn.Module):
            def __init__(self):
                super().__init__()
                self.linear = torch.nn.Linear(
                    in_features=256, out_features=1536, bias=True
                )
                self.act = torch.nn.GELU()
                self.norm = torch.nn.LayerNorm(768)
                self.proj = torch.nn.Linear(196, 196)
                self.fc = torch.nn.Linear(in_features=768, out_features=256, bias=True)

            def forward(self, x):
                x = self.linear(x)
                x = self.act(x)
                u, v = x.chunk(2, dim=-1)
                v = self.norm(v)
                v = self.proj(v.transpose(-1, -2))
                y = u * v.transpose(-1, -2)
                return self.fc(y)

        x = torch.randn(128, 196, 256)
        for simdlen in (None, 256, 1):
            with config.patch({"cpp.simdlen": simdlen}):
                for eval_mode in [True, False]:
                    torch._dynamo.reset()
                    metrics.reset()
                    m = Model().eval() if eval_mode else Model()
                    self.common(m, (x,))
                    if simdlen != 1:
                        check_metrics_vec_kernel_count(8)

    @requires_vectorization
    def test_transpose_copy(self):
        def fn(a):
            return a.t().contiguous()

        for simdlen in (None, 256, 1):
            with config.patch({"cpp.simdlen": simdlen}):
                for dtype in (torch.float, torch.bfloat16):
                    for shape in (
                        (7, 7),
                        (8, 8),
                        (9, 9),
                        (16, 16),
                        (17, 17),
                        (32, 32),
                        (33, 33),
                    ):
                        torch._dynamo.reset()
                        metrics.reset()
                        x = torch.randn(shape, dtype=dtype)
                        self.common(fn, (x,))
                        if simdlen != 1:
                            check_metrics_vec_kernel_count(2)

    @torch._dynamo.config.patch(specialize_int=False)
    def test_slice_scatter_issue122291(self):
        @torch.compile(fullgraph=True)
        def fn(t, t_src, dim, start, end, step):
            return t.slice_scatter(t_src, dim, start, end, step)

        shape = ((16, 16), (16, 2), 1, 4, 10, 1)
        input_tensor = torch.zeros(shape[0], requires_grad=False, device="cpu")
        src_tensor = torch.ones(shape[1], requires_grad=False, device="cpu")
        with self.assertRaisesRegex(
            torch._dynamo.exc.BackendCompilerFailed, r".*shape error in scatter op"
        ):
            fn(input_tensor, src_tensor, shape[2], shape[3], shape[4], shape[5])

    def test_horizontal_fusion(self):
        def fn(a, b, c, idx):
            _a = torch.index_select(a, dim=0, index=idx)
            _b = torch.index_select(b, dim=0, index=idx)
            _c = torch.index_select(c, dim=0, index=idx)
            return _a, _b, _c

        with config.patch({"cpp.max_horizontal_fusion_size": 0}):
            metrics.reset()
            torch._dynamo.reset()
            a = torch.randn(size=(4, 16), dtype=torch.bfloat16)
            b = torch.randn(size=(4, 16), dtype=torch.bfloat16)
            c = torch.randn(size=(4, 16), dtype=torch.bfloat16)
            idx = torch.zeros(size=[4], dtype=torch.int64)
            opt_fn = torch._dynamo.optimize("inductor")(fn)
            opt_fn(a, b, c, idx)
            self.assertEqual(metrics.generated_kernel_count, 3)
            self.assertTrue(same(fn(a, b, c, idx), opt_fn(a, b, c, idx)))

        with config.patch({"cpp.max_horizontal_fusion_size": 1}):
            metrics.reset()
            torch._dynamo.reset()
            a = torch.randn(size=(4, 32), dtype=torch.bfloat16)
            b = torch.randn(size=(4, 32), dtype=torch.bfloat16)
            c = torch.randn(size=(4, 32), dtype=torch.bfloat16)
            idx = torch.zeros(size=[4], dtype=torch.int64)
            opt_fn = torch._dynamo.optimize("inductor")(fn)
            opt_fn(a, b, c, idx)
            self.assertEqual(metrics.generated_kernel_count, 3)
            self.assertTrue(same(fn(a, b, c, idx), opt_fn(a, b, c, idx)))

        with config.patch({"cpp.max_horizontal_fusion_size": 2}):
            metrics.reset()
            torch._dynamo.reset()
            a = torch.randn(size=(4, 64), dtype=torch.bfloat16)
            b = torch.randn(size=(4, 64), dtype=torch.bfloat16)
            c = torch.randn(size=(4, 64), dtype=torch.bfloat16)
            idx = torch.zeros(size=[4], dtype=torch.int64)
            opt_fn = torch._dynamo.optimize("inductor")(fn)
            opt_fn(a, b, c, idx)
            print(metrics.generated_kernel_count)
            self.assertEqual(metrics.generated_kernel_count, 2)
            self.assertTrue(same(fn(a, b, c, idx), opt_fn(a, b, c, idx)))

        with config.patch({"cpp.max_horizontal_fusion_size": 3}):
            metrics.reset()
            torch._dynamo.reset()
            a = torch.randn(size=(4, 128), dtype=torch.bfloat16)
            b = torch.randn(size=(4, 128), dtype=torch.bfloat16)
            c = torch.randn(size=(4, 128), dtype=torch.bfloat16)
            idx = torch.zeros(size=[4], dtype=torch.int64)
            opt_fn = torch._dynamo.optimize("inductor")(fn)
            opt_fn(a, b, c, idx)
            self.assertEqual(metrics.generated_kernel_count, 1)
            self.assertTrue(same(fn(a, b, c, idx), opt_fn(a, b, c, idx)))

    def test_lowp_fp_neg_abs(self):
        def fn(x):
            return x.neg().abs()

        for dtype in _lowp_fp_dtypes:
            metrics.reset()
            x = torch.randn(100, 100).to(dtype)
            opt_fn = torch._dynamo.optimize("inductor")(fn)
            self.assertTrue(same(fn(x), opt_fn(x)))
            assert metrics.cpp_to_dtype_count == 0
            check_metrics_vec_kernel_count(1)

    def test_transpose_non_contiguous(self):
        def fn(a):
            # From part of timm HaloAttn:
            # (https://github.com/rwightman/pytorch-image-models/blob/main/timm/layers/halo_attn.py#L97).
            # Fixed https://github.com/pytorch/pytorch/issues/94269 accuracy issue.
            as_strided = torch.ops.aten.as_strided.default(
                a, [1, 384, 2, 20, 12], [153600, 1, 61440, 384, 7680]
            )
            as_strided_1 = torch.ops.aten.as_strided.default(
                as_strided,
                [1, 384, 2, 2, 12, 12],
                [153600, 1, 61440, 3072, 7680, 384],
            )
            clone_1 = torch.ops.aten.clone.default(
                as_strided_1, memory_format=torch.contiguous_format
            )
            _unsafe_view_1 = torch.ops.aten._unsafe_view.default(
                clone_1, [8, 48, 4, 144]
            )
            permute_2 = torch.ops.aten.permute.default(_unsafe_view_1, [0, 2, 3, 1])
            split_with_sizes = torch.ops.aten.split_with_sizes.default(
                permute_2, [16, 32], -1
            )
            getitem = split_with_sizes[0]
            getitem_1 = split_with_sizes[1]
            permute_3 = torch.ops.aten.permute.default(getitem, [0, 1, 3, 2])
            expand_1 = torch.ops.aten.expand.default(permute_3, [8, 4, 16, 144])
            clone_3 = torch.ops.aten.clone.default(
                expand_1, memory_format=torch.contiguous_format
            )
            return clone_3

        metrics.reset()
        x = torch.randn(1, 384, 20, 20).to(memory_format=torch.channels_last)
        self.common(fn, (x,))
        check_metrics_vec_kernel_count(1)

    def test_non_contiguous_index_with_constant_stride(self):
        def fn(x):
            x1 = x[:, :, :, ::2]
            x2 = x[:, :, :, 1::2]
            x = torch.stack((-x2, x1), dim=-1)
            return x.flatten(-2)

        metrics.reset()
        x = torch.randn(1, 32, 16, 68)
        opt_fn = torch._dynamo.optimize("inductor")(fn)
        _, code = run_and_get_cpp_code(opt_fn, x)
        self.assertTrue(same(fn(x), opt_fn(x)))
        # def and use
        FileCheck().check_count("cpp_fused", 2, exactly=True).run(code)

    def test_invalid_index_of_empty_tensor(self):
        def fn(a):
            b = a[[0]]
            return b

        a = torch.tensor([])
        with self.assertRaises(RuntimeError):
            torch.compile(fn)(a)

    @torch.no_grad()
    @torch._inductor.config.patch(freezing=True)
    def test_issue122380(self):
        def func(x):
            t1 = torch.unbind(x)
            t2 = torch.stack(t1, dim=1)
            t3 = torch.tanh(t2)
            return t3

        x = torch.randn(2, 3, 4)
        self.assertEqual(torch.compile(func)(x), func(x))

    def test_ir_node_str(self):
        @torch.compile
        def fn(x: torch.Tensor) -> torch.Tensor:
            return x.sin(), torch.nn.Softmax(dim=1)(x.cos())

        def run_node_alt(*args, **kwargs):
            rv = run_node(*args, **kwargs)
            strings.append(str(rv))
            return rv

        strings = []
        run_node = GraphLowering.run_node
        with patch.object(GraphLowering, "run_node", run_node_alt):
            fn(torch.randn([8, 128]))
        self.assertGreater(len(strings), 3)

    def test_vertical_sum_cpu_only(self):
        def fn1(a):
            return a.sum(dim=0)

        def fn2(a):
            return a.sum(dim=1)

        metrics.reset()
        x = torch.randn(100, 100)
        self.common(fn1, (x,))
        check_metrics_vec_kernel_count(1)

        metrics.reset()
        x = torch.randn(100, 100, 100)
        self.common(fn2, (x,))
        check_metrics_vec_kernel_count(1)

    def test_transpose_vertical_sum_cpu_only(self):
        def fn(a, b):
            c = a * b
            return c.sum(dim=1)

        metrics.reset()
        x = torch.randn(100, 50, 50)
        y = torch.randn(100, 50, 50).transpose(1, 2)
        self.common(fn, (x, y))
        check_metrics_vec_kernel_count(2)

    def test_transpose_mxn_16_16_bf16_fp16(self):
        def fn(a, b):
            c = a * b
            return c.sum(dim=1)

        for dtype in [torch.bfloat16, torch.float16]:
            metrics.reset()
            x = torch.randn(100, 50, 50).to(dtype)
            y = torch.randn(100, 50, 50).to(dtype).transpose(1, 2)
            self.common(fn, (x, y))
            check_metrics_vec_kernel_count(2)

    def test_transpose_mxn_32_32_bf16_fp16(self):
        def fn(a):
            return a.permute(0, 2, 1).contiguous()

        for dtype in [torch.bfloat16, torch.float16]:
            metrics.reset()
            x = torch.randn(2, 9216, 9216).to(dtype)
            self.common(fn, (x,))
            check_metrics_vec_kernel_count(2)

    def test_transpose_sum2d_cpu_only(self):
        def fn(a, b):
            c = a * b
            return c.sum()

        metrics.reset()
        x = torch.randn(50, 50)
        y = torch.randn(50, 50).transpose(0, 1)
        self.common(fn, (x, y))
        check_metrics_vec_kernel_count(2)

    def test_transpose_sum_outer(self):
        # https://github.com/pytorch/pytorch/issues/98573
        def fn(a):
            return a.transpose(2, 3).sum(dim=1).contiguous()

        metrics.reset()
        x = torch.randn(10, 50, 50, 50)
        self.common(fn, (x,))
        check_metrics_vec_kernel_count(1)

    def test_to_dtype_bool_float(self):
        # https://github.com/pytorch/pytorch/issues/100800
        def f(a):
            return torch.where(
                torch.ones_like(a).to(torch.bool),
                torch.zeros_like(a),
                torch.ones_like(a) * 2,
            )

        self.common(f, (torch.ones(16),))

    def test_to_dtype_float_bool(self):
        # https://github.com/pytorch/pytorch/issues/100466
        def f(a):
            a = a * torch.tensor(a >= 0, dtype=torch.float32)
            return a

        x = torch.rand(16)
        self.common(f, (x,))

    def test_constant_store(self):
        # https://github.com/pytorch/pytorch/issues/104515
        def f(a):
            a[0, [3, 3]] = -float("inf")
            return a

        x = torch.rand(4, 5)
        self.common(f, (x,))

    def test_to_channels_last_lowp_fp(self):
        def f(a):
            return a.to(memory_format=torch.channels_last)

        for dtype in _lowp_fp_dtypes:
            x = torch.rand(2, 3, 14, 14).to(dtype)
            self.common(f, (x,))

    def test_broadcast_mul_lowp_fp(self):
        def f(a, b):
            return a * b

        for dtype in _lowp_fp_dtypes:
            a = torch.randn(2, 16, 16).to(dtype)
            b = torch.randn(2, 1, 1).to(dtype)
            self.common(f, (a, b))

    def test_linear_buffer_reuse(self):
        class M(torch.nn.Module):
            def __init__(self):
                super().__init__()
                self.linear1 = torch.nn.Linear(16, 16)
                self.tanh = torch.nn.Tanh()
                self.linear2 = torch.nn.Linear(16, 16)

            def forward(self, x):
                x = self.linear1(x)
                x = self.tanh(x)
                x = self.linear2(x)
                return x

        mod = M().eval()
        v = torch.randn(1, 16)

        with torch.no_grad():

            def compile_fx_wrapper(model_, example_inputs_):
                return compile_fx(model_, example_inputs_)

            def run(*ex, **kwargs):
                return mod(*ex, **kwargs)

            run = torch._dynamo.optimize(compile_fx_wrapper)(run)
            _, code = run_and_get_cpp_code(run, v)
            self.assertFalse("= as_strided(" in code)
            self.assertEqual(run(*v), mod(*v))

    def test_invalid_dropout_args(self):
        class MyModel(torch.nn.Module):
            def forward(self, x):
                x = x * 2
                x = torch.nn.functional.dropout(x, p=0.5)
                x = torch.relu(x)
                return x

        example_inputs = torch.tensor([[1, 2, 3], [4, 5, 6]])

        func = MyModel()
        jit_func = torch.compile(func)
        self.assertRaises(RuntimeError, lambda: func(example_inputs))
        self.assertRaises(RuntimeError, lambda: jit_func(example_inputs))

    def test_nn_param_assign(self):
        # https://github.com/pytorch/pytorch/issues/99569
        class Model2(nn.Module):
            def __init__(self):
                super().__init__()
                self.conv = nn.Conv2d(in_channels=3, out_channels=5, kernel_size=3)
                self.batchnorm = nn.BatchNorm2d(num_features=5)
                self.conv_weight = torch.randn(5, 3, 3, 3)
                self.conv_bias = torch.randn(5)

            def forward(self, x):
                self.conv.weight = nn.Parameter(self.conv_weight)
                self.conv.bias = nn.Parameter(self.conv_bias, requires_grad=False)
                self.conv.eval()
                x = self.conv(x)
                x = self.batchnorm(x)
                x = F.relu(x)
                return x

        input_tensor = torch.randn(1, 3, 10, 10)
        func = Model2().to("cpu")

        with torch.no_grad():
            func.train(False)
            v1 = func(input_tensor)
            jit_func = torch.compile(func, fullgraph=True)
            v2 = jit_func(input_tensor)
            self.assertEqual(v1, v2)

    @config.patch(inplace_buffers=True)
    def test_in_out_buffer(self):
        def fn(x, y):
            z = torch.matmul(x, y.transpose(-1, -2)) / 8.0
            return z

        inps = [torch.randn(1, 2, 8, 4), torch.randn(1, 2, 8, 4)]
        fn_opt = torch._dynamo.optimize("inductor")(fn)
        _, code = run_and_get_cpp_code(fn_opt, *inps)
        self.assertTrue("in_out_ptr" in code)
        self.assertEqual(fn_opt(*inps), fn(*inps))

    def test_eliminate_meaningless_copy(self):
        def fn(x1, x2):
            permute = torch.ops.aten.permute.default(x2, [0, 2, 1, 3])
            clone = torch.ops.aten.clone.default(
                permute, memory_format=torch.contiguous_format
            )
            view = torch.ops.aten.view.default(clone, [1024, -1, 32])
            bmm = torch.ops.aten.bmm.default(view, x1)
            permute = torch.ops.aten.permute.default(view, [0, 2, 1])
            return (bmm, permute)

        metrics.reset()
        self.common(
            fn,
            [
                rand_strided(
                    (1024, 32, 128), (4096, 1, 32), device="cpu", dtype=torch.float32
                ),
                rand_strided(
                    (64, 128, 16, 32),
                    (65536, 512, 32, 1),
                    device="cpu",
                    dtype=torch.float32,
                ),
            ],
        )
        self.assertEqual(metrics.generated_kernel_count, 1)

    def test_attention_size_mismatch(self):
        class Attention(torch.nn.Module):
            def __init__(self, hidden_size, num_heads):
                super().__init__()
                self.hidden_size = hidden_size
                self.num_heads = num_heads
                self.head_size = hidden_size // num_heads
                self.query = torch.nn.Linear(hidden_size, hidden_size)
                self.key = torch.nn.Linear(hidden_size, hidden_size)
                self.value = torch.nn.Linear(hidden_size, hidden_size)
                self.inv_scale = torch.nn.Parameter(
                    torch.Tensor([1 / self.head_size**0.5]), requires_grad=False
                )

            def forward(self, x):
                query = self.query(x)
                key = self.key(x)
                value = self.value(x)
                (batch_size, seq_len, hidden_size) = query.size()
                query = query.view(
                    batch_size, seq_len, self.num_heads, self.head_size
                ).permute(0, 2, 1, 3)
                key = key.view(
                    batch_size, seq_len, self.num_heads, self.head_size
                ).permute(0, 2, 3, 1)
                value = value.view(
                    batch_size, seq_len, self.num_heads, self.head_size
                ).permute(0, 2, 1, 3)
                attention_weights = (
                    torch.matmul(query, key).mul(self.inv_scale).softmax(dim=-1)
                )
                output = torch.matmul(attention_weights, value)
                return output

        torch.manual_seed(123)
        hidden_size = 16
        num_heads = 1
        seq_len = 4
        batch_size = 1
        x = torch.randn(batch_size, seq_len, hidden_size)

        func = Attention(hidden_size, num_heads).to("cpu")

        with torch.no_grad():
            res1 = func(x)
            jit_func = torch.compile(func)
            res2 = jit_func(x)
        self.assertEqual(res1, res2)

    def test_scalar_mul_bfloat16(self):
        def f(x):
            return torch.ops.aten.mul.Tensor(x, 1.7015043497085571)

        metrics.reset()
        x = torch.randn(4, 5, dtype=torch.bfloat16)
        self.common(f, (x,))
        check_metrics_vec_kernel_count(1)

    def test_bf16_zeros(self):
        def fn():
            x = torch.zeros(1, 1, 32, dtype=torch.bfloat16)
            return x

        self.common(fn, ())

    def test_select_tiliing_with_index_expr(self):
        def fn(x, y):
            x = torch.ops.aten.view.default(x, [8, 8, 8, 3136])
            x = torch.ops.aten.permute.default(x, [0, 1, 3, 2])
            y = torch.ops.aten.mul.Tensor(y, x)
            return torch.ops.aten.constant_pad_nd.default(y, [0, 0, 1, 0, 0, 0], 0.0)

        x = torch.randn(8, 64, 56, 56)
        y = torch.randn(8, 8, 3136, 8)
        self.common(fn, (x, y))

    @unittest.skipIf(not torch.backends.mkldnn.is_available(), "MKLDNN is not enabled")
    @patch("torch.cuda.is_available", lambda: False)
    @config.patch(freezing=True)
    def test_linear_with_no_default_contiguous_input(self):
        dtypes = [
            torch.float32,
        ]
        if torch.ops.mkldnn._is_mkldnn_bf16_supported():
            dtypes.append(torch.bfloat16)
        if torch.ops.mkldnn._is_mkldnn_fp16_supported():
            dtypes.append(torch.float16)
        mod = torch.nn.Sequential(torch.nn.Linear(16, 16)).eval()
        temp = torch.randn(1, 16, 1, 1)
        v = torch.as_strided(temp, [1, 16], [0, 1], 0)
        self.assertTrue(v.is_contiguous())
        for dtype in dtypes:
            with torch.no_grad():
                self.common(
                    mod.to(dtype),
                    (v.to(dtype),),
                )

    @patch("torch.cuda.is_available", lambda: False)
    @config.patch(freezing=True)
    def test_linear_with_reshape(self):
        class M(torch.nn.Module):
            def __init__(self):
                super().__init__()
                self.linear = torch.nn.Linear(16, 16, bias=False)

            def forward(self, x):
                x = self.linear(x)
                return x.view(4, 4, 4)

        mod = M().eval()
        v = torch.randn(4, 16)
        with torch.no_grad():
            torch._dynamo.reset()
            metrics.reset()
            self.common(
                mod,
                (v,),
            )
            assert metrics.generated_kernel_count == 0

    @config.patch(implicit_fallbacks=True)
    def test_aten_normal_dtype(self):
        for dtype in [torch.float64, torch.float16, None]:

            def fn():
                return torch.normal(2, 3, (10, 10), dtype=dtype, device="cpu")

            self.assertEqual(
                torch.compile(fn, backend="aot_eager_decomp_partition")().dtype,
                dtype if dtype else torch.float32,
            )
            self.assertEqual(
                torch.compile(fn, backend="inductor")().dtype,
                dtype if dtype else torch.float32,
            )

    def test_group_norm_vec(self):
        class M(torch.nn.Module):
            def __init__(self):
                super().__init__()
                self.group_norm = torch.nn.GroupNorm(32, 32)

            def forward(self, x):
                return self.group_norm(x)

        metrics.reset()
        mod = M().eval()
        x = torch.randn(2, 32, 32, 32)
        with torch.no_grad():
            self.common(mod, (x,))
            # 2 generated kernels (one for var_mean, the other for result)
            check_metrics_vec_kernel_count(2)

    def test_int_div_vec(self):
        def fn(x, y, mode):
            return torch.div(x, y, rounding_mode=mode)

        x = torch.randint(1, 100, (32, 32))
        y = torch.randint(1, 100, (32, 32))
        for mode in [None, "trunc", "floor"]:
            with torch.no_grad():
                metrics.reset()
                self.common(fn, (x, y, mode))
                check_metrics_vec_kernel_count(1)

    def test_uint8_add(self):
        # https://github.com/pytorch/pytorch/issues/113016
        def fn(x, y):
            return torch.add(x, y).neg().to(torch.int32)

        x = torch.randint(0, 255, (3, 3), dtype=torch.uint8)
        y = torch.randint(0, 255, (3, 3), dtype=torch.uint8)
        self.common(fn, (x, y))

    def test_uint8_sub(self):
        # https://github.com/pytorch/pytorch/issues/113016
        def fn(x, y):
            return torch.sub(x, y).neg().to(torch.int32)

        x = torch.randint(0, 255, (3, 3), dtype=torch.uint8)
        y = torch.randint(0, 255, (3, 3), dtype=torch.uint8)
        self.common(fn, (x, y))

    def test_non_contiguous_reduction_store(self):
        # https://github.com/pytorch/pytorch/issues/113018
        class M(torch.nn.Module):
            def __init__(self):
                super().__init__()
                self.conv = torch.nn.Conv2d(39, 1, kernel_size=(1, 17), stride=(2, 2))

            def forward(self, x):
                return self.conv(x.max(3).values)

        m = M()
        x = torch.randn(1, 39, 1, 18, 17)
        self.common(m, (x,))

    def test_embedding_vec(self):
        class M(torch.nn.Module):
            def __init__(self):
                super().__init__()
                self.emb = torch.nn.Embedding(64, 128)

            def forward(self, idx, x):
                return self.emb(idx) + x

        idx = torch.randint(0, 64, (4, 32))
        x = torch.randn(4, 32, 128)
        m = M().eval()
        with torch.no_grad():
            metrics.reset()
            self.common(m, (idx, x))
            check_metrics_vec_kernel_count(1)

    def test_embedding_vec_bf16(self):
        class M(torch.nn.Module):
            def __init__(self):
                super().__init__()
                self.emb = torch.nn.Embedding(64, 128)

            def forward(self, idx, x):
                return self.emb(idx)

        idx = torch.randint(0, 64, (4, 32))
        x = torch.randn(4, 32, 128).to(torch.bfloat16)
        m = M().eval()
        with torch.no_grad():
            metrics.reset()
            self.common(m, (idx, x))
            check_metrics_vec_kernel_count(1)

        # we are doing direct load/store, make sure we do not generate
        # redundant type casts
        m_opt = torch.compile(m)
        _, code = run_and_get_cpp_code(m_opt, idx, x)
        self.assertTrue("Vectorized" in code)
        self.assertTrue("cvt_lowp_fp_to_fp32" not in code)
        self.assertTrue("cvt_fp32_to_lowp_fp" not in code)

    def test_concat_inner_vec(self):
        def fn(x, y):
            return F.relu(torch.cat([x, y], dim=1))

        x = torch.randn(32, 35)
        y = torch.randn(32, 120)
        metrics.reset()
        self.common(fn, (x, y))
        check_metrics_vec_kernel_count(3)

    def test_expr_vec_non_contiguous(self):
        def fn(x):
            # the pattern from sebotnet33ts_256
            y = torch.nn.functional.pad(x, (0, 31)).reshape(-1, 33, 63)
            y = y[:, :32, 31:].reshape(4, 32, 1, 32, 32).expand(-1, -1, 32, -1, -1)
            y = y.permute(0, 3, 1, 4, 2).clone(memory_format=torch.contiguous_format)
            y = y.view(4, 1024, 1024)
            return y.softmax(dim=-1)

        x = torch.randn(128, 2048)
        opt_fn = torch.compile(fn)
        metrics.reset()
        _, code = run_and_get_cpp_code(opt_fn, x)
        self.assertTrue(same(fn(x), opt_fn(x)))
        # 4 kernels for max, exp, sum and div
        check_metrics_vec_kernel_count(4)
        FileCheck().check_count(
            "Vectorized<int>::loadu(tmpbuf.data())", 0, exactly=True
        ).run(code)

    def test_vec_contiguous_ModularIndexing(self):
        # https://github.com/pytorch/pytorch/issues/114488
        class M(torch.nn.Module):
            def __init__(self, dim):
                super().__init__()
                self.norm = torch.nn.LayerNorm(dim * 4)

            def forward(self, x):
                # the pattern from swin_base_patch4_window7_224
                B, H, W, C = x.shape
                x = (
                    x.reshape(B, H // 2, 2, W // 2, 2, C)
                    .permute(0, 1, 3, 4, 2, 5)
                    .flatten(3)
                )
                x = self.norm(x)
                return x

        x = torch.randn(1, 56, 56, 128)
        m = M(128)
        opt_m = torch.compile(m)
        with torch.no_grad():
            metrics.reset()
            _, code = run_and_get_cpp_code(opt_m, x)
            self.assertTrue(same(m(x), opt_m(x)))
            # Two kernels: one for reduction, one pointwises
            check_metrics_vec_kernel_count(2)
            FileCheck().check_count(
                "Vectorized<float>::loadu(tmpbuf.data())", 0, exactly=True
            ).run(code)

    @parametrize("dtype", (torch.float16, torch.bfloat16, torch.float))
    @parametrize("shape", ("15,3,13", "4,2048,4096"))
    def test_fp8_cast(self, dtype: torch.dtype, shape: str):
        def fp8_cast(x):
            y0 = x.to(dtype=torch.float8_e4m3fn).to(dtype)
            y1 = x.to(dtype=torch.float8_e5m2).to(dtype)
            return y0, y1

        shape = [int(dim) for dim in shape.split(",")]
        x = torch.rand(*shape, device="cpu", dtype=dtype)
        self.common(fp8_cast, (x,))

    def test_logical_op_store_to_lowp_data_dtype(self):
        # https://github.com/pytorch/pytorch/issues/117624
        # https://github.com/pytorch/pytorch/issues/117627
        def fn(out1, out2, input, other):
            o1 = torch.logical_or(out=out1, input=input, other=other)
            o2 = torch.logical_xor(out=out2, input=input, other=other)
            return o1, o2

        x = torch.rand([3, 3, 2, 8, 9, 2], dtype=torch.float)
        y = torch.rand([3, 3, 2, 8, 9, 2], dtype=torch.float)
        for dtype in _lowp_fp_dtypes:
            o1 = torch.rand([3, 3, 2, 8, 9, 2], dtype=dtype)
            o2 = torch.rand([3, 3, 2, 8, 9, 2], dtype=dtype)
            with torch.no_grad():
                self.common(fn, (o1, o2, x, y))

    def test_constant_bool_vec(self):
        def fn(x):
            mask = torch.zeros(1, dtype=torch.bool)
            return torch.where(mask, x, -1.0)

        x = torch.rand(1000)
        metrics.reset()
        self.common(fn, (x,))
        check_metrics_vec_kernel_count(1)

    @torch._dynamo.config.patch(dynamic_shapes=True)
    @torch._dynamo.config.patch(assume_static_by_default=False)
    def test_symbolic_shape_scalar_value_reduction(self):
        def fn(x, y):
            return y + torch.ones(x).sum()

        with torch.no_grad():
            metrics.reset()
            y = torch.randn(100)
            self.common(fn, (100, y))
            check_metrics_vec_kernel_count(2)

    def test_int32_pointwise_vec(self):
        def fn(x):
            return x * x

        x = torch.randint(0, 100, (32, 32), dtype=torch.int32)
        metrics.reset()
        self.common(fn, (x,))
        check_metrics_vec_kernel_count(1)

    def test_int32_reduction_vec(self):
        def fn(x):
            return x.sum(dim=1)

        x = torch.randint(0, 100, (32, 32), dtype=torch.int32)
        metrics.reset()
        self.common(fn, (x,))
        check_metrics_vec_kernel_count(1)

    def test_uint32_pointwise_vec(self):
        def fn(x):
            return x * x

        x = torch.randint(0, 100, (32, 32), dtype=torch.uint32)
        metrics.reset()
        self.common(fn, (x,))
        # TODO(jgong5): change to 1 with vectorized uint32 load
        assert metrics.generated_cpp_vec_kernel_count == 0

    def test_uint32_reduction_vec(self):
        def fn(x):
            return x.sum(dim=1)

        x = torch.randint(0, 100, (32, 32), dtype=torch.uint32)
        metrics.reset()
        self.common(fn, (x,))
        # TODO(jgong5): change to 1 with vectorized uint32/uint64 load
        assert metrics.generated_cpp_vec_kernel_count == 0

    def test_int64_pointwise_vec(self):
        def fn(x):
            return x * x

        x = torch.randint(0, 100, (32, 32), dtype=torch.int64)
        metrics.reset()
        self.common(fn, (x,))
        check_metrics_vec_kernel_count(1)

    def test_int64_reduction_vec(self):
        def fn(x):
            return x.sum(dim=1)

        x = torch.randint(0, 100, (32, 32), dtype=torch.int64)
        metrics.reset()
        self.common(fn, (x,))
        check_metrics_vec_kernel_count(1)

    def test_uint64_pointwise_vec(self):
        def fn(x):
            return x * x

        x = torch.randint(0, 100, (32, 32), dtype=torch.uint64)
        metrics.reset()
        self.common(fn, (x,))
        # TODO(jgong5): change to 1 with vectorized uint64 load
        assert metrics.generated_cpp_vec_kernel_count == 0

    def test_uint64_reduction_vec(self):
        def fn(x):
            return x.sum(dim=1)

        x = torch.randint(0, 100, (32, 32), dtype=torch.uint64)
        metrics.reset()
        self.common(fn, (x,))
        # TODO(jgong5): change to 1 with vectorized uint64 load
        assert metrics.generated_cpp_vec_kernel_count == 0

    def test_convert_int32_to_int64_vec(self):
        def fn(x):
            return x.to(torch.int64)

        x = torch.randint(0, 100, (32, 32), dtype=torch.int32)
        metrics.reset()
        self.common(fn, (x,))
        check_metrics_vec_kernel_count(1)

    def test_convert_int64_to_int32_vec(self):
        def fn(x):
            return x.to(torch.int32)

        x = torch.randint(0, 100, (32, 32), dtype=torch.int64)
        metrics.reset()
        self.common(fn, (x,))
        check_metrics_vec_kernel_count(1)

    def test_convert_fp32_to_int64_vec(self):
        def fn(x):
            return x.to(torch.int64)

        x = torch.rand(32, 32)
        metrics.reset()
        self.common(fn, (x,))
        check_metrics_vec_kernel_count(1)

    def test_convert_int64_to_fp32_vec(self):
        def fn(x):
            return x.to(torch.float32)

        x = torch.randint(0, 100, (32, 32), dtype=torch.int64)
        metrics.reset()
        self.common(fn, (x,))
        check_metrics_vec_kernel_count(1)

    def test_no_redundant_to_dtypes_between_fused_scheduler_node(self):
        # https://github.com/pytorch/pytorch/issues/115260
        p0 = torch.tensor([1.0879], dtype=torch.float16)

        class Model1(torch.nn.Module):
            def __init__(self):
                super().__init__()

            def forward(self, *args):
                cat = torch.cat((args[3], args[2], args[1], args[0]), dim=2)
                max_1 = torch.max(args[4], p0)
                mul = torch.mul(cat, max_1)
                tan = torch.tan(mul)
                return (mul, tan)

        metrics.reset()
        m = Model1()
        self.common(
            m,
            (
                torch.randn((17, 5, 1, 7)).half(),
                torch.randn((17, 5, 1, 7)).half(),
                torch.randn((17, 5, 11, 7)).half(),
                torch.randn((17, 5, 1, 7)).half(),
                torch.tensor(4.39, dtype=torch.float16),
            ),
        )

    def test_masked_load_int64_vec(self):
        # https://github.com/pytorch/pytorch/issues/120377
        def fn(x):
            return torch.nn.functional.pad(x, (0, 13))

        x = torch.randint(0, 100, (819,), dtype=torch.int64)
        metrics.reset()
        self.common(fn, (x,))
        assert metrics.generated_cpp_vec_kernel_count == 1

<<<<<<< HEAD
    def test_no_redundant_to_dtypes_between_fused_scheduler_node(self):
        # https://github.com/pytorch/pytorch/issues/115260
        p0 = torch.tensor([1.0879], dtype=torch.float16)

        class Model1(torch.nn.Module):
            def __init__(self):
                super().__init__()

            def forward(self, *args):
                cat = torch.cat((args[3], args[2], args[1], args[0]), dim=2)
                max_1 = torch.max(args[4], p0)
                mul = torch.mul(cat, max_1)
                tan = torch.tan(mul)
                return (mul, tan)

        metrics.reset()
        m = Model1()
        self.common(
            m,
            (
                torch.randn((17, 5, 1, 7)).half(),
                torch.randn((17, 5, 1, 7)).half(),
                torch.randn((17, 5, 11, 7)).half(),
                torch.randn((17, 5, 1, 7)).half(),
                torch.tensor(4.39, dtype=torch.float16),
            ),
        )

    def test_masked_load_int64_vec(self):
        # https://github.com/pytorch/pytorch/issues/120377
        def fn(x):
            return torch.nn.functional.pad(x, (0, 13))

        x = torch.randint(0, 100, (819,), dtype=torch.int64)
        metrics.reset()
        self.common(fn, (x,))
        # TODO: support vectorized int64 masked load
        assert metrics.generated_cpp_vec_kernel_count == 0
=======
    @config.patch({"cpp.dynamic_threads": True})
    def test_reduction_with_dynamic_threads(self):
        def fn(a, b):
            return a.sum(), b.sum()

        self.common(
            fn,
            (torch.randn(1000), torch.rand(1000)),
        )

    @patch("torch.cuda.is_available", lambda: False)
    @config.patch(freezing=True)
    def test_linear_float64(self):
        class M(torch.nn.Module):
            def __init__(self):
                super().__init__()
                self.weight1 = torch.nn.Parameter(
                    torch.randn(10, 10, dtype=torch.float64)
                )
                self.weight2 = torch.nn.Parameter(
                    torch.randn(10, 10, dtype=torch.float64)
                )
                self.bias = torch.nn.Parameter(torch.randn(10, dtype=torch.float64))

            def forward(self, x1):
                v1 = torch.mm(x1, self.weight1)
                v2 = torch.addmm(self.bias, x1, self.weight2)
                return (v1, v2)

        mod = M().eval()
        v = torch.randn(10, 10, dtype=torch.float64)
        with torch.no_grad():
            self.common(
                mod,
                (v,),
            )

    def test_fused_attention_conv(self):
        # https://github.com/pytorch/pytorch/issues/121174.
        class Model(torch.nn.Module):
            def __init__(self):
                super().__init__()
                self.q_conv = torch.nn.Conv2d(4, 4, 1)
                self.k_conv = torch.nn.Conv2d(4, 4, 1)
                self.v_conv = torch.nn.Conv2d(4, 4, 1)

            def forward(self, x):
                q = self.q_conv(x)
                k = self.k_conv(x)
                v = self.v_conv(x)
                q = q.permute(0, 2, 1, 3)
                k = k.permute(0, 2, 1, 3)
                v = v.permute(0, 2, 1, 3)
                return torch.nn.functional.scaled_dot_product_attention(
                    q, k, v, dropout_p=0.0, is_causal=False
                )

        fn = Model()
        x = torch.randn(1, 4, 2, 2)
        self.common(fn, (x,))
>>>>>>> 22ba180e


if __name__ == "__main__":
    from torch._inductor.test_case import run_tests
    from torch.testing._internal.inductor_utils import HAS_CPU

    if HAS_CPU and not IS_MACOS:
        run_tests(needs="filelock")<|MERGE_RESOLUTION|>--- conflicted
+++ resolved
@@ -1239,27 +1239,13 @@
             torch._dynamo.reset()
             metrics.reset()
             self.common(fn, (x, scales, zero_points, axis, quant_min, quant_max, dtype))
-<<<<<<< HEAD
-            assert metrics.generated_cpp_vec_kernel_count == 1
-
-    @unittest.skipIf(
-        not codecache.valid_vec_isa_list(), "Does not support vectorization"
-    )
+            check_metrics_vec_kernel_count(1)
+
+    @requires_vectorization
     def test_per_channel_fake_quant_uint8(self):
         self._test_per_channel_fake_quant_helper(torch.uint8)
 
-    @unittest.skipIf(
-        not codecache.valid_vec_isa_list(), "Does not support vectorization"
-    )
-=======
-            check_metrics_vec_kernel_count(1)
-
-    @requires_vectorization
-    def test_per_channel_fake_quant_uint8(self):
-        self._test_per_channel_fake_quant_helper(torch.uint8)
-
-    @requires_vectorization
->>>>>>> 22ba180e
+    @requires_vectorization
     def test_per_channel_fake_quant_module_uint8(self):
         class Mod(torch.nn.Module):
             def __init__(self):
@@ -1304,35 +1290,17 @@
             self.common(m, (x,))
             assert metrics.generated_cpp_vec_kernel_count == 1
 
-<<<<<<< HEAD
-    @unittest.skipIf(
-        not codecache.valid_vec_isa_list(), "Does not support vectorization"
-    )
+    @requires_vectorization
     def test_per_channel_fake_quant_int8(self):
         self._test_per_channel_fake_quant_helper(torch.int8)
 
-    @unittest.skipIf(
-        not codecache.valid_vec_isa_list(), "Does not support vectorization"
-    )
-=======
-    @requires_vectorization
-    def test_per_channel_fake_quant_int8(self):
-        self._test_per_channel_fake_quant_helper(torch.int8)
-
-    @requires_vectorization
->>>>>>> 22ba180e
+    @requires_vectorization
     def test_per_channel_fake_quant_uint8_bf16_input(self):
         self._test_per_channel_fake_quant_helper(
             torch.uint8, input_dtype=torch.bfloat16
         )
 
-<<<<<<< HEAD
-    @unittest.skipIf(
-        not codecache.valid_vec_isa_list(), "Does not support vectorization"
-    )
-=======
-    @requires_vectorization
->>>>>>> 22ba180e
+    @requires_vectorization
     def test_per_channel_fake_quant_int8_bf16_input(self):
         self._test_per_channel_fake_quant_helper(torch.int8, input_dtype=torch.bfloat16)
 
@@ -3606,46 +3574,6 @@
         self.common(fn, (x,))
         assert metrics.generated_cpp_vec_kernel_count == 1
 
-<<<<<<< HEAD
-    def test_no_redundant_to_dtypes_between_fused_scheduler_node(self):
-        # https://github.com/pytorch/pytorch/issues/115260
-        p0 = torch.tensor([1.0879], dtype=torch.float16)
-
-        class Model1(torch.nn.Module):
-            def __init__(self):
-                super().__init__()
-
-            def forward(self, *args):
-                cat = torch.cat((args[3], args[2], args[1], args[0]), dim=2)
-                max_1 = torch.max(args[4], p0)
-                mul = torch.mul(cat, max_1)
-                tan = torch.tan(mul)
-                return (mul, tan)
-
-        metrics.reset()
-        m = Model1()
-        self.common(
-            m,
-            (
-                torch.randn((17, 5, 1, 7)).half(),
-                torch.randn((17, 5, 1, 7)).half(),
-                torch.randn((17, 5, 11, 7)).half(),
-                torch.randn((17, 5, 1, 7)).half(),
-                torch.tensor(4.39, dtype=torch.float16),
-            ),
-        )
-
-    def test_masked_load_int64_vec(self):
-        # https://github.com/pytorch/pytorch/issues/120377
-        def fn(x):
-            return torch.nn.functional.pad(x, (0, 13))
-
-        x = torch.randint(0, 100, (819,), dtype=torch.int64)
-        metrics.reset()
-        self.common(fn, (x,))
-        # TODO: support vectorized int64 masked load
-        assert metrics.generated_cpp_vec_kernel_count == 0
-=======
     @config.patch({"cpp.dynamic_threads": True})
     def test_reduction_with_dynamic_threads(self):
         def fn(a, b):
@@ -3706,7 +3634,6 @@
         fn = Model()
         x = torch.randn(1, 4, 2, 2)
         self.common(fn, (x,))
->>>>>>> 22ba180e
 
 
 if __name__ == "__main__":
