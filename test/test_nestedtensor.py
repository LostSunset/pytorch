--- conflicted
+++ resolved
@@ -57,12 +57,8 @@
     TestCase,
     xfailIfTorchDynamo,
 )
-<<<<<<< HEAD
 from torch.testing._internal.opinfo.definitions.nested import njt_op_db
 from torch.utils._pytree import tree_flatten, tree_map
-=======
-from torch.utils._pytree import tree_map
->>>>>>> 803f82aa
 from torch.utils.checkpoint import checkpoint, create_selective_checkpoint_contexts
 
 
@@ -6306,18 +6302,7 @@
 # OpInfo-based NJT tests. These tests utilize an NJT-specific op_db generated from the standard
 # op_db. Note that certain tradeoffs were made wrt coverage vs. time spent running tests:
 #   * All tests run with dtype=torch.float32 only
-class TestNestedTensorOpInfo(TestCase):
-    def assertEqualIgnoringNestedInts(self, a, b):
-        # unbinding NJTs allows us to compare them as essentially equal without
-        # caring about exact nested int comparison
-        def _unbind_njts(x):
-            if isinstance(x, torch.Tensor) and x.is_nested and x.layout == torch.jagged:
-                return x.unbind()
-            else:
-                return x
-
-        self.assertEqual(tree_map(_unbind_njts, a), tree_map(_unbind_njts, b))
-
+class TestNestedTensorOpInfo(NestedTensorTestCase):
     # TODO: move this
     def _gen_grad_outputs(self, out_val):
         if isinstance(out_val, (list, tuple)):
