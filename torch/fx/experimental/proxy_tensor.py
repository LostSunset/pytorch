--- conflicted
+++ resolved
@@ -86,7 +86,6 @@
     from torch.types import IntLikeType
 
 __all__ = [
-<<<<<<< HEAD
     "PythonKeyTracer",
     "dispatch_trace",
     "make_fx",
@@ -95,11 +94,8 @@
     "get_innermost_proxy_mode",
     "get_proxy_mode",
     "handle_sym_dispatch",
-=======
-    "PythonKeyTracer", "dispatch_trace", "make_fx", "DecompositionInterpreter",
-    "py_sym_types", "get_innermost_proxy_mode", "get_proxy_mode", "handle_sym_dispatch",
-    "maybe_enable_thunkify", "maybe_disable_thunkify",
->>>>>>> 6ac8a8b3
+    "maybe_enable_thunkify",
+    "maybe_disable_thunkify",
 ]
 
 _ProxyTracer = Union["PythonKeyTracer", "_GraphAppendingTracerEx"]
@@ -424,7 +420,9 @@
 
 
 @contextmanager
-def _enable_thunkify(tracer: _ProxyTracer, *, enable: bool = True) -> Generator[None, None, None]:
+def _enable_thunkify(
+    tracer: _ProxyTracer, *, enable: bool = True
+) -> Generator[None, None, None]:
     """
     Enable thunkification inside the context manager.  Thunkification prevents
     SymNode computation from directly being traced into an FX graph; instead,
@@ -439,8 +437,7 @@
     finally:
         tracer.enable_thunkify = old
 
-<<<<<<< HEAD
-=======
+
 @contextmanager
 def maybe_disable_thunkify() -> Generator[None, None, None]:
     """Within a context, disable thunkification.  See :func:`maybe_enable_thunkify`
@@ -455,6 +452,7 @@
             yield
     else:
         yield
+
 
 @contextmanager
 def maybe_enable_thunkify() -> Generator[None, None, None]:
@@ -472,7 +470,7 @@
             yield
     else:
         yield
->>>>>>> 6ac8a8b3
+
 
 # Note [invariants for node meta 'val']
 # What invariants do we have for the 'val' set on the FX node?  It has accurate
