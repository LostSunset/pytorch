# mypy: ignore-errors

"""
``torch.fx.experimental.symbolic_shapes`` provides interfaces for interacting with
our symbolic shapes reasoning system that is used heavily in torch.compile.  Although
this is not generally considered public API, when writing framework code in PyTorch
as well as extensions to PyTorch (e.g., in custom operator implementations), you may
need to make use of these APIs to setup dynamic shapes support appropriately.
"""

import builtins
import collections
import functools
import inspect
import itertools
import logging
import math
import operator
import re
import sys
import threading
import traceback
from collections import defaultdict
from contextlib import contextmanager
from dataclasses import dataclass, field
from enum import Enum
import atexit
from typing import (
    Any,
    cast,
    Callable,
    Dict,
    Iterable,
    List,
    Optional,
    Sequence,
    Set,
    Tuple,
    Type,
    Union,
    TYPE_CHECKING
)
from typing_extensions import TypeAlias

import torch
import torch.fx
import torch.fx.traceback as fx_traceback
from torch.fx.experimental import _config as config

from torch.fx.experimental.recording import (
    FakeTensorMeta,
    ShapeEnvEvent,
    record_shapeenv_event,
    replay_shape_env_events,
    shape_env_check_state_equal
)
from torch.fx.experimental.sym_node import SymNode, SymTypes
from torch._logging import trace_structured, structured

# NB: The sym_* functions are used via getattr() and must be imported here.
from torch import SymBool, SymFloat, SymInt
from torch._guards import ShapeGuard, Source, TracingContext
from torch.utils._python_dispatch import is_traceable_wrapper_subclass
from torch.utils._sympy.functions import (
    FloorDiv, Mod, PythonMod, IsNonOverlappingAndDenseIndicator, CleanDiv, FloorToInt, CeilToInt
)
from torch.utils._sympy.solve import try_solve
from torch.utils._sympy.numbers import int_oo
from torch.utils._sympy.value_ranges import bound_sympy, SymPyValueRangeAnalysis, ValueRanges, ValueRangeError
from torch.utils._sympy.singleton_int import SingletonInt
from torch.utils._traceback import format_frame, CapturedTraceback
from torch._utils_internal import signpost_event
from torch._subclasses.meta_utils import is_sparse_any
import torch.utils._pytree as pytree
from torch.utils._sympy.symbol import SymT, make_symbol, symbol_is_type

from torch._logging import LazyString

if TYPE_CHECKING:
    from torch._dynamo.source import TensorPropertySource

InputList = List
DimList = List

log = logging.getLogger(__name__)

import sympy
from sympy.printing.str import StrPrinter
from sympy.printing.precedence import precedence, PRECEDENCE

class GuardOnDataDependentSymNode(RuntimeError):
    cond: sympy.Expr

    def __init__(self, cond, *args):
        super().__init__(*args)
        self.cond = cond

class PendingUnbackedSymbolNotFound(RuntimeError):
    pass

aten = torch._ops.ops.aten  # type: ignore[has-type]

__all__ = [
    "has_symbolic_sizes_strides", "create_contiguous", "ShapeEnv", "is_concrete_int",
    "guard_int", "guard_float", "guard_scalar", "canonicalize_bool_expr",
    "hint_int", "SYMPY_INTERP", "free_symbols", "is_symbol_binding_fx_node",
    "is_concrete_bool", "is_nested_int", "SHAPEENV_EVENT_KEY", "CURRENT_NODE_KEY",
    "has_free_symbols", "sym_eq", "SymbolicContext", "StatelessSymbolicContext",
    "StatefulSymbolicContext", "SubclassSymbolicContext", "statically_known_true",
    "guard_size_oblivious", "check_consistent",
    "compute_unbacked_bindings", "ConvertIntKey",
    "rebind_unbacked", "resolve_unbacked_bindings",
]

# FX node metadata keys for symbolic shape FX graph.
SHAPEENV_EVENT_KEY = "shapeenv_event"
CURRENT_NODE_KEY = "current_node"


def log_lru_cache_stats(wrapped_f):
    log.debug("lru_cache_stats %s: %s", wrapped_f.__name__, wrapped_f.cumulative_cache_info())


# Wrapper on lru_cache that reports statistics at process end
def lru_cache(maxsize):
    def inner(f):
        wrapped_f = functools.lru_cache(maxsize)(f)
        old_cache_clear = wrapped_f.cache_clear
        prev_hits = 0
        prev_misses = 0

        # TODO: There's a ref-cycle here (wrapped_f -> cumulative_cache_info
        # -> wrapped_f) but cannot be solved with weakref as wrapped_f is not
        # weakref'able on some versions of Python

        def cumulative_cache_info():
            cur = wrapped_f.cache_info()
            return functools._CacheInfo(
                prev_hits + cur.hits,
                prev_misses + cur.misses,
                cur.maxsize,
                cur.currsize,
            )

        def new_cache_clear():
            nonlocal prev_hits, prev_misses
            cur = wrapped_f.cache_info()
            prev_hits += cur.hits
            prev_misses += cur.misses
            old_cache_clear()

        wrapped_f.cache_clear = new_cache_clear
        wrapped_f.cumulative_cache_info = cumulative_cache_info
        if log.isEnabledFor(logging.DEBUG):
            atexit.register(log_lru_cache_stats, wrapped_f)
        return wrapped_f

    return inner

# These are modules that contain generic code for interacting with ShapeEnv
# which are unlikely to identify a particular interesting guard statement
@lru_cache(None)
def uninteresting_files() -> Set[str]:
    import torch._inductor.sizevars
    import torch._library.fake_impl
    import torch._subclasses.meta_utils
    import torch._subclasses.fake_tensor
    mods = [
        sys.modules[__name__],
        torch.fx.experimental.recording,
        torch.fx.experimental.sym_node,
        torch.fx.interpreter,
        torch,
        torch._inductor.sizevars,
        torch._library.fake_impl,
        torch._subclasses.meta_utils,
        torch._subclasses.fake_tensor,
    ]
    return {inspect.getfile(m) for m in mods}

# We don't bother with the metaclass as all of the dispatching logic happens
# entirely from Python
#
# Didn't bother with ancestors for now, unlikely to have multiple modes for
# symints right now

class ConstraintViolationError(RuntimeError):
    pass

def has_symbolic_sizes_strides(elem) -> bool:
    return elem._has_symbolic_sizes_strides

Int = Union[torch.SymInt, int]

def create_contiguous(shape: Sequence[Int]) -> List[Int]:
    strides: List[Int] = [1]
    for dim in reversed(shape[:-1]):
        strides.append(dim * strides[-1])
    return list(reversed(strides))

def hint_int(a: Union[torch.SymInt, int], fallback: Optional[int] = None) -> int:
    """
    Retrieve the hint for an int (based on the underlying real values as observed
    at runtime).  If no hint is available (e.g., because data dependent shapes),
    if fallback is not None, use that instead (otherwise raise an error).
    """
    if isinstance(a, torch.SymInt):
        return a.node.require_hint(fallback)
    assert type(a) is int, a
    return a

Scalar = Union[torch.SymInt, torch.SymFloat, torch.SymBool, int, float, bool]

def has_hint(a: Scalar) -> bool:
    if isinstance(a, SymTypes):
        return a.node.has_hint()
    return True

def is_concrete_int(a: Union[int, SymInt]) -> bool:
    r""" Utility to check if underlying object
    in SymInt is concrete value. Also returns
    true if integer is passed in.

    Args:
        a (SymInt or int): Object to test if it int
    """
    assert isinstance(a, (SymInt, int))

    if isinstance(a, int):
        return True

    if isinstance(a.node.expr, sympy.core.numbers.Integer):
        return True

    return False

# In obscure Meta only situations, sympy.logic.boolalg doesn't exist at runtime.
# So make sure only type checker evaluates this alias.
# Xref: https://www.internalfb.com/diff/D53324783
SympyBoolean: TypeAlias = "sympy.logic.boolalg.Boolean"

def guard_size_oblivious(expr: Union[torch.SymBool, bool]) -> bool:
    """
    Perform a guard on a symbolic boolean expression in a size oblivious way.
    This is typically used when a non-oblivious test would result in a guard
    on a data dependent value of which we don't know the value of at compile time.
    When a guard is tested this way, we may diverge in behavior from how regular
    PyTorch semantics would treat it.  For more information, see
    https://github.com/pytorch/pytorch/pull/118579
    """
    if isinstance(expr, torch.SymBool):
        return expr.node.guard_size_oblivious("", 0)
    else:
        assert isinstance(expr, bool), expr
        return expr

def check_consistent(new, old) -> None:
    """
    Test that two "meta" values (typically either Tensor or SymInt) have
    the same values, e.g., after retracing.  If we don't understand the
    quantities in question, we'll just skip the consistency check.
    """
    # TODO: do boolean equality test too, see
    # https://github.com/pytorch/pytorch/issues/124110
    scalar_types = (torch.SymInt, torch.SymFloat, int, float)

    if isinstance(new, torch.Tensor):
        assert isinstance(old, torch.Tensor)
        torch._check(old.dim() == new.dim(), lambda: f"{old.shape} != {new.shape} (old != new)")
        # Do this manually so that each individual test is irrefutable
        # (TODO: should be a helper for this, maybe sym_eq?  That
        # gives us a compound expression and I'm not sure it
        # simplifies right now)
        for i, j in zip(old.shape, new.shape):
            torch._check(i == j, lambda: f"{old.shape} != {new.shape} (old != new)")
    # NB: bool is subclass of int
    elif isinstance(new, scalar_types) and not isinstance(new, bool):
        assert isinstance(old, scalar_types) and not isinstance(old, bool), f"{old} != {new}"
        torch._check(old == new, lambda: f"{old} != {new} (old != new)")

def resolve_unbacked_bindings(shape_env, bindings):
    if bindings is None:
        return None
    return {
        shape_env.unbacked_renamings.get(k, k): v
        for k, v in bindings.items()
    }

def rebind_unbacked(shape_env, n: torch.fx.Node, result):
    """
    Suppose we are retracing a pre-existing FX graph that previously had
    fake tensor propagation (and therefore unbacked SymInts).  When we retrace,
    we re-propagate fake tensors, which results in new unbacked SymInts.
    When this happens, we need to tell the shape environment about the equivalence
    of the old and new unbacked SymInts.  Pass us the old torch.fx.Node (which
    has the old binding information) and the new result (which we can extract the
    new unbacked SymInts out from).
    """
    from torch._dynamo.tensor_version_op import _tensor_version

    # Inputs never need rebinding
    if n.op == "placeholder":
        return

    if bindings := resolve_unbacked_bindings(shape_env, n.meta.get("unbacked_bindings")):
        for raw_u0, path in bindings.items():
            u1 = pytree.key_get(result, path)
            # tensor_version ops get specialized after AOTAutograd, it's OK,
            # we don't actually want to do asserts on them.  This is all a bit
            # questionable though
            if isinstance(u1, int) and n.target is _tensor_version:
                log.info("rebind_unbacked: discard _tensor_version %s %s -> %s", raw_u0, path, u1)
                continue
            raw_u1 = u1.node.expr
            # Simplify SymBool binding
            if (
                isinstance(raw_u1, sympy.Piecewise) and
                len(raw_u1.args) == 2 and
                raw_u1.args[0][0] == 1 and
                isinstance(eq := raw_u1.args[0][1], sympy.Eq) and
                isinstance(new_raw_u1 := eq.lhs, sympy.Symbol) and
                shape_env.var_to_range[new_raw_u1].issubset(ValueRanges(0, 1)) and
                eq.rhs == 1 and
                raw_u1.args[1] == (0, True)
            ):
                # This is what the pattern match above is testing
                repacked = _sympy_cast_symbool_to_symint_guardless(sympy.Eq(new_raw_u1, 1))
                assert repacked == raw_u1, f"{repacked} != {raw_u1}"
                # Cancel the to_int(to_bool(x)). This is sound because x in
                # [0, 1]
                raw_u1 = new_raw_u1
            assert isinstance(raw_u1, sympy.Symbol)
            # The old and new could be the same if you improperly hit the memo
            # while retracing.  Make sure you updated FakeTensorMode.epoch
            assert raw_u0 != raw_u1, f"{raw_u0} possible memo disaster"
            # Reuse the OLD symbol name
            shape_env._rename_unbacked_to(raw_u1, raw_u0)

def canonicalize_bool_expr(expr: SympyBoolean) -> SympyBoolean:
    r""" Canonicalize a boolean expression by transforming it into a lt / le
    inequality and moving all the non-constant terms to the rhs.
    We canonicalize And / Ors / Not via cnf and then canonicalize their subexpr
    recursively
    nb. sympy.Rel.canonical is not good enough https://github.com/sympy/sympy/issues/25924

    Args:
        expr (sympy.Expr): Expression to canonicalize
    """
    # Canonicalise an inequality by transforming it into a lt / le
    # inequality and moving all the non-constant terms to the rhs
    # We canonicalise And / Ors / Not via cnf
    # nb. Relational.canonical in sympy is broken
    # https://github.com/sympy/sympy/issues/25924

    if not isinstance(expr, (sympy.Rel, sympy.And, sympy.Or, sympy.Not, sympy.Eq, sympy.Ne)):
        return expr

    if isinstance(expr, (sympy.And, sympy.Or, sympy.Not)):
        expr = sympy.logic.boolalg.to_cnf(expr)
    return _canonicalize_bool_expr_impl(expr)

def _canonicalize_bool_expr_impl(expr: SympyBoolean) -> SympyBoolean:
    """
    After canonicalization, we are guaranteed to have eliminated Ge/Gt relations
    (rewriting them to Le/Lt, respectively).
    """
    if isinstance(expr, (sympy.And, sympy.Or)):
        return type(expr)(*map(canonicalize_bool_expr, expr.args))

    opposite = {sympy.Gt: sympy.Lt, sympy.Ge: sympy.Le}
    if isinstance(expr, tuple(opposite.keys())):
        rhs = expr.lhs - expr.rhs
        t = opposite[type(expr)]
    else:
        assert isinstance(expr, (sympy.Lt, sympy.Le, sympy.Eq, sympy.Ne))
        rhs = expr.rhs - expr.lhs
        t = type(expr)

    def is_neg(t):
        return t.is_negative or (isinstance(t, sympy.Mul) and t.args[0].is_negative)

    lhs = 0
    if isinstance(rhs, sympy.Add):
        pos = []
        neg = []
        for term in rhs.args:
            if is_neg(term):
                neg.append(-term)
            else:
                pos.append(term)
        lhs = sympy.Add(*neg)
        rhs = sympy.Add(*pos)
    elif is_neg(rhs):
        # lhs == 0
        lhs, rhs = -rhs, 0
    return t(lhs, rhs)

def is_concrete_bool(a: Union[bool, SymBool]) -> bool:
    r""" Utility to check if underlying object
    in SymBool is concrete value. Also returns
    true if integer is passed in.
    Args:
        a (SymBool or bool): Object to test if it bool
    """
    assert isinstance(a, (SymBool, bool))

    if isinstance(a, bool):
        return True

    if isinstance(a.node.expr, (sympy.logic.boolalg.BooleanTrue, sympy.logic.boolalg.BooleanFalse)):
        return True

    return False

def is_nested_int(s):
    return isinstance(s, torch.SymInt) and s.node.is_nested_int()

def _iterate_exprs(val: Union[SymInt, torch.Tensor]) -> Iterable[sympy.Basic]:
    if isinstance(val, SymTypes):
        # This allow applies to the jagged layout NestedTensor case as
        # nested ints are not symbolic
        if is_symbolic(val):
            yield val.node.expr
    elif isinstance(val, sympy.Basic):
        yield val
    elif isinstance(val, (int, float, bool)):
        pass
    elif isinstance(val, (tuple, list)):
        for s in val:
            yield from _iterate_exprs(s)
    elif is_sparse_any(val):
        yield from _iterate_exprs(val.size())
    elif isinstance(val, torch.Tensor):
        yield from _iterate_exprs(val.size())
        yield from _iterate_exprs(val.stride())
        yield from _iterate_exprs(val.storage_offset())
    elif val is None:
        pass
    else:
        raise AssertionError(f"cannot extract sympy expressions from {val} {type(val)}")

def free_symbols(val: Union[SymInt, sympy.Expr, torch.Tensor]) -> Set[sympy.Symbol]:
    if val is None:
        return set()
    itr = _iterate_exprs(val)
    # we need at least 1 to call union, so we hand code the identity
    try:
        first_expr = next(itr)
    except StopIteration:
        return set()

    return first_expr.free_symbols.union(*(e.free_symbols for e in itr))

def has_free_symbols(val: Union[SymInt, torch.Tensor]) -> bool:
    """Faster version of bool(free_symbols(val))"""
    return not all(e.is_number for e in _iterate_exprs(val))

# Like free_symbols, but filtered to only report unbacked symbols
def free_unbacked_symbols(x):
    # NB: keep synced with is_unbacked_symint
    return {s for s in free_symbols(x) if symbol_is_type(s, (SymT.UNBACKED_INT, SymT.UNBACKED_FLOAT))}

# WARNING: Don't use this on Dynamo produced graphs, they don't have meta
# setup!
def is_symbol_binding_fx_node(node) -> Optional[sympy.Symbol]:
    if (
        "val" in node.meta and
        isinstance(node.meta["val"], torch.SymInt) and
        isinstance(node.meta["val"].node.expr, sympy.Symbol) and
        (node.op == "placeholder" or free_unbacked_symbols(node.meta["val"].node.expr))
    ):
        return node.meta["val"].node.expr
    return None

def find_symbol_binding_fx_nodes(graph):
    r = {}
    # NB: Prefer first occurrence of symbol
    for node in graph.nodes:
        if is_symbol_binding_fx_node(node) and node.meta["val"].node.expr not in r:
            r[node.meta["val"].node.expr] = node
    return r


# Analogous to ConvertIntSource
@dataclass(frozen=True)
class ConvertIntKey:
    def __str__(self) -> str:
        return ".cast_symbool_to_symint_guardless()"

    def get(self, b: bool) -> int:
        """Get the int value from bool"""
        return cast_symbool_to_symint_guardless(b)


@dataclass(frozen=True)
class CallMethodKey:
    name: str

    def __str__(self) -> str:
        return f".{self.name}()"

    def get(self, o: Any) -> Any:
        """Call the method on object"""
        return getattr(o, self.name)()


@dataclass(frozen=True)
class InnerTensorKey:
    inner_name: str

    def __str__(self) -> str:
        return f".{self.inner_name}"

    def get(self, o: Any) -> Any:
        """Get the inner tensor attribute"""
        return getattr(o, self.inner_name)


@dataclass(frozen=True)
class DivideByKey:
    divisor: int

    def __str__(self) -> str:
        return f".__floordiv__({self.divisor})"

    def get(self, o: int) -> int:
        """Divide object by divisor"""
        return o // self.divisor


def compute_unbacked_bindings(shape_env, example_value, old_example_value=None, peek=False):
    """
    After having run fake tensor propagation and producing example_value
    result, traverse example_value looking for freshly bound unbacked
    symbols and record their paths for later.  It is an error if
    we have allocated an unbacked SymInt but it cannot be found in
    example_value.  (NB: this means if you have a multi-output
    function, you must call this on the tuple of tensor output, you
    cannot wait!)

    The peek parameter lets you check out what the bindings are without
    changing the affected list.  This is primarily useful for ensuring
    unbacked_var_to_val is promptly populated when propagate_real_tensors is on.
    """
    if shape_env is None:
        return
    if shape_env._ignore_fresh_unbacked_symbols_tls():
        return
    fs = shape_env.pending_fresh_unbacked_symbols
    pending = set(fs)
    if pending:
        if not peek:
            log.info("compute_unbacked_bindings %s", fs)
            fs.clear()

        def free_unbacked_symbols_with_path(
            a, path, real=None
        ) -> Dict[sympy.Symbol, pytree.KeyPath]:
            r = {}
            if isinstance(a, (tuple, list)):
                for i in range(len(a)):
                    r.update(
                        free_unbacked_symbols_with_path(
                            a[i], path + (pytree.SequenceKey(i),),
                            real=real[i] if real is not None else None
                        )
                    )
            elif is_traceable_wrapper_subclass(a):
                # TODO: Determine if this is correct
                attrs, _ = a.__tensor_flatten__()
                for attr in attrs:
                    sub = getattr(a, attr)
                    r.update(
                        free_unbacked_symbols_with_path(sub, path + (InnerTensorKey(attr),))
                    )
            elif isinstance(a, torch.Tensor):
                r.update(
                    free_unbacked_symbols_with_path(
                        a.size(), path + (CallMethodKey("size"),),
                        real=a.real_tensor.size() if a.real_tensor is not None else None
                    )
                )
                r.update(
                    free_unbacked_symbols_with_path(
                        a.stride(), path + (CallMethodKey("stride"),),
                        real=a.real_tensor.stride() if a.real_tensor is not None else None
                    )
                )
                r.update(
                    free_unbacked_symbols_with_path(
                        a.storage_offset(), path + (CallMethodKey("storage_offset"),),
                        real=a.real_tensor.storage_offset() if a.real_tensor is not None else None
                    )
                )

            # NB: Intentionally access _expr, not expr, do not want
            # simplification!
            elif (
                isinstance(a, (torch.SymInt, torch.SymFloat))
                and isinstance(s := a.node._expr, sympy.Symbol)
                and s in pending
            ):
                r[s] = path
                if real is not None:
                    shape_env.set_unbacked_var_to_val(s, real)
                pending.remove(s)
            # When an unbacked SymInt is perfectly divisible by an integer
            # constant, we replace it with the integer constant to improve
            # reasoning capabilities.  However, in synthetic examples, it is
            # then possible that the factor never is explicitly allocated.
            # Fortunately, we can compute it by division.
            elif (
                isinstance(a, torch.SymInt)
                and isinstance(s := a.node._expr, sympy.Mul)
                and len(s.args) == 2
                and isinstance(lhs := s.args[0], sympy.Integer)
                and isinstance(rhs := s.args[1], sympy.Symbol)
                and rhs in pending
            ):
                # TODO: DivideByKey needs to test divisibility at runtime!
                r[s] = path + (DivideByKey(int(lhs)),)
                if real is not None:
                    shape_env.set_unbacked_var_to_val(s, real // int(lhs))
                pending.remove(rhs)
            # The annoyance here arises from the fact that SymBool is
            # allocated by allocating a SymInt and then testing if it's equal
            # to one.  So you have a complicated binding site logic for this.
            elif (
                isinstance(a, torch.SymBool)
                and isinstance(s := a.node._expr, sympy.Eq)
                # This must match create_unbacked_symbool EXACTLY
                and isinstance(s.lhs, sympy.Symbol)
                and s.rhs == 1
                and s.lhs in pending
            ):
                r[s.lhs] = path + (ConvertIntKey(),)
                if real is not None:
                    shape_env.set_unbacked_var_to_val(s, int(real))
                pending.remove(s.lhs)

            return r

        symbol_to_path = free_unbacked_symbols_with_path(example_value, ())
        if not peek and pending:
            extra = (
                repr((example_value.stride(), example_value.storage_offset()))
                if isinstance(example_value, torch.Tensor)
                else ""
            )
            raise PendingUnbackedSymbolNotFound(
                f"Pending unbacked symbols {pending} not in returned outputs {example_value} {extra}.\n"
                "Did you accidentally call new_dynamic_size() or item() more times "
                "than you needed to in your fake implementation?\n"
                "For more help, see https://docs.google.com/document/d/1RWrH-3wLEpzR9kCS6gGBNen_-Fs-8PVbWWFE5AcgeWE/edit"
            )

        # Why do we have to do some rebinding here?  If the original FX node
        # wasn't a binding site because you had a memo hit, but post
        # translation you aren't a memo hit anymore, there's now a new binding
        # site... but we know (because it's the same FX node) that the value
        # is actually the same, they're just not obviously equal anymore.
        #
        # The logic here is written carefully, because unlike the
        # bind_unbacked case, we are not guaranteed to have a symbol for
        # old_sym.  If we have a symbol, do regular rename unbacked to; but if
        # we don't, we need to specially eliminate the fresh unbacked symbol
        # (NB: we are /trusting/ that the memoization is correct, and that we
        # don't need to generate a new runtime assert.  This is load bearing,
        # as repropagation can happen after we've frozen runtime asserts.)
        if old_example_value is not None:
            for keypath in symbol_to_path.values():
                old_sym = pytree.key_get(old_example_value, keypath)
                new_sym = pytree.key_get(example_value, keypath)
                if (
                    isinstance(new_sym, SymTypes) and
                    isinstance(new_s := new_sym.node.expr, sympy.Symbol)
                ):
                    if isinstance(old_sym, SymTypes) and (old_s := old_sym.node.expr) != new_s:
                        if isinstance(old_s, sympy.Symbol):
                            shape_env._rename_unbacked_to(new_s, old_s)
                        else:
                            shape_env._eliminate_unbacked(new_s, old_s)
                    elif not isinstance(old_sym, SymTypes):
                        shape_env._eliminate_unbacked(new_s, sympy.sympify(old_sym))

        return symbol_to_path

def definitely_true(a):
    """
    Returns True only if we can tell that a is True, possibly introducing
    a guard in the process.  If a depends on some unbacked SymInt, we may
    return False even though there may exist a possible value of the SymInt
    that would cause the expression to return True.

    When is it appropriate to use definitely_true?  First, if you can use
    a higher level combinator like parallel_or/parallel_and, prefer using
    those instead, they are definitely safe (modulo short-circuiting).
    Second, it can be used if the program would behave equivalently if
    definitely_true always returned False (parallel_or/parallel_and are
    examples of this pattern, modulo short-circuiting).  Finally, it even
    be OK if the program wouldn't behave equivalently, so long as the
    change is semantics preserving.  It can be semantics preserving if
    the program errors in more cases than it did previously (but otherwise
    behaves identically), or if it changes some quantity in a way that
    doesn't matter (e.g., strides often fall in this bucket.)
    """
    if isinstance(a, SymBool):
        if a.node.has_hint():
            return guard_bool(a)
        else:
            return False
    return bool(a)

def definitely_false(a):
    """
    Returns True only if we can tell that a is False, possibly introducing
    a guard in the process.  If a depends on some unbacked SymInt, we may
    return False even though there may exist a possible value of the SymInt
    that would cause the expression a to be False.  See definitely_true
    for more usage guidance.
    """
    if isinstance(a, SymBool):
        if a.node.has_hint():
            return not guard_bool(a)
        else:
            return False
    return not bool(a)

def statically_known_true(x: Union[bool, SymBool]) -> bool:
    """Returns True if x can be simplified to a constant and is true.

    .. note::
        This function doesn't introduce new guards, so the expression may end
        up evaluating to true at runtime even if this function returns False.

    Args:
        x (bool, SymBool): The expression to try statically evaluating

    """
    if isinstance(x, SymBool):
        expr = x.node.expr
        shape_env = x.node.shape_env
        try:
            simplified = shape_env._maybe_evaluate_static(expr)
            if simplified is not None:
                return bool(simplified)
        except Exception:
            log.debug("Could not simplify %s", expr)
        return False
    assert isinstance(x, bool)
    return x


def parallel_or(*args):
    """
    Evaluate the logical OR of several arguments, avoiding guarding on
    unbacked SymInts if another argument is definitely True.
    """
    if any(statically_known_true(a) for a in args):
        return True
    if any(definitely_true(a) for a in args):
        return True
    return any(args)

def parallel_and(*args):
    """
    Evaluate the logical FALSE of several arguments, avoiding guarding on
    unbacked SymInts if another argument is definitely False.
    """
    if any(statically_known_true(torch.sym_not(a)) for a in args):
        return False
    if any(definitely_false(a) for a in args):
        return False
    return all(args)

def sym_eq(x, y):
    """
    Like ==, but when run on list/tuple, it will recursively test equality
    and use sym_and to join the results together, without guarding.
    """
    if (isinstance(x, tuple) and isinstance(y, tuple)) or (isinstance(x, list) and isinstance(y, list)):
        if len(x) != len(y):
            return False
        return functools.reduce(operator.and_, map(sym_eq, x, y), True)
    elif isinstance(x, (int, torch.SymInt)) and isinstance(y, (int, torch.SymInt)):
        return x == y
    else:
        raise AssertionError(f"unexpected sym_eq between {type(x)} {type(y)}")

def guard_scalar(a):
    if isinstance(a, (SymBool, bool)):
        return guard_bool(a)
    elif isinstance(a, (SymInt, int)):
        return guard_int(a)
    elif isinstance(a, (SymFloat, float)):
        return guard_float(a)
    else:
        raise AssertionError(f"unrecognized scalar {a}")


def _constrain_symbol_range(shape_env, s: sympy.Symbol, compiler_min: int, compiler_max: int):
    shape_env.constrain_symbol_range(s, compiler_min, compiler_max)


def _advise_is_size(a):
    """
    Don't use this directly; use torch._check_is_size instead.

    This is a softer version of _constrain_range_for_size (with min=0,
    max=Inf).  Instead of forcibly constraining a variable (and erroring if we
    failed to constrain it), it will simply advise us that a size is
    constrained in some way.  We will always defer a runtime assert for this
    constraint if we cannot prove it at compile-time, but we we only
    *sometimes* learn useful extra information at compile-time with this
    information.  This is in contrast to constrain_range_for_size, where if
    you don't call that on a fresh unbacked symint, chances are we will choke.

    TODO: Make Dynamo handle this appropriately if this is seen in Dynamo-ed
    code.  Right now this is only really used in code with AOTAutograd trace
    through, so it is not a big problem that this isn't supported, but in
    principle all of this code should be Dynamo'able too.

    TODO: I didn't support min/max because I didn't have a use case where this
    actually helped.  In principle we can support it, it just makes the
    implementation below more complicated.
    """

    # This must always succeed, because the sole allowed caller _check_is_size
    # was responsible for expect_true'ing this
    # This assert triggers expensive sym compute, do not do it until its cheap.
    # assert a >= 0

    # NB: it's important not to constrain range for size for *hinted* SymInts,
    # because it is not only unsound, it will immediately trip our asserts
    # that hints have to be consistent with static analysis!  If you somehow
    # have an unbounded SymInt that later constrains to 1, this will be
    # inconsistent with the range
    if (
        isinstance(a, SymInt)
        and isinstance(a.node, SymNode)
        and isinstance(a.node.expr, sympy.Symbol)
        and a.node.shape_env.is_unbacked_symint(a.node.expr)
    ):
        _constrain_range_for_size(a)

def _constrain_range_for_size(a, min: Optional[int] = None, max: Optional[int] = None):
    """
    This function is NOT INTENDED to be used by itself.
    """

    if isinstance(a, (SymFloat, SymBool)):
        raise ValueError("Constraining SymFloat/SymBool is nyi")

    assert isinstance(a, SymInt), "can only constrain range for SymInt"
    assert isinstance(a.node.expr, sympy.Symbol), "constraining non-Symbols NYI"

    a.node.shape_env._constrain_range_for_size(a.node.expr, min, max)


# inclusive both ways
def constrain_range(a, *, min: Optional[int], max: Optional[int] = None):
    """
    Applies a constraint that the passed in SymInt must lie between min-max
    inclusive-inclusive, WITHOUT introducing a guard on the SymInt (meaning
    that it can be used on unbacked SymInts).  If min/max are None, we assume
    that the dimension is unbounded in that direction.  Repeated application
    of constrain_range intersects the ranges.  This is a fairly low level API
    that doesn't have a lot of safety guarantees (TODO: provide higher level
    APIs).

    Currently, we use this API in the following circumstance: when we allocate
    an unbacked SymInt, denoting an integer quantity which is data dependent,
    we ordinarily do not know anything about what values it may take.  This
    means that any sort of guard on it will immediately fail.  However, in
    many cases, we know something about the unbacked SymInt: for example, we
    know that nonzero(x).size(0) must be >= 0.  We use constrain_range to
    narrow the possible range, declaring that negative symbols are impossible.
    This permits to definitely answer True to queries like 'nnz >= 0', even if
    we don't know what the actual (hinted) value of 'nnz' is.  In fact, we
    actually use constrain_range to unsoundly discharge common guards: for an
    unbacked SymInt produced by nonzero, we will also assume that it is not
    equal to 0/1 (even though these are perfectly possible values at runtime),
    because we generally expect graphs that are valid for N=2 to also be valid
    for N=1.
    """
    if min is None:
        min = -int_oo
    if max is None:
        max = int_oo

    if max < min:
        raise ValueError(
            "Maximum value to constrain_as_size can't be less than the specified min value, "
            "received min={min} and max={max}"
        )

    if isinstance(a, int):
        if not (min <= a <= max):
            raise ValueError(f"Invalid value {a} for range [{min}:{max}]")
        return

    a.node.shape_env._constrain_range(a.node.expr, min, max)

def constrain_unify(a: torch.SymInt, b: torch.SymInt) -> None:
    """
    Given two SymInts, constrain them so that they must be equal.  NB:
    this will not work with SymInts that represent nontrivial expressions
    (yet!)
    """
    if not isinstance(a, SymInt):
        if not isinstance(b, SymInt):
            assert a == b
            return
        else:
            shape_env = b.node.shape_env
    else:
        shape_env = a.node.shape_env

    shape_env._constrain_unify(a, b)

# Assume that a boolean is true for the purposes of subsequent symbolic
# reasoning.  This will keep track of corresponding runtime checks to verify
# that the result is upheld: either as a regular guard, or as a special set
# of asserts which are triggered when an unbacked SymInt is allocated.
#
# DO NOT use this function for these cases:
#
#  - This is inappropriate for "branching" conditions (where both
#    true and false result in valid programs).  We will always assume
#    the condition evaluates true, and so it will never be possible
#    to trace the false condition when you use it.  For true branching
#    on unbacked SymInts, you must use torch.cond; if you incorrectly
#    use expect_true in this case, you will make the false branch
#    unreachable (as we will simply assume that only the true branch
#    is ever exercised).
#
#  - This is inappropriate for situations where you know some other system
#    invariant guarantees that this property holds, since you don't
#    really need to insert a runtime check in that case.  Use something
#    like constrain_range in that case.
#
# This API has a hitch.  To avoid having to reimplement error reporting
# capabilities, this function CAN return False.  The invariant is that
# the surrounding code must raise an error when this function returns
# False.  This is quite low level, so we recommend using other functions
# like check() which enforce this in a more intuitive way.
#
# By the way, this name is a nod to the __builtin_expect macro,
# which is used similarly (but unlike __builtin_expect, you MUST fail
# in the unlikely branch.)  (I think expect is a good name; in recent
# versions of C++, this is replaced with [[likely]], which is weaker
# and not accurate for this function!)
def expect_true(a, skip: int = 0):
    if isinstance(a, SymBool):
        # TODO: check perf implications of this
        frame = inspect.currentframe()
        for _ in range(skip + 1):  # always run this loop at least once
            frame = frame.f_back
        return a.node.expect_true(frame.f_code.co_filename, frame.f_lineno)
    assert type(a) is bool, a
    return a

def guard_bool(a):
    if isinstance(a, SymBool):
        return a.node.guard_bool("", 0)  # NB: uses Python backtrace
    assert type(a) is bool, a
    return a

def guard_int(a):
    if isinstance(a, SymInt):
        return a.node.guard_int("", 0)  # NB: uses Python backtrace
    assert type(a) is int, a
    return a

def guard_float(a):
    if isinstance(a, SymFloat):
        return a.node.guard_float("", 0)  # NB: uses Python backtrace
    assert isinstance(a, float), a
    return a

# Given a GraphModule, return all the FakeTensors for all the placeholders
def fx_placeholder_vals(gm):
    return [n.meta['val'] for n in gm.graph.nodes if n.op == "placeholder"]

def fx_placeholder_targets(gm):
    return [n.target for n in gm.graph.nodes if n.op == "placeholder"]

# Given a GraphModule and arguments to run it with, evaluate that the guards
# for its associated ShapeEnv are satisfied by the passed arguments.  This
# WILL check for duck sizing.
def eval_guards(gm, *args, ignore_static=True):
    return gm.shape_env.evaluate_guards_for_args(fx_placeholder_vals(gm), args, ignore_static=ignore_static)

def bind_symbols(gm, *args):
    return gm.shape_env.bind_symbols(fx_placeholder_vals(gm), args)

class DimDynamic(Enum):
    """
    Controls how to perform symbol allocation for a dimension.  It is always
    sound to default this to DYNAMIC, but the policies DUCK and STATIC can
    result in better trace-time and compile-time performance, as they reduce
    the number of allocated symbols and generally make your graph more static.

    NB: If we notice you've applied a constraint to the dimension, we will
    force it to DYNAMIC for simplicity.

    DimDynamic is controlled by a variety of higher level UX features.
    Currently:

    - In eager mode, the default policy is DUCK.
        - The default is changed to STATIC with assume_static_by_default.
        - An individual dim is marked DYNAMIC if you mark_dynamic_dim.
    - In export mode, the default policy is STATIC.
        - An individual dim is marked DYNAMIC if you mention it as dynamic_dim
          in the constraints kwarg.
    """
    # Treat the dimension symbolically
    DYNAMIC = 0
    # Treat the dimension symbolically, but if its hint matches another
    # dynamic dimension, unify the two symbols ("duck sizing")
    DUCK = 1
    # Treat the dimension statically based on its hint
    STATIC = 2
    # Treat the dimension as a size-like unbacked
    SIZE_LIKE_UNBACKED = 3
    # Infer the strides from stride. If size is static, strides will be static as well.
    INFER_STRIDE = 4


# NB: These constraints affect both clients and backends: given some
# constraint C, the client must pass inputs that satisfy the constraint,
# while a backend must not introduce guards BEYOND this constraint.
# For clarity, we document the implications on both sides for both the client
# and the backend.
#
# NB: These constraints are on a *single* dimension.  In principle, we could
# also have multi-dimension constraints, but our guess is that this is not
# actually useful and so we are not supporting it right now.
#
# NB: Strict constraints are typically only suitable for export, as in eager
# a backend like inductor may validly introduce extra, discretionary guards
# to improve performance of code.  A StrictMinMaxConstraint would be brittle
# under future optimizations performed by inductor; we don't guarantee
# eager code with StrictMinMaxConstraint will keep working in the future!

@dataclass(frozen=True)
class Constraint:
    warn_only: bool

@dataclass(frozen=True)
class StrictMinMaxConstraint(Constraint):
    """
    For clients: the size at this dimension must be within 'vr' (which
    specifies a lower and upper bound, inclusive-inclusive) AND it
    must be non-negative and should not be 0 or 1 (but see NB below).

    For backends: there must not be any guards on this dimension which
    are not implied by the given lower and upper bound.  Regardless of
    the lower bound, the backend can assume the size is non-negative
    and that it is not 0 or 1.

    An unbounded StrictMinMaxConstraint can be thought of as a strict version
    of "RelaxedUnspecConstraint".

    NB: Export will often unsoundly assume that a graph works for 0/1, even
    though at trace time we assumed size is not 0 or 1.  The idea is that
    if we produce a graph that works for a range of values, it will be OK
    for N=0/1 too.
    """
    vr: ValueRanges

    def render(self, source: Source):
        """Format the constrain equation"""
        # TODO: better printing for -oo and oo
        return f"{self.vr.lower} <= {source.name()} <= {self.vr.upper}"

@dataclass(frozen=True)
class RelaxedUnspecConstraint(Constraint):
    """
    For clients: no explicit constraint; constraint is whatever is implicitly
    inferred by guards from tracing.

    For backends: there must exist at least TWO possible values for the
    size at this dimension which satisfy the guards for this dimension.

    In other words, this constraint helps us distinguish between "we don't
    care if this dimension specializes or not" versus "this dimension must be
    unspecialized."  However, this constraint doesn't say very much about what
    specialization is permitted; for example, if we guard on a size being
    even, this would still be acceptable under an unspec constraint.  This
    makes RelaxedUnspecConstraint useful for eager mode, where your backend compiler
    may add constraints to otherwise dynamic dimensions; we can't assert that
    there are NO guards as this is brittle because compilers should be able to
    add extra constraints.  If you want to assert that there are no guards,
    use StrictMinMaxConstraint with an unbounded ValueRanges.
    """
    def render(self, source: Source):
        return f"RelaxedUnspecConstraint({source.name()})"

# NB: None here indicates the client constraint is whatever is implicitly
# inferred by guards from tracing, and that a backend can add whatever guards
# it wants (including fully specializing the value).
DimConstraint = Union[StrictMinMaxConstraint, RelaxedUnspecConstraint, None]

@dataclass(frozen=True)
class EqualityConstraint(Constraint):
    """
    Represent and decide various kinds of equality constraints between input sources.

    A "source pair" is a pair of input sources for dynamic dimensions that
    are specified equal. We represent `source_pairs` in a union-find forest
    so that we can efficiently check whether two such sources are transitively equal.

    A "derived equality" relates an input source to an expression over a root.
    The root can be another input source, corresponding to some dynamic dimension,
    or a phantom symbol that does not directly represent any dynamic dimension. We
    represent `derived_equalities` involving input sources in a transitively-closed map
    so that we can efficiently check whether an input source is transitively equal to
    a given expression over another input source.
    (NOTE: In contrast, it is easy to decide whether an input source is transitively equal
    to a given expression over a phantom symbol; such expressions are already in canonical
    form and so the problem reduces to symbolic expression equality.)
    """
    source_pairs: List[Tuple[Source, Source]]
    derived_equalities: List[Tuple[Source, Union[Source, sympy.Symbol], Callable[[sympy.Expr], sympy.Expr]]]
    phantom_symbols: List[sympy.Symbol]

    def __post_init__(self):
        """Pre-processing to answer queries `is_equal` and `is_derived` below.

        Example: Suppose we are given:
          source_pairs [a = b, b = c]
          derived_equalities [d = c + 1, e = d - 1]
        We first construct a union find with source_pairs:
          _parents = {a: a, b: a, c: a}
        Then we compute canonical symbolic expressions, recursively applying derived_equalities
        until we bottom out:
          _defs = {d: c + 1, e: (c + 1) - 1 aka c}
        """

        # self._parents is a map from input sources to input sources where, conceptually,
        # these are directed edges in a union-find forest
        _parents: Dict[Source, Source] = {}
        object.__setattr__(self, "_parents", _parents)
        # self._defs is a map from input sources to "canonical" symbolic expressions,
        # i.e., unary expressions with symbols that corresponds to regular Dims (i.e.,
        # not derived Dims)
        _defs: Dict[Source, sympy.Expr] = {}
        object.__setattr__(self, "_defs", _defs)

        for source1, source2 in self.source_pairs:
            # preprocess into a union-find forest
            self._union(self._find(source1), self._find(source2))
        for source, root, fn in self.derived_equalities:
            # preprocess into a transitively-closed map
            # NOTE(avik): we reuse the union-find forest for canonicalizing input sources
            if isinstance(root, sympy.Symbol):
                self._defs[self._find(source)] = fn(root)
            else:
                self._defs[self._find(source)] = fn(self._rewrite(root))

    def _find(self, source):
        # chase edges to find the root of this equivalence class
        if source in self._parents:
            return self._find(self._parents[source])
        else:
            return source

    def _union(self, root1, root2):
        # merge two equivalence classes by adding an edge from one root to the other
        if root1 != root2:
            self._parents[root1] = root2

    def _rewrite(self, src):
        # always represent the given source by the root of its equivalence class
        src = self._find(src)
        if src in self._defs:
            # simply look up the definition if it exists
            # NOTE(avik): This works because definitions are always transitively-closed;
            # otherwise we would have to do recursive rewriting.
            return self._defs[src]
        else:
            # otherwise, create a symbol representing the source
            return sympy.Symbol(src.name())

    def is_equal(self, source1, source2):
        return (
            # check whether source1 and source2 have the same root
            self._find(source1) == self._find(source2) or
            # check whether source1 is derived equal to source2
            self.is_derived(source1, source2, lambda x: x)
        )

    def is_derived(self, src, symbol_src, fn):
        # check whether both src and symbol_src have the same definition
        return self._rewrite(src) == fn(self._rewrite(symbol_src))


def _assert_symbol_context(symbolic_context):
    assert isinstance(symbolic_context, SymbolicContext), "Invalid symbolic_context object"
    assert type(symbolic_context) is not SymbolicContext, "Illegal usage of symbolic_context ABC"

def _is_supported_equivalence(expr):
    # Currently supported Dim ops are linear expressions with integer coefficients.
    # So check that expr only contains +, *, ints, and a single occurrence of a symbol.
    # (See also documentation of dynamic_shapes._DerivedDim.)
    if isinstance(expr, (sympy.Add, sympy.Mul)):
        if len(expr.args) > 2:
            return False
        lhs, rhs = expr.args
        return (
            (_is_supported_equivalence(lhs) and isinstance(rhs, sympy.Integer)) or
            (isinstance(lhs, sympy.Integer) and _is_supported_equivalence(rhs))
        )
    return isinstance(expr, sympy.Symbol)

@dataclass(frozen=True)
class SymbolicContext:
    """
    Data structure specifying how we should create symbols in
    ``create_symbolic_sizes_strides_storage_offset``; e.g., should
    they be static or dynamic.

    This is an abstract base class because we are probably going to add
    another version of this that says "use exactly these SymInts, don't
    allocate fresh symbols."
    """
    pass


@dataclass(frozen=True)
class StatelessSymbolicContext(SymbolicContext):
    """
    Create symbols in ``create_symbolic_sizes_strides_storage_offset`` via
    a symbolic_context determination as given by ``DimDynamic`` and ``DimConstraint``.
    This will cause fresh symbols to be allocated
    """
    dynamic_sizes: DimList[DimDynamic]
    dynamic_strides: DimList[DimDynamic] = None
    constraint_sizes: DimList[DimConstraint] = None
    constraint_strides: DimList[DimConstraint] = None
    # If the tensor is a view, this should be populated for the base. It contains
    # information on how to allocate symbols when recursively fakeifying the base
    # during view fake-ification.
    view_base_context: Optional[SymbolicContext] = None
    # TODO: add storage offset and stride symbolic_context

    def __post_init__(self):
        if self.dynamic_strides is None:
            object.__setattr__(self, 'dynamic_strides', [DimDynamic.INFER_STRIDE] * len(self.dynamic_sizes))
        if self.constraint_sizes is None:
            object.__setattr__(self, 'constraint_sizes', [None] * len(self.dynamic_sizes))
        if self.constraint_strides is None:
            object.__setattr__(self, 'constraint_strides', [None] * len(self.dynamic_sizes))
        assert all(stride in (DimDynamic.INFER_STRIDE, DimDynamic.DYNAMIC, DimDynamic.DUCK) for stride in self.dynamic_strides)


# note [Tensor Fakification and Symbol Caching]
#
# As of the time of this note, dynamo creates a fresh fake tensor mode for backends.
# The reason we do this is because there are certain classes of operations, namely,
# metadata mutations, that change tensor size, stride, etc. This means that the fake tensor
# state at the end of a dynamo trace is different than the fake tensor state at the beginning
# of a trace. Backends like aot_autograd need a fresh fake tensor to correctly track metadata mutation,
# view relationships, etc.
#
# As we create a new fake mode, we also lose the memoization that comes with it. Rather than
# transfer the memoization cache, we instead transfer the shape env. However, with this
# comes nuance - as dynamo is selective in how it makes symbolic shapes. Due to strategies in
# automatic dynamic and constraints, the policy for which dims are dynamic is nuanced and varies across
# recompilations.
#
# In order to preserve the symbolic decisions made during dynamo tensor fakification, we pass
# a StatefulSymbolicContext at creation time. This object is tracked, per tensor, on the TracingContext.
# The lifecycle of this object should match the lifecycle of the original dynamo tracked tensor, and it is
# safe to reuse this object as many times as necessary to create a fake tensor. Fake tensors
# created with new fake modes should produce the same exact symbols as the original, providing the same shape_env
# is used.
# TODO(voz): Shape env validation
@dataclass(frozen=True)
class StatefulSymbolicContext(StatelessSymbolicContext):
    """
    Create symbols in ``create_symbolic_sizes_strides_storage_offset`` via
    a symbolic_context determination as given by a cache of Source:Symbol. A cache hit
    will reuse a stored symbol, and a cache miss will write to this cache.

    This behaves like StatelessSymbolicContext, except the cache supersedes the
    other values - dynamic_sizes and constraint_sizes will not be read if we cache
    hit.

    It is the cache owners responsibility to maintain the lifecycle of the cache
    w/r/t different shape_envs, clearing, etc.
    """
    tensor_source: Source = None
    # Why is this keyd on int first?
    # That integer is actually the id of the shape_env. This cache short-circuits symbol
    # creation, and we must store it per shape env. Now, while tracing invariants are a single
    # shape env per tracing context, and every new frame gets a new shape_env. So where would we have
    # multiple shape envs? The answer lies in recording. When we are replaying, replay_shape_env_events
    # is invoked, and creates a new shape_env. Replaying events against this new shape_env will
    # cause it to fail with unknown symbols, as the symbols cached here will skip creation, and never
    # get recorded in var_to_val, etc.
    # TODO(voz): consider a weakref to the shape_env here
    shape_env_to_source_to_symbol_cache : Dict[int, Dict["TensorPropertySource", "sympy.Expr"]] = None

    def __post_init__(self):
        super().__post_init__()
        # The None default is annoying, but required because of dataclass limitations
        assert self.tensor_source is not None
        if not self.shape_env_to_source_to_symbol_cache:
            object.__setattr__(self, 'shape_env_to_source_to_symbol_cache', {})


@dataclass(frozen=True)
class SubclassSymbolicContext(StatefulSymbolicContext):
    """
    The correct symbolic context for a given inner tensor of a traceable tensor subclass
    may differ from that of the outer symbolic context. This structure allows for this
    flexibility, with inner symbolic contexts mapped via attr -> symbolic context.
    """
    inner_contexts: Dict[str, SymbolicContext] = None

    def __post_init__(self):
        super().__post_init__()
        if self.inner_contexts is None:
            self.inner_contexts = {}


def is_symbolic(val: Union[int, SymInt, float, SymFloat, bool, SymBool]) -> bool:
    if isinstance(val, (int, float, bool)):
        return False
    return val.node.is_symbolic()

IndicatorTypes = (IsNonOverlappingAndDenseIndicator,)

@lru_cache(256)
def safe_expand(r):
    if hasattr(r, 'expand'):
        try:
            return sympy.expand(r)
        except RecursionError:
            log.warning("RecursionError in sympy.expand(%s)", r)
            return r
    else:
        return r

def error():
    raise AssertionError("shouldn't be hit")


# TODO: Deduplicate this with torch/_prims_common/__init__.py
def eval_is_non_overlapping_and_dense(sizes, strides):
    return int(guard_bool(_eval_is_non_overlapping_and_dense(sizes, strides)))

def _eval_is_non_overlapping_and_dense(sizes, strides):
    dim = len(sizes)

    # Short-circuits for tensors of rank one, which are
    # non-overlapping and "dense" if their stride is one
    # or it is a 0/1 element tensor
    if dim == 1:
        return strides[0] == 1 or sizes[0] < 2

    # Checks that there exists a permutation of the strides s.t. the tensor would be contiguous
    # Sorts (length, stride) pairs by stride
    lengths_and_strides = sorted(
        zip(sizes, strides), key=operator.itemgetter(1)
    )

    # Unlike the C++ code, we don't move the 0/1 size dimensions to the
    # end.  So we have to keep going for this code.
    expected_stride = 1
    for length, stride in lengths_and_strides:

        if length == 1:
            continue

        if stride != expected_stride:
            return False

        expected_stride *= length

    return True


def _sympy_cast_symbool_to_symint_guardless(x: sympy.Expr) -> sympy.Expr:
    return sympy.Piecewise((1, x), (0, True))


def cast_symbool_to_symint_guardless(symbool: torch.SymBool) -> torch.SymInt:
    if isinstance(symbool, bool):
        return 1 if symbool else 0
    int_sym = _sympy_cast_symbool_to_symint_guardless(symbool.node.expr)
    return symbool.node.shape_env.create_symintnode(int_sym, hint=int(symbool.node.require_hint()) if has_hint(symbool) else None)

SYMPY_INTERP = {
    'Abs': operator.abs,
    'Eq': operator.eq,
    'Ne': operator.ne,
    'Gt': operator.gt,
    'Lt': operator.lt,
    'Le': operator.le,
    'Ge': operator.ge,
    'Min': min,
    'Max': max,
    'Mod': operator.mod,
    'PythonMod': operator.mod,
    'FloorDiv': operator.floordiv,
    'TrueDiv': operator.truediv,
    'PowByNatural': operator.pow,
    'IsNonOverlappingAndDenseIndicator': eval_is_non_overlapping_and_dense,
    'floor': math.floor,
    'ceiling': math.ceil,
    'FloorToInt': math.floor,
    'FloatPow': math.pow,
    'CeilToInt': math.ceil,
    'cast_symbool_to_symint_guardless': cast_symbool_to_symint_guardless,
    'RoundToInt': builtins.round,
    'RoundDecimal': builtins.round,
    'TruncToInt': math.trunc,
    'IntTrueDiv': operator.truediv,
    'FloatTrueDiv': operator.truediv,
    'ToFloat': builtins.float,
}


def _lru_cache(fn, maxsize=None):
    """
    Wrapper around lru_cache that clears when new info about shapes has been
    updated.

    Use lru_cache if the output is always the same, regardless of the
    constraints we know now (i.e. evaluate_expr)

    Use _lru_cache otherwise.

    Also note that this depends on _update_version_counter being called on the
    shape environment whenever the constraints are updated, otherwise the cache
    will not be cleared.
    """
    fn_cache = lru_cache(maxsize)(fn)
    prior_version = 0

    if config.validate_shape_env_version_key:
        prior_key = None

        @functools.wraps(fn)
        def wrapper(self, *args, **kwargs):
            nonlocal prior_version, prior_key
            if prior_key is None:
                prior_key = self._get_key()

            if prior_version != self._version_counter:
                fn_cache.cache_clear()
                prior_version = self._version_counter
                prior_key = self._get_key()
            else:
                assert prior_key == self._get_key(), \
                    "ShapeEnv cache key changed without version being updated!"

            return fn_cache(self, *args, **kwargs)

    else:

        @functools.wraps(fn)
        def wrapper(self, *args, **kwargs):
            nonlocal prior_version
            if prior_version != self._version_counter:
                fn_cache.cache_clear()
                prior_version = self._version_counter

            return fn_cache(self, *args, **kwargs)

    wrapper.cache_clear = fn_cache.cache_clear
    wrapper.cache_info = fn_cache.cache_info  # type: ignore[attr-defined]
    return wrapper


# This is pretty similar to ShapeGuard but it also comes with a message,
# and is exclusively used for things that MUST be true (unlike guards,
# which can evaluate False, in which case you just choose not to use
# a particular specialization)
@dataclass(frozen=True)
class RuntimeAssert:
    expr: sympy.Expr
    msg: str = field(repr=False)
    stack: str = field(repr=False)


# Used for printing SymExprs in compile_fx
class SymExprPrinter(StrPrinter):
    def _print_Float(self, expr):
        return str(float(expr))


class ShapeGuardPrinter(SymExprPrinter):
    def __init__(
        self,
        symbol_to_source,
        source_ref,
        var_to_sources,
    ):
        super().__init__()
        self.symbol_to_source = symbol_to_source
        self.source_ref = source_ref
        self.var_to_sources = var_to_sources

    def _print_Not(self, expr):
        return 'not {}'.format(self.parenthesize(expr.args[0], PRECEDENCE["Not"]))

    def _print_And(self, expr):
        return self.stringify(expr.args, " and ", PRECEDENCE["And"])

    def _print_Or(self, expr):
        return self.stringify(expr.args, " or ", PRECEDENCE["Or"])

    def _print_Symbol(self, expr) -> str:
        assert isinstance(expr, sympy.Symbol), str(type(expr))

        def repr_symbol_to_source():
            return repr({
                symbol: [s.name() for s in sources]
                for symbol, sources in self.symbol_to_source.items()
            })

        assert self.symbol_to_source.get(expr), (
            f"{expr} (could be from {[s.name() for s in self.var_to_sources[expr]]}) "
            f"not in {repr_symbol_to_source()}.  If this assert is failing, it could be "
            "due to the issue described in https://github.com/pytorch/pytorch/pull/90665"
        )
        return self.source_ref(self.symbol_to_source[expr][0])


class LoggingShapeGuardPrinter(ShapeGuardPrinter):
    def __init__(self, var_to_sources):
        super().__init__(var_to_sources, lambda n: n.name(), var_to_sources)


class DynamicDimConstraintPrinter(StrPrinter):
    """
    Printer for dynamic dim constraints.
    - Instead of t.size()[d] it prints dynamic_dim(t, d)
    - Instead of Eq(_, _), Mod(_, _), etc. it prints _ == _, _ % _, etc.

    We use this to suggest code for specifying dynamic dim constraints.
    """
    def __init__(self, symbol_to_source, source_name_to_debug_name):
        super().__init__()
        self.symbol_to_source = symbol_to_source
        self.source_name_to_debug_name = source_name_to_debug_name

    def print_source(self, source) -> str:
        if self.source_name_to_debug_name:
            return source.name()
        return f"dynamic_dim({source.base.name()}, {source.idx})"

    def _print_Symbol(self, expr) -> str:
        assert isinstance(expr, sympy.Symbol), str(type(expr))
        assert self.symbol_to_source.get(expr), (
            f"Unknown symbol {expr} created by constraints solver"
        )
        return self.print_source(self.symbol_to_source[expr][0])

    def _print_Relational(self, expr):
        return f'{self.parenthesize(expr.lhs, precedence(expr))} {expr.rel_op} {self.parenthesize(expr.rhs, precedence(expr))}'


class DimConstraints:
    """
    Custom solver for a system of constraints on symbolic dimensions.
    Solutions are "static" values or simplified "dynamic" constraints.
    """

    def __init__(
        self,
        symbol_to_source,
        var_to_val,
        marked_dynamic,
        source_name_to_debug_name,
    ):
        # We try to solve systems of inequalities with 1 free variable.
        self._univariate_inequalities: Dict[sympy.Symbol, Set[sympy.Expr]] = defaultdict(set)
        # Among them, we prioritize solving for a free variable that has equalities.
        # NOTE: _symbols_with_equalities is always a subset of _univariate_inequalities.keys()
        # and removing a symbol from the former => removing it from the latter.
        self._symbols_with_equalities: Set[sympy.Symbol] = set()
        # A solution of a free variable with equalities becomes a substitution.
        # We use these substitutions to simplify other constraints.
        # NOTE: removing a symbol from _symbols_with_equalities => adding it to _substitutions.
        self._substitutions: Dict[sympy.Symbol, sympy.Integer] = {}

        # In general, constraints may have // and % operations.
        # Of course, // can be expressed in terms of / and %.
        # Our inequality solver can handle / but not %. So we need to transform them away.
        # We do so by using the values of variables as hints to evaluate %.
        # For soundness we record additional congruence guards and solve them separately.
        self._var_to_val: Dict[sympy.Symbol, sympy.Integer] = var_to_val
        self._congruences: Set[sympy.Expr] = defaultdict(set)

        # We do not try to (directly) solve inequalities with > 1 free variables.
        # NOTE: free variables in these inequalities cannot also be in _substitutions.
        self._multivariate_inequalities: Set[sympy.Expr] = set()

        # We park external equalities between free variables here.
        self._symbolic_equivalences: List[Tuple[Source, sympy.Expr]] = []

        # Solutions come in two forms:
        # - (static) specializations
        # - (dynamic) inequalities / congruences
        self._static_results: Set[str] = set()
        self._dynamic_results: Set[str] = set()

        # printer for solutions
        self._dcp = DynamicDimConstraintPrinter(symbol_to_source, source_name_to_debug_name)

        # inconsistencies found on substituting with concrete values / static solutions
        self._inconsistencies: List[str] = []

        # symbols that are marked dynamic
        self._marked_dynamic = marked_dynamic

    def rewrite_with_congruences(self, s, expr):
        """
        Eliminate expressions of the form b // d and b % d while adding congruences of the form b % d == k.
        This leaves rational operators (in particular of the form b / d) that our inequality solver can handle.
        We solve the added congruences separately (using our congruence solver, see below).
        """
        def mod_handler(*args):
            # Suppose that we have an expression of the form b % d with free variable s.
            # Using the value of s as a "hint," we can evaluate b % d to a value k.
            # Then we can rewrite b % d to k while adding the guard b % d == k.

            # NOTE(avik): This abstraction is provably sound but, in general, incomplete. It is complete IFF
            # the original expression always evaluates to a constant value (i.e., it does not vary with s).
            # In other words,
            # - solutions of s with the rewritten expression are guaranteed to also be solutions of s with
            #   the original expression;
            # - while it may be possible to find solutions of s with the original expression that are not
            #   solutions with the rewritten expression, in that case the original expression cannot evaluate
            #   to the same value for all solutions of s.
            #
            # Should we be worried about this incompleteness? No, because of the following reasons:
            # 1. It unblocks dramatic simplification that would not be otherwise possible with current tech
            #    (i.e., "don't let perfect be the enemy of the good").
            # 2. We already have a tradition of using hints to add guards in the compiler for making progress.
            # 3. We have not yet seen a counterexample arise in practice! In particular, any congruence guards
            #    we generate (or simplify to) seem to be of the form b % d == k where k is a constant.
            #
            # Here's a theoretical counterexample: 3*s % (s + 1) == s - 2, that is satisfied by all s >= 2.
            # With any hint (say) s = k, we'd rewrite this to: 3*s % (s + 1) == k - 2. But, substituting, we
            # would then get k - 2 == s - 2, and thus s = k as the (only, constant) solution!
            base, divisor = args
            base, divisor = self.rewrite_with_congruences(s, base), self.rewrite_with_congruences(s, divisor)
            mod_reduced = base.xreplace(self._var_to_val) % divisor.xreplace(self._var_to_val)
            congruence = (base - mod_reduced) % divisor
            if congruence != 0:
                self._congruences[s].add(congruence)
            return mod_reduced

        def floor_div_handler(*args):
            # Suppose that we have an expression of the form b // d with free variable s.
            # Using the value of s, we can evaluate b % d to a value k.
            # Then we can rewrite b // d to (b - k) / d, while adding the guard b % d == k.

            # NOTE(avik): This is exactly equivalent to rewriting b // d as (b - (b % d)) / d
            # and eliminating b % d as above.
            base, divisor = args
            base, divisor = self.rewrite_with_congruences(s, base), self.rewrite_with_congruences(s, divisor)
            mod_reduced = base.xreplace(self._var_to_val) % divisor.xreplace(self._var_to_val)
            congruence = (base - mod_reduced) % divisor
            if congruence != 0:
                self._congruences[s].add(congruence)
            # NB: Must not be CleanDiv, it needs to be regular sympy division
            # so inequality solver works.  This is sort of problematic for
            # is_integer tests though haha
            return (base - mod_reduced) / divisor

        if expr.has(Mod):
            expr = expr.replace(Mod, mod_handler)
        # 7 // -3 is -3, 7 % -3 is -2, and 7 - (-2) / -3 is -3.0 so negative
        # arguments should be OK.
        if expr.has(PythonMod):
            expr = expr.replace(PythonMod, mod_handler)
        if expr.has(FloorDiv):
            expr = expr.replace(FloorDiv, floor_div_handler)
        return expr

    def add(self, expr) -> bool:
        """Add an expression to the set of constraints.

        Return whether the expression is a trivial constraint (i.e., an obvious tautology).
        """
        if expr == sympy.true:
            return True
        orig_expr = expr
        orig_reduced = orig_expr.xreplace(self._var_to_val)
        # TODO(avik): https://github.com/pytorch/pytorch/issues/101093
        # It is possible that `expr` will fail the consistency check because of
        # precision errors. Specifically, on substituting its free symbols with
        # their concrete values, we might end up comparing floats. Until we have
        # a fix for this issue, we delay raising such failures. See solve().
        if orig_reduced == sympy.false:
            self._inconsistencies.append(f"{orig_expr} is inconsistent!")
        if isinstance(expr, sympy.Ne):
            # we're not going to do anything useful with these, so drop them
            return False
        free_symbols = expr.free_symbols
        assert free_symbols, f"Did not expect constraint with no free variables: {expr}"
        if len(free_symbols) > 1:
            # multivariate: record and move on
            self._multivariate_inequalities.add(expr)
        else:
            # univariate: can solve these immediately
            s = next(iter(free_symbols))
            # eliminate // and % (see documentation of `rewrite_with_congruences` above)
            old_n_congruences = len(self._congruences[s])
            expr = self.rewrite_with_congruences(s, expr)
            new_n_congruences = len(self._congruences[s])
            if expr == sympy.true:
                return old_n_congruences == new_n_congruences
            reduced = expr.xreplace(self._var_to_val)
            if reduced == sympy.false:
                self._inconsistencies.append(
                    f"{expr}, obtained by rewriting {orig_expr} with congruences, "
                    "is inconsistent!"
                )
            if isinstance(expr, sympy.Eq):
                # special status for symbols that have equalities (see `solve` below)
                self._symbols_with_equalities.add(s)
            self._univariate_inequalities[s].add(expr)
        return False

    def add_equality(self, source, expr):
        """Add an equality constraint"""
        if expr.is_number:
            # specialization, right here
            self._static_results.add(f"{source.name()} == {expr}")
        else:
            # these will resolve to either specializations or dynamic equality constraints
            self._symbolic_equivalences.append((source, expr))

    def _reduce_congruences(self):
        reduced_congruences = {}
        for s, congruences in self._congruences.items():
            remainder_modulus_pairs = []
            congruences_to_check = set()
            for congruence in congruences:
                base, divisor = congruence.args
                # We are given a congruence of the form base % divisor == 0 with a free variable s. So:
                # - we transform this into an equation of the form base = divisor * tmp;
                # - we solve this equation for s to get a linear solution with free variable tmp.
                tmp = sympy.Symbol("reduce_congruences_tmp", integer=True)
                symbol, solution = sympy.solve_linear(base - divisor * tmp, symbols=[s])
                # See https://docs.sympy.org/latest/modules/solvers/solvers.html#sympy.solvers.solvers.solve_linear
                # for how to interpret the results.
                if s == symbol:
                    # This means the solution is of the form s = modulus*tmp + remainder.
                    modulus, remainder = sympy.polys.polytools.div(solution, tmp)
                    if isinstance(modulus, sympy.Integer) and isinstance(remainder, sympy.Integer):
                        # Make sure 0 <= remainder <= modulus.
                        remainder = remainder % modulus
                        remainder_modulus_pairs.append((remainder, modulus))
                        continue
                # This means that we did not get a unique solution to the equation.
                # No problem, we will check it.
                congruences_to_check.add(congruence)
            # Finally we solve for a congruence s such that s = r_i mod m_i for each (r_i, m_i).
            # The solution will be a congruence of the form s = r mod m.
            # NOTE(avik): Since the given m_i may not be pairwise coprime, we can't just use CRT.
            if remainder_modulus_pairs:
                remainder, modulus = sympy.ntheory.modular.solve_congruence(*remainder_modulus_pairs)
                reduced_congruences[s] = {(s - remainder) % modulus}
                substitution = {s: modulus * sympy.Symbol("tmp", integer=True) + remainder}
                reduced_congruences[s].update(
                    congruence for congruence in congruences_to_check
                    if not sympy.checksol(congruence, substitution)
                )
            else:
                reduced_congruences[s] = congruences_to_check

        return reduced_congruences

    def _raise_inconsistencies(self):
        if self._inconsistencies:
            msg = "\n".join(self._inconsistencies)
            self._inconsistencies.clear()
            raise ValueError(f"The following inconsistencies were found:\n{msg}")

    def solve(self):
        """Solve the system of constraint equations to find simplified constraints
        """
        self._raise_inconsistencies()
        # as long as there are symbols with equalities, solve for them
        # NOTE(avik): this is guaranteed to terminate (#iterations <= #symbols)
        while self._symbols_with_equalities:
            s = self._symbols_with_equalities.pop()
            exprs = self._univariate_inequalities.pop(s)
            solution = sympy.solvers.inequalities.reduce_inequalities(exprs, s)
            if isinstance(solution, sympy.And):
                solution = next((arg for arg in solution.args if isinstance(arg, sympy.Eq)), solution)
            assert isinstance(solution, sympy.Eq), f"Expected an equality constraint for {s}, got {solution}"
            symbol, val = solution.args
            assert symbol == s, f"Expected a constraint on {s} instead of on {symbol}"
            # because this is univariate, the solution is a specialization
            self._static_results.add(f"{self._dcp.symbol_to_source[s][0].name()} == {val}")
            # add this as a substitution to simplify other constraints
            self._substitutions[s] = val

            # simplify multivariate inequalities: some of them will now become univariate!
            multivariate_inequalities = self._multivariate_inequalities
            self._multivariate_inequalities = set()
            for expr in multivariate_inequalities:
                self.add(expr.xreplace({s: self._substitutions[s]}))
            self._raise_inconsistencies()

        # solve linear congruences
        # NOTE(avik): We do not need to solve them for symbols that have already been specialized.
        reduced_congruences = self._reduce_congruences()
        for s, congruences in reduced_congruences.items():
            for congruence in congruences:
                # any congruence that cannot be checked becomes a dynamic constraint as well
                if s not in self._substitutions or not sympy.checksol(congruence, {s: self._substitutions[s]}):
                    if self._is_supported_congruence(congruence):
                        base, divisor = congruence.args
                        tmp_name = f"_{self._dcp.source_name_to_debug_name[self._dcp.symbol_to_source[s][0].name()]}"
                        tmp = sympy.Symbol(tmp_name, integer=True)
                        from torch._dynamo.source import ConstantSource
                        self._dcp.symbol_to_source[tmp] = [ConstantSource(tmp_name)]
                        r = try_solve(sympy.Eq(base, divisor * tmp), s)
                        self._dynamic_results.add(self._dcp.doprint(sympy.Eq(s, r[1])))

        # remaining symbols have only pure inequalities (no equalities)
        for s, exprs in self._univariate_inequalities.items():
            try:
                solution = sympy.solvers.inequalities.reduce_inequalities(exprs, s)
                # because this is univariate, the solution is a dynamic (range) constraint
                if isinstance(solution, sympy.Or):
                    solution = next(iter(arg for arg in solution.args if arg.xreplace(self._var_to_val)))
                if isinstance(solution, sympy.And):
                    for arg in solution.args:
                        self._dynamic_results.add(self._dcp.doprint(arg))
                else:
                    self._dynamic_results.add(self._dcp.doprint(solution))
            except (NotImplementedError, AssertionError) as e:
                log.warning("Failed to reduce inequalities: %s", e)
                for expr in exprs:
                    self._dynamic_results.add(self._dcp.doprint(expr))

        # simplify symbolic equivalences: some of them will now become specializations!
        symbolic_equivalences = self._symbolic_equivalences
        self._symbolic_equivalences = []
        for source, expr in symbolic_equivalences:
            self.add_equality(source, expr.xreplace(self._substitutions))

        # remaining symbolic equivalences become dynamic equality constraints
        for source, expr in self._symbolic_equivalences:
            self._dynamic_results.add(f"{self._dcp.print_source(source)} == {self._dcp.doprint(expr)}")

    @classmethod
    def _is_supported_congruence(cls, congruence):
        base, divisor = congruence.args
        # Congruences that can be currently expressed with supported Dim ops are
        # of the form (x + a) % b == 0, where x is a Dim and a and b are constants.
        # This allows us to derive x as b*y - a for some Dim y.
        # (See also documentation of dynamic_shapes._DerivedDim.)
        if isinstance(base, sympy.Add):
            lhs, rhs = base.args
            cond = (
                (isinstance(lhs, sympy.Symbol) and isinstance(rhs, sympy.Integer)) or
                (isinstance(lhs, sympy.Integer) and isinstance(rhs, sympy.Symbol))
            )
        else:
            cond = isinstance(base, sympy.Symbol)
        cond = cond and isinstance(divisor, sympy.Integer)
        return cond

    def forced_specializations(self):
        """Returns a dictionary of the names of symbols to their specialized value
        """
        def debug_name(src):
            name = src.name()
            if self._dcp.source_name_to_debug_name:
                return f"{self._dcp.source_name_to_debug_name[name]} = {name}"
            else:
                return name

        return {
            debug_name(self._dcp.symbol_to_source[s][0]): val
            for s, val in self._substitutions.items()
            if s in self._marked_dynamic
        }

    def remove_redundant_dynamic_results(self):
        """Remove constraints of the form 2 <= dynamic_dim(...) as 2 is the default
        lower bound.
        """
        candidates_for_removal = []
        dynamic_results = set()
        for dc in self._dynamic_results:
            # Instead of 2 <= dynamic_dim(...) simply suggest dynamic_dim(...).
            # There is no change in behavior since 2 is the default lower bound.
            dc_ = re.sub(r"2 <= dynamic_dim(.+)", r"dynamic_dim\1", dc)
            if dc != dc_:
                candidates_for_removal.append(dc_)
            else:
                dynamic_results.add(dc_)
        for dc in candidates_for_removal:
            # remove dynamic_dim(t, 0) as a constraint when dynamic_dim(t, 0) also
            # appears as part of another constraint
            found = False
            for other_dc in dynamic_results:
                if dc in other_dc:
                    found = True
            if not found:
                dynamic_results.add(dc)
        self._dynamic_results = dynamic_results

    def _is_derived_dim(self, dim):
        return isinstance(dim, torch.export.dynamic_shapes._DerivedDim)

    def _is_dim(self, dim):
        return (
            isinstance(dim, torch.export.dynamic_shapes._Dim)
            and not isinstance(dim, torch.export.dynamic_shapes._DerivedDim)
        )

    def _process_derived_dim_roots(
        self,
        results: Dict[str, Dict[str, Any]],
        name_to_dim: Dict[str, Any],
    ) -> None:
        '''
        Here we resolve 2 concerns with derived dims suggested fixes: 1) newly introduced roots,
        and 2) root swapping.

        1) Newly introduced roots appear with modulo guards, e.g. Mod(dx, 2) = 0 suggests
        dx is a derived dim equal to 2 * _dx, introducing a new root _dx. Currently the final
        suggested fixes handle this correctly, but we can get intermediate results that look like
        {"dy": {"eq": "dx + 1"}, "dx": {"eq": "2 * _dx + 1, "min": 3, "max": 15}}
        and this routine prettifies this by unifying to a single root, and making each suggestion
        either a derived dim or min/max range, not both.

        2) With suggested fixes for derived dims, roots can be swapped,
        e.g. dx, dx - 1 -> dy + 1, dy. Here we don't want to print out the attached name,
        since this leads to messages like "dx - 1 = Dim("dx - 1", ...)".
        Instead we evaluate the new root value, and remove results for its derivations.

        First we find all the original roots (specified in dynamic_shapes), that are found in the
        values of results (i.e. used for computing suggesting fix values). These original roots
        (suppose `dx`) are either specialized, unchanged, refined, or swapped
        (expressed as a derived dim). If any of the first 3 cases happen, we suggest `dx`'s value
        in results, and remove suggestions for derivations of `dx`, assuming the derived relation
        is valid. If swapped, we find the new root, and use the fix to evaluate `dx`'s new value,
        and then do the same with `dx`'s derivations.

        Assuming the originally specified derived relations are correct is valid, because:
            1) if the relations are plain wrong (e.g. input shape = (6, 4) with spec (dx, dx - 1))
               produce_guards() will catch this and crash before hand.
            2) if the relations are numerically correct but do not match the emitted guard,
               for example:

                    def forward(self, x, y):
                        return x.reshape([-1]) + y  # guard: s0 * 2 = s1
                    inputs = (torch.randn(6, 2), torch.randn(12))
                    dx = Dim("dx", min=2, max=32)
                    dynamic_shapes={"x": (dx, 2), "y": (dx + 6, )}  # this matches values but not op

               then this leads to 2 linear equations, and a) produce_guards() is able to solve for
               the unique solution of dx = 6 and specialize, and b) the export constraint solver will
               raise an issue due to range constraints (a unique solution means not all values in a
               range satisfy a guard) and also force specializations.
        '''
        from torch.export.dynamic_shapes import Dim

        def _check_same_range(c, dim):
            # returns True if c & dim are both min/max ranges with same values
            return (
                self._is_dim(dim)
                and ("min" in c or "max" in c)
                and (
                    (dim.min < 2 and c.get("min", 2) == 2)
                    or dim.min == c.get("min", 2)
                )  # let pass if analysis min = 2 and specified min = 0/1
                and dim.max == c.get("max", int_oo)
            )

        # 1) newly introduced roots
        # this part we handle adding newly introduced roots
        # these arise from guards like "x.shape[0] % 3 == 0"
        # leading to suggested fixes like "dx = 3*_dx"
        # extract _dx, and find appropriate min/max values
        #
        # before, we have something like:
        # {"dx": {"eq": 3*_dx+1, "min": 4, "max": 10}, "dy": dx+1, "dz": dx+2}
        # we want instead:
        # {"_dx": {"min": 1, "max": 4}, "dx": 3*_dx+1, "dy": 3*_dx+2, "dz": 3*_dx+3}
        introduced_roots: Dict[str, str] = {}  # map new root -> old root
        for k, c in list(results.items()):
            if "eq" in c and isinstance(c["eq"], sympy.Expr):  # derived dim
                root = next(iter(c["eq"].free_symbols))
                if str(root) not in name_to_dim:
                    introduced_roots[str(root)] = k
                    # calculate necessary min & max
                    modulus, remainder = sympy.polys.polytools.div(c["eq"], root)
                    c_min = c.get("min", 2)
                    min_ = math.ceil((c_min - remainder) / modulus)
                    c_max = c.get("max", int_oo)
                    max_ = math.floor((c_max - remainder) / modulus)
                    # create result & dim
                    results[str(root)] = {"min": min_, "max": max_}
                    name_to_dim[str(root)] = Dim(str(root), min=min_, max=max_)
                    # remove old root min/max bounds
                    c.pop("min", None)
                    c.pop("max", None)

        # alter derivations that depend on old root, to unify to new root
        # e.g. dx=3*_dx+1, dy=dx+1 -> dy=3*_dx+2
        for old_root in introduced_roots.values():
            for k, c in list(results.items()):
                if (
                    "eq" in c
                    and isinstance(c["eq"], sympy.Expr)
                    and str(symbol := next(iter(c["eq"].free_symbols))) == old_root
                ):  # derived dim with root = old_root
                    new_root_expr = results[str(old_root)]["eq"]  # dx=3*_dx+1
                    new_expr = c["eq"].subs({symbol: new_root_expr})  # dy=(3*_dx+1)+1
                    c["eq"] = new_expr

        # 2) root swapping
        # collect all the original roots that are used for calculating values of suggested fixes
        # this consists of:
        # 1) {"dx": {"min": ..., "max": ...}} -> dx: refined root dim
        # 2) {"dy": "dx + 1"} -> dx: root for suggested fix
        modified_roots: Set[str] = set()
        for k, c in results.items():
            if k not in name_to_dim:  # _dynamo.export() may handle source directly
                continue
            if self._is_dim(name_to_dim[k]) and ("min" in c or "max" in c):  # case 1)
                modified_roots.add(k)
            elif "eq" in c and isinstance(c["eq"], sympy.Expr):  # case 2)
                root = next(iter(c["eq"].free_symbols))
                assert root is not None
                modified_roots.add(str(root))

        # exclude newly introduced roots, we've already processed these
        modified_roots = modified_roots.difference(introduced_roots)

        # evaluate the new value for each root
        # this is now either 1) unchanged, 2) refined with a new range,
        # or 3) specialized to a concrete value
        modified_root_values: Dict[str, Dict[str, Any]] = {}
        for root in modified_roots:
            swapped_root = True
            if root in results:
                c = results[root]
                if (
                    ("min" in c or "max" in c)  # range
                    or isinstance(c["eq"], int)  # specialized
                ):
                    # here, the original root is a root Dim or concrete value in results.
                    # if it is a derived dim, it is swapped, and we handle that below.
                    if not _check_same_range(c, name_to_dim[root]):  # ignore if unchanged
                        modified_root_values[root] = c
                    swapped_root = False

            if swapped_root:
                # if the original root has been swapped in results, that means the new root
                # is a range (if it had specialized, the original root would have too).
                # find this new root, and solve for the original root's range.
                for k, c in results.items():
                    if k not in name_to_dim:
                        continue
                    dim = name_to_dim[k]
                    if dim.__class__.__name__ == "_DerivedDim" and dim.root.__name__ == root:
                        # only look for min/max root, otherwise root would have specialized
                        if "min" in c or "max" in c:
                            expr = sympy.sympify(k)
                            s = next(iter(expr.free_symbols))
                            result = {
                                "min": try_solve(sympy.Eq(expr, c["min"]), s)[1],  # type: ignore[arg-type]
                                "max": try_solve(sympy.Eq(expr, c["max"]), s)[1],  # type: ignore[arg-type]
                            }
                            if not _check_same_range(result, name_to_dim[root]):  # ignore if unchanged
                                modified_root_values[root] = result
                                break

        # filter out results where the key is a derived dim (e.g. {"dx - 1" : 4})
        # we only want to suggest fixes for the root, to avoid derived names.
        # also, remove anything in modified_roots, since we either add new modified values after this,
        # or have decided they are unchanged.
        for k in list(results.keys()):
            if k not in name_to_dim:
                continue
            if self._is_derived_dim(name_to_dim[k]) or k in modified_roots:
                del results[k]

        # update results with modified root values
        # now results has the following properties:
        # - only contains original roots as keys
        # - each root is now either specialized, refined, or derived from another original root
        results.update(modified_root_values)

    def prettify_results(
        self,
        original_signature: inspect.Signature,
        dynamic_shapes: Optional[Union[Dict[str, Any], Tuple[Any], List[Any]]] = None,
        constraint_violation_error=None,
        forced_specializations=None,
    ):
        """Format a message for constraint violation erros"""
        from torch.export.dynamic_shapes import _get_dim_name_mapping
        if self._dcp.source_name_to_debug_name:

            def transform(s, inverse=False):
                for k, v in self._dcp.source_name_to_debug_name.items():
                    s = s.replace(k, v) if not inverse else s.replace(v, k)
                return s

            results = defaultdict(dict)
            if dynamic_shapes is None:
                dynamic_shapes = {}

            def flip(op):
                if op == "<=":
                    return ">="
                if op == ">=":
                    return "<="
                if op == "<":
                    return ">"
                if op == ">":
                    return "<"
                assert op == "=="
                return op

            def relation_with_digit(expr, op, digit):
                if op == "<=":
                    results[expr]["max"] = digit
                elif op == "<":
                    results[expr]["max"] = digit - 1
                elif op == ">=":
                    results[expr]["min"] = digit
                elif op == ">":
                    results[expr]["min"] = digit + 1
                else:
                    assert op == "=="
                    results[expr]["eq"] = digit

            # retrieve dynamic shapes
            name_to_dim = _get_dim_name_mapping(dynamic_shapes)

            for s in self._static_results.union(self._dynamic_results):
                t = transform(s)
                if t == s:
                    continue
                left, op, right = re.split(r"( == | <= | >= | < | > )", t)
                op = op.strip()
                if op == "==" and left == right:
                    continue
                if right.isdigit():
                    relation_with_digit(left, op, int(right))
                elif left.isdigit():
                    relation_with_digit(right, flip(op), int(left))
                else:
                    assert op == "==", t
                    results[left]["eq"] = sympy.sympify(right)

            # order forced specializations based on name
            forced_specializations = {
                k: forced_specializations[k]
                for k in sorted(
                    forced_specializations.keys(),
                    key=lambda x: x.split(" = ")[1],
                )
            }

            buf = ""
            if forced_specializations:
                debug_names = set()
                for k in forced_specializations:
                    dim = name_to_dim[k.split(" = ")[0]]
                    if self._is_derived_dim(dim):
                        debug_names.add(dim.root.__name__)
                    else:
                        debug_names.add(dim.__name__)

                buf += (
                    f"Specializations unexpectedly required ({', '.join(sorted(debug_names))})! "
                    'For more information, run with TORCH_LOGS="+dynamic".\n'
                )
                for s, val in forced_specializations.items():
                    buf += f"  - {s} must be specialized to {val} because the guards generated for it are too complex.\n"

            self._process_derived_dim_roots(results, name_to_dim)

            dims = []
            others = []

            # order results by source name
            results = {
                k: results[k] for k in sorted(
                    results.keys(),
                    key=lambda x: transform(x, inverse=True),
                )
            }
            for k, c in results.items():
                if "eq" in c:
                    other = c["eq"]
                    if isinstance(other, int):
                        others.append(f"{k} = {other}")
                    elif _is_supported_equivalence(other):
                        others.append(f"{k} = {other}")
                else:
                    min_ = c.get("min", None)
                    if min_ == 2:
                        min_ = None
                    max_ = c.get("max", None)
                    if min_ is not None and max_ is not None:
                        dims.append(f"{k} = Dim('{k}', min={min_}, max={max_})")
                    elif min_ is not None:
                        dims.append(f"{k} = Dim('{k}', min={min_})")
                    elif max_ is not None:
                        dims.append(f"{k} = Dim('{k}', max={max_})")
                    else:
                        dims.append(f"{k} = Dim('{k}')")

            # results will get filtered out if no new suggestions,
            # this can happen if guards are too complex.
            # in that case don't suggest fix
            if dims or others:
                buf += "\nSuggested fixes:\n  "
                buf += "\n  ".join(dims + others)

            return buf

        # Note: Model inputs are wrapped as LocalSource in dynamo.
        # LocalSource.name() wraps the name with L[""]. We use regular
        # expression to do the replacement to avoid traversing up
        # the source hierarchy manually.
        def extract_and_rewrite_local(dc):
            match = re.search(r"L\['(.+?)'\]", dc)
            if match is None:
                return
            arg = match.expand(r'\1')
            dc = re.sub(r"L\['(.+?)'\]", r'\1', dc)
            return arg, dc

        def group(results, args_index):
            groups = defaultdict(list)
            for dc in results:
                local = extract_and_rewrite_local(dc)
                if local is None:
                    # This can happen, e.g., with `assume_constant_result`.
                    # In that case, we drop the constraint.
                    # TODO(avik) Maybe we should generate an assertion here?
                    continue
                arg, dc = local
                if arg in args_index:
                    groups[args_index[arg]].append(dc)
                else:
                    # This can happen, e.g., with decorators that change the signature.
                    # In that case, we drop the constraint. Seems hard to do better. :/
                    # TODO(avik) Maybe warn that `arg` in not in `signature`?
                    continue
            sorted_groups = []
            for idx, dcs in sorted(groups.items()):
                _, arg = idx
                sorted_groups.append((arg, sorted(dcs)))
            return sorted_groups

        signature = original_signature.replace(return_annotation=inspect.Signature.empty)
        args_index = {}
        for i, arg in enumerate(signature.parameters.keys()):
            args_index[arg] = (i, arg)

        def print_results(grouped, indent, result_fn):
            nonlocal buf

            space = False
            for arg, results in grouped:
                if space:
                    buf += "\n"
                else:
                    space = True
                buf += f"\n{indent}# {arg}:"
                for result in results:
                    buf += f"\n{indent}{result_fn(result)}"

        buf = ""
        if forced_specializations:
            buf += (
                "Some dynamic dimensions need to be specialized because "
                "the constraints inferred for them are too complex to specify.\n"
            )
            for s, val in forced_specializations.items():
                buf += f"  - {s}, which was marked dynamic, must be specialized to {val}.\n"
        indent = 4 * " "
        if self._static_results:
            grouped_static_results = group(self._static_results, args_index)
            buf += "\nThe following dimensions have been specialized and CANNOT be dynamic."
            buf += f"\n```\ndef specializations{str(signature)}:"
            print_results(
                grouped_static_results,
                indent,
                lambda result: f"assert {result}",
            )
            buf += "\n```\n"
        if self._dynamic_results:
            grouped_dynamic_results = group(self._dynamic_results, args_index)
            buf += "\nThe following dimensions CAN be dynamic."
            buf += "\nPlease use the following code to specify the constraints they must satisfy:"
            buf += f"\n```\ndef specify_constraints{str(signature)}:"
            buf += f"\n{indent}return ["
            print_results(
                grouped_dynamic_results,
                indent * 2,
                lambda result: f"{result},",
            )
            buf += f"\n{indent}]\n```\n"
        return buf


TLS = threading.local()


@dataclass(frozen=True)
class ShapeEnvSettings:
    """
    Encapsulates all shape env settings that could potentially affect
    FakeTensor dispatch. Used when creating dispatch cache keys.
    """

    allow_scalar_outputs: bool
    allow_dynamic_output_shape_ops: bool
    assume_static_by_default: bool
    specialize_zero_one: bool
    duck_shape: bool
    prefer_deferred_runtime_asserts_over_guards: bool
    allow_complex_guards_as_runtime_asserts: bool


class ShapeEnv:
    # This is a wrapper over the actual __init__ function.
    #
    # Where to add a new constructor parameter to ShapeEnv?
    # =====================================================
    # This __init__ function should be used only for parameters related to event recording.
    # These are parameters that we don't wish to pass down the road to new ShapeEnv instances
    # created from replaying events.
    #
    # If you wish to add a parameter to the constructor of ShapeEnv, unrelated to event
    # recording, do so in the _init function.
    def __init__(
        self, *,
        should_record_events: Optional[bool] = None,
        tracked_fakes: Optional[List[Any]] = None,
        **kwargs
    ) -> None:
        self._init(**kwargs)

        # Disable event recording when replaying.
        kwargs["should_record_events"] = False

        from torch.fx.experimental.validator import translation_validation_enabled
        self._translation_validation_enabled = translation_validation_enabled()

        # If not specified, enable event recording if both:
        #   - Translation validation is on
        #   - Translation validation bisection is not disabled
        self.should_record_events = (
            should_record_events
            if should_record_events is not None
            else (
                self._translation_validation_enabled
                and not config.translation_validation_no_bisect
            )
        )

        # Enable event recording check if both:
        #   - It should record events
        #   - The recording check is enabled
        self.check_recorded_events = (
            self.should_record_events and config.check_shape_env_recorded_events
        )

        # This will make sure we only record the top-level function call.
        self.is_recording = not self.should_record_events
        # Keep track of the list of tracked fakes.
        self.tracked_fakes = tracked_fakes
        # List of events for reconstructing ShapeEnv at arbitrary points in time.
        self.events: List[ShapeEnvEvent] = (
            [ShapeEnvEvent(ShapeEnv, kwargs=kwargs)] if self.should_record_events else []
        )

        # FakeTensor per-ShapeEnv operation cache. This is used for caching
        # operations that contain symbolic shapes which have guards on the
        # ShapeEnv (so are ShapeEnv-dependent).
        #
        # NOTE: It's important that SymNodes in this cache have their ShapeEnv
        # stripped otherwise you end up with cycles which can only be cleaned
        # with the GC.
        self.fake_tensor_cache: Dict[torch._subclasses.fake_tensor._DispatchCacheKey,
                                     torch._subclasses.fake_tensor._DispatchCacheEntry] = {}

    # Pro-tip: if you add new field to ShapeEnv, this affects some accept
    # tests.  Accept their output with:
    #
    #   EXPECTTEST_ACCEPT=1 python test/dynamo/test_dynamic_shapes.py -k test_shape_env_equal
    #
    def _init(
        self, *,
        allow_scalar_outputs=True,
        allow_dynamic_output_shape_ops=True,
        # NB: These are legacy configuration that help us make good choices
        # when the constraint/dynamic dims are not explicitly passed to us.
        # Ideally we will fix all call sites to be explicit and not have
        # implicit choices, but this apparently was pretty involved.
        assume_static_by_default=False,
        # Note - On 0/1 specialization
        #
        # The following options affect decisions we make about eager
        # specialization.  Disabling them will increase trace time (as we do
        # more symbolic reasoning) and can also harm the quality of generated
        # code (because inductor may not be able to specialize for bounds
        # being equal--although if we later respecialize because of a guard,
        # your code may be just as good as it was before.)
        #
        # When True, eagerly specialize input sizes which have 0/1.
        specialize_zero_one=True,
        # When True, assume input sizes which have the same size are
        # symbolically equal.
        duck_shape: Optional[bool] = None,
        # For debugging
        co_fields=None,
        # When True, whenever safe, we will generate a deferred runtime assert
        # instead of a guard whenever we know that an expression must be True,
        # otherwise it would be an error, even for backed SymInts (where we
        # could ostensibly unconditionally generate guards).  This is useful
        # for export, where preventing "error checking" sizes from showing up
        # in guards is helpful, since these guards in some sense are overly
        # pedantic.  See also https://github.com/pytorch/pytorch/issues/121749
        prefer_deferred_runtime_asserts_over_guards=False,
        # When True, does not emit or raise constraint violation errors on
        # implicit guards generated by ops, and defers to runtime assertions
        # in the graph instead. For export.
        allow_complex_guards_as_runtime_asserts=False,
        # XXX Add any new settings that could affect FakeTensor evaluation
        # to: torch._subclasses.fake_tensor._ShapeEnvSettings
    ):
        if duck_shape is None:
            duck_shape = config.use_duck_shape

        self.settings = ShapeEnvSettings(
            # Not directly used by ShapeEnv; indirectly used by FakeTensor
            allow_scalar_outputs=allow_scalar_outputs,
            allow_dynamic_output_shape_ops=allow_dynamic_output_shape_ops,
            # End
            assume_static_by_default=assume_static_by_default,
            specialize_zero_one=specialize_zero_one,
            duck_shape=duck_shape,
            prefer_deferred_runtime_asserts_over_guards=prefer_deferred_runtime_asserts_over_guards,
            allow_complex_guards_as_runtime_asserts=allow_complex_guards_as_runtime_asserts,
        )

        self.guards: List[ShapeGuard] = []
        # Maps symbolic ints to their original concrete values
        # Currently populated from tensors
        self.var_to_val: Dict[sympy.Symbol, sympy.Integer] = {}
        # Like var_to_val, but only set when propagate_real_tensors is on.
        # Used as last resort to avoid GuardOnDataDependent error
        self.unbacked_var_to_val: Dict[sympy.Symbol, sympy.Integer] = {}
        # Maps symbolic ints to their min/max range.  These ranges
        # are conservative: the int MUST fall in the range, but the
        # range may contain ints which may not actually appear in
        # practice
        self.var_to_range: Dict[sympy.Symbol, ValueRanges] = {}
        self.source_name_to_debug_name: Dict[str, str] = {}
        self.var_to_sources: Dict[sympy.Symbol, List[Source]] = {}
        self.var_to_stack: Dict[sympy.Symbol, CapturedTraceback] = {}
        # Maps from sympy ints to expressions representing them
        # Populated from equality guards (i.e. a.shape[0] == b.shape[0])
        self.replacements: Dict[sympy.Symbol, sympy.Expr] = {}
        self.unbacked_renamings: Dict[sympy.Symbol, sympy.Symbol] = {}
        # Set holds a % b expressions that evaluate to 0.
        self.divisible: Set[sympy.Expr] = set()
        # Set that holds "size-like" symbols.  When we perform
        # "size-oblivious" tests, these can be assumed to be >= 2.
        self.size_like: Set[sympy.Symbol] = set()
        # Duck-shaping says that if two input tensors have the same size,
        # they get assigned the same symbolic variable
        self.val_to_var: Dict[int, sympy.Expr] = {}
        if specialize_zero_one:
            self.val_to_var = {0: sympy.Integer(0), 1: sympy.Integer(1)}
        self.unbacked_symfloat_counter = itertools.count()
        self.unbacked_symint_counter = itertools.count()
        # Similar to guards, but these MUST evaluate to true and can
        # only be evaluated at runtime midway through (i.e., they always
        # involve unbacked symints)
        #
        # For efficiency reasons, we index in the following way.  Suppose you have
        # a runtime assert i0 + i1 <= s1.  We pick the most recently allocated
        # symbol in the source expression and add the assert to the list for
        # that symbol e.g., {i1: [i0 + i1 <= s1]}.
        #
        # We access the runtime asserts in two situations:
        #
        #   - When we are guarding on an expression, we will attempt to
        #     statically evaluate it, in case the unbacked SymInts can
        #     simplify away.  If we have a runtime assert, we may be able
        #     to discharge the guard entirely.  We only need to attempt
        #     runtime asserts that mention freevars of the expression in
        #     question.
        #
        #   - When we are performing codegen (in Inductor for eager, or
        #     when finalizing the export FX graph), we need to know what
        #     extra runtime asserts to insert.  Whenever an unbacked
        #     SymInt comes into scope, all runtime asserts involving it
        #     become eligible for insertion (so long as all of their other
        #     free unbacked symbols are also in scope).  We technically
        #     can handle any choice of key by kicking inexpressible asserts
        #     to the next unbacked symbol to wait on, but if we choose the
        #     latest key, an assert will only show up at the moment when
        #     we can actually codegen it.
        self.deferred_runtime_asserts: Dict[sympy.Symbol, List[RuntimeAssert]] = {}
        # This exists so we can efficiently invalidate the cache (it's used as
        # part of the cache key); otherwise we'd have to iterate through
        # deferred_runtime_asserts to compute its length
        self.num_deferred_runtime_asserts = 0
        self.log = log
        self.log.debug("create_env")
        self.frozen = False
        self.runtime_asserts_frozen = False
        self.dim_constraints: Optional[DimConstraints] = None
        self.counter = collections.Counter()
        # Mapping from sympy.Symbol to the number of guards which mention this
        # symbol
        self.symbol_guard_counter = collections.Counter()
        # A selection of important fields on co_field; solely used for
        # signpost_event
        self.co_fields = co_fields if co_fields else {}

        # Whenever we allocate a fresh unbacked Symbol, we add it to this
        # pending list.  Unbacked symbol allocation can occur at unpredictable
        # points during meta tensor propagation, but at some point, the we
        # have to know what the binding site for an unbacked symbol is, and
        # this is computed when we actually place the node in the graph.  The
        # important thing is that we always actually handle every unaccounted
        # for unbacked symbol, so this list helps us keep track of them and
        # then make sure they are all accounted for.
        #
        # We could potentially give rise to errors earlier by lexically
        # scoping when we do propagation, and only allowing unbacked symbols
        # to be allocated at this point in time.  However this is inconvenient
        # to do in Dynamo, because fake tensor propagation is far from when we
        # analyze binding sites (set_example_value), so we do it in a more
        # mutatey way.
        #
        # NB: fresh unbacked symbols NEVER get substitutions applied to them,
        # they are binding sites!
        self.pending_fresh_unbacked_symbols: List[sympy.Symbol] = []

        # Version counter used to invalidate cached values
        self._prev_cache_key = self._get_key()
        self._version_counter = 0

        # Cache for FX nodes.
        # Maps an already built node a tuple of:
        #   1. node's target
        #   2. list of arguments
        # This drastically reduces the size of the FX graph, avoiding
        # duplicated nodes.
        self.fx_node_cache: Dict[Tuple[Callable, Tuple[Any, ...]], torch.fx.Node] = {}
        self.source_to_symbol: Dict[str, sympy.Symbol] = {}

        # Suppose you want to replace an unbacked symbol with another
        # unbacked symbol.  This is error prone because you can cause
        # references to unbacked symbols to time travel backwards.  E.g.,
        #
        # u1 = x.item()
        # ... use of u1 ...
        # u2 = y.item()
        # u3 = z.item()
        # torch._check(u1 == u2 + u3)
        #
        # If you replace u1 with u2 + u3, then the use of u1 now
        # references u2 and u3 prior to them actually being bound at
        # runtime.
        #
        # To control for this, we track the order unbacked symbols
        # were allocated, and only allow substitutions if they respect
        # the dependency from this order; an unbacked symbol can only
        # be substituted with unbacked symbols that come before it in the
        # order.
        #
        # This also imposes an ordering on the unbacked symbol binding
        # sites themselves: you are not allowed to reorder unbacked symbol
        # bindings.  At the moment, this is not tracked, but we potentially
        # could track this at the IR level using a higher order operator
        # with something like effect token tracking.
        self.unbacked_alloc_order: Dict[sympy.Symbol, int] = {}

        from torch.fx.experimental.validator import translation_validation_enabled
        self._translation_validation_enabled = translation_validation_enabled()

        if self._translation_validation_enabled:
            from torch.fx.experimental.validator import TranslationValidator

            self.validator = TranslationValidator()
            self.graph = torch.fx.Graph()
            # Create an output graph and start inserting before that.
            # This is needed when 'deepcopy'-ing this object.
            self.graph.inserting_before(self.graph.output(None))

            # Mapping of each node name to the node itself.
            #
            # This is useful for matching an FX node from a recorded ShapeEnv.graph
            # to the FX node of the ShapeEnv we are running the event on.
            #
            # Whenever you add a node to self.graph, you must add a mapping to this
            # variable. Otherwise, the built FX graph on the replayed ShapeEnv will
            # not be valid.
            self.name_to_node: Dict[str, torch.fx.Node] = {}

    @property
    def allow_scalar_outputs(self):
        return self.settings.allow_scalar_outputs

    @property
    def allow_dynamic_output_shape_ops(self):
        return self.settings.allow_dynamic_output_shape_ops

    @property
    def assume_static_by_default(self):
        return self.settings.assume_static_by_default

    @property
    def specialize_zero_one(self):
        return self.settings.specialize_zero_one

    @property
    def duck_shape(self):
        return self.settings.duck_shape

    @property
    def prefer_deferred_runtime_asserts_over_guards(self):
        return self.settings.prefer_deferred_runtime_asserts_over_guards

    @property
    def allow_complex_guards_as_runtime_asserts(self):
        return self.settings.allow_complex_guards_as_runtime_asserts

    def check_equal(self, other: "ShapeEnv") -> None:
        """Compare another ShapeEnv for equivalence
        """
        # ShapeEnv fields that are not relevant for the outcome of
        # ShapeEnv.produce_guards call:
        #   - Debugging variables
        #   - Translation validation related variables
        #   - Events recording related variables
        non_state_variable_names = (
            "counter",
            "log",
            "var_to_stack",
            "fx_node_cache",
            "graph",
            "validator",
            "check_recorded_events",
            "should_record_events",
            "is_recording",
            "tracked_fakes",
            "events",
            "source_name_to_debug_name",
            "_prev_cache_key",
            "_version_counter",
            "dim_constraints",
        )

        # Mapping of the value of each to-be-compared field into the values that
        # should actually be compared.
        #
        # You should modify this if, for example, the field that holds state and
        # debugging information. e.g. ShapeGuard holds the actual guard (sympy.Expr)
        # and the stack when it was added to the set of guards. In order to compare
        # it, we throw away the stack information.
        def map_value(key: str, value: Any) -> Any:
            if key in ("unbacked_symfloat_counter", "unbacked_symint_counter"):
                from copy import copy

                # For itertools.count(), we compare the next integer returned
                # by the count iterators. Not that we need to copy the iterator
                # first. Otherwise we are mutating the object.
                return next(copy(value))
            elif key == "guards":
                # Transform the list of ShapeGuard into a list of expressions.
                return [g.expr for g in value]
            elif key == "deferred_runtime_asserts":
                # Transform the list of RuntimeAsserts into a list of expressions.
                return {s: [ra.expr for ra in ras] for s, ras in value.items()}
            elif key == "name_to_node":
                # Compare just the set of keys is the same.
                return set(value.keys())
            elif key in ("symbol_guard_counter", "pending_fresh_unbacked_symbols", "fake_tensor_cache"):
                # Skip this for comparisons
                return None
            return value

        shape_env_check_state_equal(self, other, non_state_variable_names, map_value)

    def _snapshot_tracked_fakes(self) -> Optional[List[Any]]:
        if self.tracked_fakes is None:
            return None

        from torch._dynamo.variables.builder import TrackedFake

        def maybe_transform_fake(fake: TrackedFake):
            inner_fake = fake.fake \
                if isinstance(fake.fake, (torch.SymInt, torch.SymFloat)) \
                else FakeTensorMeta.from_fake(fake.fake)
            # Even though TrackedFake accepts either a Union[SymInt, FakeTensor], here we give it a
            # FakeTensorMeta for two reasons:
            #   1. this is all the information we need when recording ShapeEnvEvents.
            #   2. it works even if each TrackedFake changes its metadata.
            return TrackedFake(inner_fake, fake.source, fake.symbolic_context)  # type: ignore[arg-type]

        return [maybe_transform_fake(fake) for fake in self.tracked_fakes]

    def _last_event_index(self) -> int:
        return len(self.events) - 1

    @contextmanager
    def _recording(self):
        self.is_recording = True
        try:
            yield
        finally:
            self.is_recording = False

    @record_shapeenv_event()
    def _eliminate_unbacked(self, orig_s: sympy.Symbol, new_s: sympy.Expr):
        self._set_replacement(orig_s, new_s, "eliminate_unbacked")

    @record_shapeenv_event()
    def set_unbacked_var_to_val(self, k: sympy.Symbol, v: int) -> None:
        """Used only when propagate_real_tensors; registers a value for an
        unbacked symbol, which can be used last resort to resolve hints."""
        self.unbacked_var_to_val[k] = sympy.sympify(v)

    # Unlike set_replacement, this records a shapeenv event
    @record_shapeenv_event()
    def _rename_unbacked_to(self, orig_s: sympy.Symbol, new_s: sympy.Symbol):
        assert isinstance(orig_s, sympy.Symbol), orig_s
        assert isinstance(new_s, sympy.Symbol), new_s
        assert free_unbacked_symbols(new_s), new_s
        assert free_unbacked_symbols(orig_s), orig_s
        if self._ignore_fresh_unbacked_symbols_tls():
            return
        dest = self.replacements.get(orig_s)
        assert not free_unbacked_symbols(dest), f"{orig_s} -> {dest}"
        self._set_replacement(orig_s, new_s, "rename_unbacked_to")
        self.unbacked_renamings[orig_s] = new_s
        if dest is not None:
            self._set_replacement(new_s, dest, "rename_unbacked_to_dest")

    @record_shapeenv_event()
    def _constrain_range_for_size(self, a: sympy.Symbol, min: Optional[int] = None, max: Optional[int] = None):
        if min is None:
            min = 0
        if max is None:
            max = int_oo

        if max < min:
            raise ValueError(
                "Maximum value to constrain_as_size can't be less than the specified min value, "
                "received min={min} and max={max}"
            )

        self.constrain_symbol_range(
            a,
            compiler_min=min,
            compiler_max=max,
        )
        self.size_like.add(a)

    @record_shapeenv_event()
    def _constrain_range(self, a: sympy.Expr, min: int, max: int):
        if isinstance(a, sympy.Integer):
            if not (min <= int(a) <= max):
                raise ValueRangeError(f"Invalid value {int(a)} for range [{min}:{max}]")
            return

        # TODO: Shouldn't we install a guard if the symbol is backed?  Or is the
        # semantics that this is an "unchecked" assert (but it this actually
        # something useful?  Might be better to restrict only for unbacked
        # SymInt).
        if isinstance(a, sympy.Symbol):
            self.constrain_symbol_range(
                a,
                compiler_min=min,
                compiler_max=max,
            )

    @record_shapeenv_event()
    def _constrain_unify(self, a, b):
        """
        Given two SymInts, constrain them so that they must be equal.  NB:
        this will not work with SymInts that represent nontrivial expressions
        (yet!)
        """
        # TODO: this does not install a deferred runtime assert yet

        # TODO: Maybe dedupe this with _maybe_guard_rel?
        # Update Feb 2024: this is extra important to do, this doesn't handle
        # unbacked replacements properly nor does it generate deferred runtime
        # asserts
        if not isinstance(a, SymInt):
            if not isinstance(b, SymInt):
                assert a == b
            else:
                assert isinstance(b.node.expr, sympy.Symbol), "constraining non-Symbols NYI"
                assert b.node.shape_env is self
                self.replacements[b.node.expr] = sympy.Integer(a)
        else:
            # TODO: Actually, we can support this as long as one of them is a symbol.
            # NB: We can't actually do "unification" as our operators are not
            # injective
            assert isinstance(a.node.expr, sympy.Symbol), "constraining non-Symbols NYI"
            assert a.node.shape_env is self
            if not isinstance(b, SymInt):
                self.replacements[a.node.expr] = sympy.Integer(b)
            else:
                assert a.node.shape_env is b.node.shape_env
                assert isinstance(b.node.expr, sympy.Symbol), "constraining non-Symbols NYI"
                new_var = self._find(a.node.expr)
                self.replacements[b.node.expr] = new_var

    def _ignore_fresh_unbacked_symbols_tls(self):
        return getattr(TLS, "ignore_fresh_unbacked_symbols", False)

    @record_shapeenv_event()
    def _ignore_fresh_unbacked_symbols_enter(self):
        TLS.ignore_fresh_unbacked_symbols = True

    @record_shapeenv_event()
    def _ignore_fresh_unbacked_symbols_exit(self):
        TLS.ignore_fresh_unbacked_symbols = False

    @contextmanager
    def ignore_fresh_unbacked_symbols(self):
        """
        Indicates that the newly allocated unbacked SymInts are being
        discarded
        """
        self._ignore_fresh_unbacked_symbols_enter()
        try:
            yield
        finally:
            self._ignore_fresh_unbacked_symbols_exit()

    @record_shapeenv_event()
    def freeze(self):
        """Freeze this ShapeEnv to stop accumulating guards

        A frozen ShapeEnv will ignore any further guards generated on it and
        only emit a warning which may lead to accuracy problems.
        """
        self.frozen = True

    @record_shapeenv_event()
    def freeze_runtime_asserts(self):
        """Freeze this ShapeEnv to stop adding deferred runtime asserts.

        We will error if you try to install a new runtime assert when it is
        frozen.  This would indicate a lowering violation, or perhaps something
        we know statically is already True but we are checking it again in a way
        that is not clearly dischargeable.
        """
        # self.prefer_deferred_runtime_asserts_over_guards = False
        self.runtime_asserts_frozen = True

    def _create_symbol_for_source(self, source: Source) -> Optional[sympy.Symbol]:
        if not self._translation_validation_enabled:
            return None
        srcname = source.name()
        if source not in self.source_to_symbol:
            self.source_to_symbol[srcname] = sympy.Symbol(srcname, integer=True)
        return self.source_to_symbol[srcname]

    def _add_z3var(self, symbol: sympy.Symbol, type: Type) -> None:
        if self._translation_validation_enabled:
            self.validator.add_var(symbol, type)

    def _add_target_expr(self, expr) -> None:
        if self._translation_validation_enabled:
            self.validator.add_target_expr(expr)

    def _add_assertion(self, expr) -> None:
        if self._translation_validation_enabled:
            self.validator.add_assertion(expr)

    def _check_translation_validate(self) -> None:
        if self._translation_validation_enabled:
            self.validator.validate()

    @record_shapeenv_event()
    def _create_fx_call_function(
            self,
            op: Callable,
            args: Tuple,
    ) -> Tuple[Optional[torch.fx.Node], bool]:
        # Cache this tuple in order to avoid duplicated nodes.
        node_key = (op, args)
        # Flags whether the returned node was cached or not.
        fresh = False

        if self._translation_validation_enabled and node_key not in self.fx_node_cache:

            # Presence of None in the arguments implies that we should ignore this operation.
            if any(a is None for a in args):
                # We check if we are not mixing SymNode that should not be ignored
                # (fx_node is not None) with those that should (fx_node is None).
                assert all(not isinstance(a, torch.fx.Node) for a in args)
                return None, fresh

            fresh = True

            # If translation validation is enabled, all arguments must have its
            # own FX node.
            assert all(a is not None for a in args), f"missing arg in FX graph ({op.__name__}): {args}"
            node = self.fx_node_cache[node_key] = self.graph.call_function(op, args)
            self.name_to_node[node.name] = node

        return self.fx_node_cache.get(node_key, None), fresh

    def _create_fx_placeholder_and_z3var(
            self,
            symbol: sympy.Symbol,
            type: Type,
    ) -> Optional[torch.fx.Node]:
        if not self._translation_validation_enabled:
            return None

        node_key = (self.graph.placeholder, (symbol,))

        # Check if we haven't added this symbol already.
        # If so, skip the placeholder creation, as it
        # generates invalid Python code.
        if node_key not in self.fx_node_cache:
            # Add a Z3 variable according to 'type'.
            self._add_z3var(symbol, type)
            # Create the FX placeholder out of a mangled name.
            mangled_name = re.sub(r'[^a-zA-Z0-9]', '_', re.sub(r'[()]', '', symbol.name))
            node = self.fx_node_cache[node_key] = self.graph.placeholder(mangled_name)
            self.name_to_node[node.name] = node
            # Attach the 'symbol' to the placeholder so that we can retrieve
            # the Z3 variable later.
            node.meta["symbol"] = symbol

        return self.fx_node_cache[node_key]

    def _remove_fx_node(self, node: Optional[torch.fx.Node]) -> None:
        if self._translation_validation_enabled and node is not None:
            self.name_to_node.pop(node.name)
            self.graph.erase_node(node)

    def _add_fx_node_metadata(self, node: torch.fx.Node) -> None:
        from torch._dynamo.utils import get_current_node

        if self.should_record_events:
            node.meta[SHAPEENV_EVENT_KEY] = self._last_event_index()
            node.meta[CURRENT_NODE_KEY] = get_current_node()

    def _suppress_guards_tls(self):
        return getattr(TLS, "suppress_guards", False)

    @record_shapeenv_event()
    def _suppress_guards_enter(self):
        TLS.suppress_guards = True

    @record_shapeenv_event()
    def _suppress_guards_exit(self):
        TLS.suppress_guards = False

    @contextmanager
    def suppress_guards(self):
        """Context manager to ignore all guards generated inside"""
        self._suppress_guards_enter()
        try:
            yield
        finally:
            self._suppress_guards_exit()

    def _get_key(self):
        """
        Defines the current "state" of the guards we've accumulated in this ShapeEnv.
        Determines when we need to invalidate our cache
        """
        return (len(self.replacements), len(self.divisible), self.num_deferred_runtime_asserts, len(self.unbacked_var_to_val))

    def _update_version_counter(self):
        # The shape environment is queried orders of magnitude more often than
        # it is changed, so we summarise the cache key into a linearly
        # increasing version counter which is cheaper to check in _lru_cache

        # Only update version counter if the state actually changed
        cur_key = self._get_key()
        if self._prev_cache_key != cur_key:
            self._prev_cache_key = cur_key
            self._version_counter += 1

    def _produce_dyn_sizes(self,
                           ex_size: Sequence[int],
                           source: Source,
                           symbolic_context: SymbolicContext
                           ) -> List[sympy.Expr]:
        return self._produce_dyn_sizes_from_int_tuple(tuple(ex_size), source, symbolic_context)

    def _produce_dyn_sizes_from_int_tuple(self,
                                          tensor_size: Tuple[int],
                                          source: Source,
                                          symbolic_context: SymbolicContext,
                                          ) -> List[sympy.Expr]:
        assert all(not is_symbolic(val) for val in tensor_size), f"Expect size to be a plain tuple of ints but got {tensor_size}"
        from torch._dynamo.source import TensorPropertySource, TensorProperty
        _assert_symbol_context(symbolic_context)
        dynamic_dims = symbolic_context.dynamic_sizes
        constraint_dims = symbolic_context.constraint_sizes
        size = []
        for i, val in enumerate(tensor_size):
            size.append(self.create_symbol(
                val,
                TensorPropertySource(source, TensorProperty.SIZE, i),
                dynamic_dims[i],
                constraint_dims[i],
                symbolic_context=symbolic_context
            ))
        return size

    def create_symbolic_sizes_strides_storage_offset(
        self,
        ex: torch.Tensor,
        source: Source,
        *,
        symbolic_context: Optional[SymbolicContext] = None,
    ):
        """
        Returns a list of symbolic sizes and strides for the given tensor.
        We try our best to express stride in terms of the sizes, so as to not
        introduce new symbolic variables.
        """

        ex_size = tuple(self._maybe_specialize_sym_int_with_hint(sz) for sz in ex.size())
        ex_stride = tuple(self._maybe_specialize_sym_int_with_hint(sd) for sd in ex.stride())
        ex_storage_offset = self._maybe_specialize_sym_int_with_hint(ex.storage_offset())

        return self._create_symbolic_sizes_strides_storage_offset(
            ex_size,
            ex_stride,
            ex_storage_offset,
            [_is_dim_dynamic(ex, i) for i in range(ex.dim())],
            source,
            symbolic_context=symbolic_context,
        )

    # Dynamo may want to wrap FakeTensors with SymInt sizes up e.g. make_fx(opt_f(), tracing_mode="symbolic").
    # We create symbols in shape_env using the backed hints behind SymInt.

    # Case 1: when SymInt is backed, dynamo can proceed with FakeTensors that have concrete shape.
    # produce_guards will trigger specializations on the outer stuff

    # Case 2: when the SymInt is unbacked, we will throw an data dependent error in require_hint().
    #
    # It's probably good for now but it's important to note that this approach has implications for
    # the original shape_env when checking guards in different order.

    # Example:
    # ---------
    # Consider a function "opt_f" as shown below:

    # @torch.compile()
    # def opt_f(x: bool, y: Tensor):
    #   if x == True:
    #     return y + torch.randn([4])
    #   else:
    #     return y
    # Depending on the sequence of calls, we might install two different sets of guards:

    # 1. opt_f(False, y):
    #    - "x == False" (always works for any size y)

    # 2. opt_f(True, y):
    #    - Triggers recompilation and results in guards like:
    #      - "x == True and y.size(0) == 4"
    #      - (or "y.size(0) == 4 and x == True")

    # The order of checking the guards matters. In this specific example:
    # If True branch guard check precedes False branch and for True branch, y.size(0) check precedes x == True,
    # we may have an unnessary shape speciliazation for y.
    def _maybe_specialize_sym_int_with_hint(self, maybe_sym) -> int:
        assert isinstance(maybe_sym, (int, torch.SymInt))
        if is_symbolic(maybe_sym):
            assert maybe_sym.node.shape_env is not self, \
                "expect the symbol is created from an shape env other than current one."
            return maybe_sym.node.require_hint()
        return maybe_sym

    @record_shapeenv_event()
    def _create_symbolic_sizes_strides_storage_offset(
        self,
        ex_size: Sequence[int],
        ex_stride: Sequence[int],
        ex_storage_offset: int,
        is_dim_dynamic: Sequence[bool],
        source: Source,
        *,
        symbolic_context: Optional[SymbolicContext] = None,
    ):
        dim = len(ex_size)

        # Reimplement the legacy behavior
        if symbolic_context is None:
            constraint_sizes = [None] * dim
            constraint_strides = [None] * dim
            dynamic_dims = []
            dynamic_strides = []
            for i in range(dim):
                # NB: This is encapsulation breaking!  Legacy behavior was
                # bad.
                if is_dim_dynamic[i]:
                    r = DimDynamic.DYNAMIC
                elif self.assume_static_by_default:
                    r = DimDynamic.STATIC
                else:
                    r = DimDynamic.DUCK
                dynamic_dims.append(r)
                dynamic_strides.append(r)
            dynamic_dims = [DimDynamic.DUCK] * dim
            dynamic_strides = [DimDynamic.INFER_STRIDE] * dim
            # symbolic_context is None - set one
            symbolic_context = StatelessSymbolicContext(
                dynamic_sizes=dynamic_dims,
                dynamic_strides=dynamic_strides,
                constraint_sizes=constraint_sizes,
                constraint_strides=constraint_strides,
            )
        # We got a StatelessSymbolicContext
        _assert_symbol_context(symbolic_context)
        constraint_sizes = symbolic_context.constraint_sizes
        constraint_strides = symbolic_context.constraint_strides
        dynamic_sizes = symbolic_context.dynamic_sizes
        dynamic_strides = symbolic_context.dynamic_strides

        # TODO: make this configurable from outside symbolic_context; we made a symbolic_context
        # decision here where if all sizes are static, we are going to
        # specialize all of the inner strides/offset too. We don't have to
        # do this, and arguably we should ALWAYS allow for dynamic offset,
        # this is cheap.
        # TODO: This should be DYNAMIC, using DUCK for BC
        dynamic_offset = DimDynamic.STATIC if all(r == DimDynamic.STATIC for r in dynamic_sizes) else DimDynamic.DUCK
        are_sizes_static = all(r == DimDynamic.STATIC for r in dynamic_sizes)

        assert len(dynamic_sizes) == dim, f"{len(dynamic_sizes)} != {dim}"
        assert len(dynamic_strides) == dim, f"{len(dynamic_sizes)} != {dim}"
        assert len(constraint_sizes) == dim
        assert len(constraint_strides) == dim

        from torch._dynamo.source import TensorPropertySource, TensorProperty
        size: List[sympy.Expr] = self._produce_dyn_sizes_from_int_tuple(ex_size, source, symbolic_context)
        stride: List[Optional[sympy.Expr]] = [None] * len(size)
        for i, val in enumerate(ex_stride):
            if val in (0, 1):
                stride[i] = sympy.Integer(val)
        while any(x is None for x in stride):
            candidates = {
                ex_size[i] * ex_stride[i]: size[i] * stride[i]
                for i in range(len(size))
                if stride[i] is not None and ex_stride[i] >= 0
            }

            # iterate over unbound strides in sorted order
            def _nested_int_aware_sort(tup):
                return (
                    # Order nested ints by their coefficients.
                    # 1 here to order nested ints after non-nested-ints.
                    (1, tup[0].node.nested_int_coeff(), tup[1]) if is_nested_int(tup[0])
                    else (0, *tup)
                )
            val_list = sorted(
                [(ex_stride[i], i) for i in range(len(stride)) if stride[i] is None],
                key=_nested_int_aware_sort,
            )
            for _, i in val_list:
                # Set stride to a candidate only for DimDynamic.INFER_STRIDE
                if stride[i] is None and dynamic_strides[i] == DimDynamic.INFER_STRIDE and ex_stride[i] in candidates:
                    stride[i] = candidates[ex_stride[i]]
                    candidates[ex_size[i] * ex_stride[i]] = size[i] * stride[i]

            if any(x is None for x in stride):
                # bind the smallest unbound stride to a new variable
                val, i = min(
                    [
                        (ex_stride[i], i)
                        for i in range(len(stride))
                        if stride[i] is None
                    ], key=_nested_int_aware_sort
                )
                # Set INFER_STRIDE to STATIC or DUCK depending on sizes
                dyn_stride = dynamic_strides[i]
                if dynamic_strides[i] == DimDynamic.INFER_STRIDE:
                    dyn_stride = DimDynamic.STATIC if are_sizes_static else DimDynamic.DUCK
                stride[i] = self.create_symbol(
                    val,
                    TensorPropertySource(source, TensorProperty.STRIDE, i),
                    dynamic_dim=dyn_stride,
                    constraint_dim=constraint_strides[i],
                    symbolic_context=symbolic_context,
                )
        assert all(x is not None for x in stride)

        sym_sizes = [
            self.create_symintnode(
                sym,
                hint=hint,
                source=TensorPropertySource(source, TensorProperty.SIZE, i),
            )
            for i, (sym, hint) in enumerate(zip(size, ex_size))
        ]
        sym_stride = []
        for i, stride_expr in enumerate(stride):
            # NB: Don't duck size the stride; instead use the expression
            # we computed
            assert stride_expr is not None
            sym_stride.append(self.create_symintnode(
                stride_expr, hint=ex_stride[i], source=TensorPropertySource(source, TensorProperty.STRIDE, i)))
        sym_storage_offset = self.create_symintnode(
            self.create_symbol(
                ex_storage_offset,
                TensorPropertySource(source, TensorProperty.STORAGE_OFFSET),
                dynamic_dim=dynamic_offset,
                constraint_dim=None,
                symbolic_context=symbolic_context
            ),
            hint=ex_storage_offset,
            source=TensorPropertySource(source, TensorProperty.STORAGE_OFFSET))
        return tuple(sym_sizes), tuple(sym_stride), sym_storage_offset

    @record_shapeenv_event()
    def create_symintnode(
            self,
            sym: "sympy.Expr",
            *,
            hint: Optional[int],
            source: Optional[Source] = None,
    ):
        """Create a SymInt value from a symbolic expression

        If you know what the current hint value of the SymInt to be created
        is, pass it into hint.  Otherwise, pass None and we will make our best
        guess

        """
        source_name = source.name() if source else None

        if self._translation_validation_enabled and source is not None:
            # Create a new symbol for this source.
            symbol = self._create_symbol_for_source(source)
            assert symbol is not None

            # Create a new FX placeholder and Z3 variable for 'symbol'.
            fx_node = self._create_fx_placeholder_and_z3var(symbol, int)

            # Add an equality assertion for the newly created symbol and 'sym'.
            self._add_assertion(sympy.Eq(symbol, sym))
        else:
            fx_node = None

        if isinstance(sym, sympy.Integer):
            if hint is not None:
                assert int(sym) == hint
            out = int(sym)
        else:
            # How can this occur? When we mark_unbacked, we end up with a real
            # tensor that has hints for all sizes, but we MUST NOT create a
            # SymNode with a hint, because we're hiding the hint from our eyes
            # with the unbacked Symbol.  And in fact, the hint compute may be
            # inconsistent with size oblivious tests.
            if free_unbacked_symbols(sym):
                hint = None
            out = SymInt(SymNode(sym, self, int, hint, fx_node=fx_node))
        return out

    @record_shapeenv_event()
    def create_symfloatnode(
            self,
            sym: "sympy.Expr",
            *,
            hint: Optional[int],
            source: Optional[Source] = None,
    ):
        """Create a SymFloat value from a symbolic expression"""
        source_name = source.name() if source else None

        if self._translation_validation_enabled and source is not None:
            # Create a new symbol for this source.
            symbol = self._create_symbol_for_source(source)
            assert symbol is not None

            # Create a new FX placeholder and Z3 variable for 'symbol'.
            fx_node = self._create_fx_placeholder_and_z3var(symbol, float)

            # Add an equality assertion for the newly created symbol and 'sym'.
            self._add_assertion(sympy.Eq(symbol, sym))
        else:
            fx_node = None

        if isinstance(sym, sympy.Float):
            if hint is not None:
                assert float(sym) == hint
            out = float(sym)
        else:
            # You could give this the same treatment as SymInt above if
            # you supported mark_unbacked on a float, but it's a kind of
            # strange thing to do though because floats don't get 0/1
            # specialization anyway
            if free_unbacked_symbols(sym):
                assert hint is None, sym
            out = SymFloat(SymNode(sym, self, float, hint, fx_node=fx_node))
        return out

    @record_shapeenv_event()
    def create_unspecified_symint_and_symbol(self, value, source, dynamic_dim):
        """Create a SymInt wrapping a new unspecified symbol"""
        return self.create_symintnode(
            self.create_unspecified_symbol(
                value,
                source=source,
                dynamic_dim=dynamic_dim,
            ),
            hint=value,
            source=source,
        )

    def create_symboolnode(self, sym: "sympy.Expr"):
        """Create a SymBool object from a sympy boolean expression"""
        # This function is only being used in serialization, so we do not track it
        # for validation.
        return SymBool(SymNode(sym, self, bool, None))

    def _log_create_unbacked_symbol(self, prefix: str, symbol, vr: ValueRanges):
        is_debug = config.extended_debug_create_symbol is not None and str(symbol) in config.extended_debug_create_symbol.split(',')
        fsummary, maybe_user_loc, maybe_extra_debug = self._get_stack_summary(is_debug)
        log.info(
            "%s %s [%s, %s]%s (%s)%s",
            prefix, symbol, vr.lower, vr.upper, maybe_user_loc, format_frame(fsummary), maybe_extra_debug, stack_info=is_debug
        )

    @record_shapeenv_event()
    def create_unbacked_symfloat(self):
        """Create a symbolic float without a hint value
        """
        symbol: sympy.Symbol = make_symbol(SymT.UNBACKED_FLOAT, next(self.unbacked_symfloat_counter))
        self.counter["create_unbacked_symbol"] += 1
        if not self._ignore_fresh_unbacked_symbols_tls():
            self.pending_fresh_unbacked_symbols.append(symbol)
        self.var_to_stack[symbol] = CapturedTraceback.extract(skip=1)
        vr = self.var_to_range[symbol] = ValueRanges.unknown()
        assert vr.is_float

        # Create a new FX placeholder and Z3 variable for 'symbol'.
        fx_node = self._create_fx_placeholder_and_z3var(symbol, float)

        self._log_create_unbacked_symbol("create_unbacked_symfloat", symbol, vr)

        return SymFloat(SymNode(symbol, self, float, None, fx_node=fx_node))

    @record_shapeenv_event()
    def create_unbacked_symint(self):
        """Create a symbolic integer without a hint value
        """
        symbol: sympy.Symbol = make_symbol(SymT.UNBACKED_INT, next(self.unbacked_symint_counter), integer=True)
        if not self._ignore_fresh_unbacked_symbols_tls():
            self.pending_fresh_unbacked_symbols.append(symbol)
        self.counter["create_unbacked_symbol"] += 1
        self.var_to_stack[symbol] = CapturedTraceback.extract(skip=1)
        vr = self.var_to_range[symbol] = self._default_unspecified_value_range()
        assert vr.is_int

        # Create a new FX placeholder and Z3 variable for 'symbol'.
        fx_node = self._create_fx_placeholder_and_z3var(symbol, int)

        self._log_create_unbacked_symbol("create_unbacked_symint", symbol, vr)

        return SymInt(SymNode(symbol, self, int, None, fx_node=fx_node))

    def is_unbacked_symint(self, symbol: sympy.Symbol) -> bool:
        """Check if a sympy symbol matches the naming convention for unbacked symbols
        """
        return symbol_is_type(symbol, SymT.UNBACKED_INT)

    @record_shapeenv_event()
    def create_unbacked_symbool(self):
        """Create a symbolic boolean without a hint value
        """
        symbol: sympy.Symbol = make_symbol(SymT.UNBACKED_INT, next(self.unbacked_symint_counter), integer=True)
        if not self._ignore_fresh_unbacked_symbols_tls():
            self.pending_fresh_unbacked_symbols.append(symbol)
        self.counter["create_unbacked_symbol"] += 1
        self.var_to_stack[symbol] = CapturedTraceback.extract(skip=1)
        vr = self.var_to_range[symbol] = ValueRanges(0, 1)
        assert vr.is_int

        # Create a new FX placeholder and Z3 variable for 'symbol'.
        fx_node = self._create_fx_placeholder_and_z3var(symbol, bool)

        self._log_create_unbacked_symbol("create_unbacked_symbool", symbol, vr)

        return SymBool(SymNode(sympy.Eq(symbol, 1), self, bool, None, fx_node=fx_node))

    @record_shapeenv_event()
    def create_unspecified_symbol(
        self,
        val: Union[int, SymInt, float, SymFloat],
        source: Source,
        dynamic_dim: DimDynamic = DimDynamic.DUCK,
        constraint_dim: DimConstraint = None,  # NB: includes None
    ) -> "sympy.Expr":
        """Create a symbol with an unspecified value

        Compared to standard symbols we do not assume the value is positive,
        nor do we specialze on zero or one values.
        """
        # 'positive' is None for unspecified symbols, since we can't
        # assume that it will be neither positive nor negative.

        # We don't want to specialize zero one val for unspecified symbol
        # so that we can always get a new symbol despite val.
        return self.create_symbol(
            val,
            source,
            dynamic_dim,
            constraint_dim,
            positive=None,
            do_not_specialize_zero_one=True,
            symbolic_context=None)

    @record_shapeenv_event()
    def create_symbol(
        self,
        val: int,
        source: Source,
        dynamic_dim: DimDynamic = DimDynamic.DUCK,
        constraint_dim: DimConstraint = None,  # NB: includes None
        positive: Optional[bool] = True,
        do_not_specialize_zero_one: bool = False,
        symbolic_context=None,
    ) -> "sympy.Expr":
        """Create a new symbol which is tracked by this ShapeEnv
        """
        # check if constraint_dim is actually static integer
        if isinstance(constraint_dim, StrictMinMaxConstraint) and constraint_dim.vr.lower == constraint_dim.vr.upper:
            dynamic_dim = DimDynamic.STATIC
            if constraint_dim.vr.lower != val:
                raise ConstraintViolationError(
                    f"Static shape constraint of {constraint_dim.vr.lower} does not match input size of {val}, "
                    f"for {source.name()}"
                )
            if symbolic_context:
                symbolic_context.dynamic_sizes[source.idx] = dynamic_dim
                symbolic_context.constraint_sizes[source.idx] = None
            constraint_dim = None

        # see note [Tensor Fakification and Symbol Caching]
        source_name = source.name()
        if (isinstance(symbolic_context, StatefulSymbolicContext)
                and id(self) not in symbolic_context.shape_env_to_source_to_symbol_cache):
            symbolic_context.shape_env_to_source_to_symbol_cache[id(self)] = {}

        if (isinstance(symbolic_context, StatefulSymbolicContext)
                and source_name
                and (source_name in symbolic_context.shape_env_to_source_to_symbol_cache[id(self)])):
            return symbolic_context.shape_env_to_source_to_symbol_cache[id(self)][source_name]

        if dynamic_dim is DimDynamic.SIZE_LIKE_UNBACKED:
            out = self.create_unbacked_symint().node.expr
            self._constrain_range_for_size(out)
            # TODO: maybe put the hint somewhere
            if isinstance(symbolic_context, StatefulSymbolicContext) and source_name:
                symbolic_context.shape_env_to_source_to_symbol_cache[id(self)][source_name] = out
            return out

        if do_not_specialize_zero_one:
            specialize_zero_one = False
        else:
            specialize_zero_one = self.specialize_zero_one

        assert isinstance(source, Source), f"{type(source)} {source}"
        assert not (positive and val < 0), f"positive set for negative value: {val}"
        # It's always sound to allocate a symbol as DYNAMIC.  If the user
        # constrained the symbol, force the symbolic_context to DYNAMIC, because our
        # constraint code will do weird stuff if, e.g., it's duck shaped
        if constraint_dim is not None:
            dynamic_dim = DimDynamic.DYNAMIC

        if dynamic_dim is DimDynamic.STATIC:
            out = sympy.Integer(val)
            if isinstance(symbolic_context, StatefulSymbolicContext) and source_name:
                symbolic_context.shape_env_to_source_to_symbol_cache[id(self)][source_name] = out
            return out

        elif dynamic_dim is DimDynamic.DUCK:
            # duck_shape can be used to globally turn off duck shaping, even
            # if it was requested
            duck = self.duck_shape
        elif dynamic_dim is DimDynamic.DYNAMIC:
            duck = False
        else:
            raise AssertionError(f"unhandled dynamic_dim {dynamic_dim}")

        if val in (0, 1) and specialize_zero_one:
            r = self.val_to_var[val]
        elif not duck or val not in self.val_to_var:
            # If we're not duck shaping, we always create a new symbol
            # Even if we're duck shaping, if we haven't seen this particular
            # value before, we also create a new symbol
            if type(val) is int:
                sympy_expr = make_symbol(SymT.SIZE, len(self.var_to_val), positive=positive, integer=True)
            else:
                sympy_expr = make_symbol(SymT.FLOAT, len(self.var_to_val), positive=positive, real=True)
            # We always associate vars to vals
            if isinstance(val, int):
                self.var_to_val[sympy_expr] = sympy.Integer(val)
            elif isinstance(val, float):
                self.var_to_val[sympy_expr] = sympy.Float(val)
            else:
                # Only used for jagged layout nested tensors
                self.var_to_val[sympy_expr] = SingletonInt(val.node.nested_int(), coeff=val.node.nested_int_coeff())

            # Do the appending later, because we always want to populate this
            self.var_to_sources[sympy_expr] = []
            # Create a Z3 variable for the new symbol.
            self._add_z3var(sympy_expr, int)

            if duck:
                # Make sure to reuse this symbol for subsequent duck shaping
                self.val_to_var[val] = sympy_expr

            if isinstance(val, int):
                if positive:
                    # Add assertions for the newly created symbols
                    self._add_assertion(sympy_expr > 1)

                    # Apply default range, which assumes not zero-one
                    self.var_to_range[sympy_expr] = self._default_value_range()
                else:
                    self.var_to_range[sympy_expr] = self._default_unspecified_value_range()

                # Small performance optimization: if we have a min-max constraint,
                # we can proactively narrow to that range
                if isinstance(constraint_dim, StrictMinMaxConstraint):
                    assert not duck
                    self.var_to_range[sympy_expr] &= constraint_dim.vr

                vr = self.var_to_range[sympy_expr]
                assert vr.is_int

                if val not in vr:
                    raise ConstraintViolationError(f"{val} not in range [{vr.lower}, {vr.upper}]")

                range_str = f"[{vr.lower}, {vr.upper}]"
            elif isinstance(val, float):
                self.var_to_range[sympy_expr] = vr = ValueRanges(-sympy.oo, sympy.oo)
                range_str = f"[{vr.lower}, {vr.upper}]"
                assert vr.is_float
            else:
                # Skip var_range logic for SingletonInt
                # Only used for jagged layout nested tensors
                range_str = ""

            r = sympy_expr

            is_debug = (
                config.extended_debug_create_symbol is not None and
                str(sympy_expr) in config.extended_debug_create_symbol.split(',')
            )
            maybe_more_info = ""
            if not is_debug:
                maybe_more_info = (
                    ", for more info run with "
                    f'TORCHDYNAMO_EXTENDED_DEBUG_CREATE_SYMBOL="{sympy_expr}"'
                )
            fsummary, maybe_user_loc, maybe_extra_debug = self._get_stack_summary(is_debug)
            self.log.info(
                "create_symbol %s = %s for %s %s%s (%s)%s%s",
                sympy_expr, val, source.name(), range_str,
                maybe_user_loc, format_frame(fsummary), maybe_more_info, maybe_extra_debug, stack_info=is_debug
            )

            self.counter["create_symbol"] += 1
        else:
            # This implements duck-shaping: input sizes that match are assigned
            # the same symint
            r = self.val_to_var[val]
            self.log.debug("create_symbol %s duck sized %s", r, source.name())

        if isinstance(r, sympy.Symbol):
            r_sources = self.var_to_sources[r]
            r_sources.append(source)
            if not source.is_ephemeral() and r_sources[0].is_ephemeral():
                # prefer non-ephemeral source first since it may be guarded on later
                r_sources[0], r_sources[-1] = r_sources[-1], r_sources[0]

            # This ensures we get zeros in symbol_guard_counts, which makes
            # some queries simpler (since we will accumulate mass on 0 this
            # way)
            self.symbol_guard_counter[r] = 0

        if isinstance(symbolic_context, StatefulSymbolicContext) and source_name:
            symbolic_context.shape_env_to_source_to_symbol_cache[id(self)][source_name] = r
        return r

    def add_var_to_val(self, expr: sympy.Symbol, val: int):
        """ Adds a new symbol to the symbolic environment. """
        log.debug("add_var_to_val %s %s", expr, val, stack_info=True)
        assert expr not in self.var_to_val, f"{expr} already exists"
        self.var_to_val[expr] = sympy.Integer(val)

    def _debug_name(self, source):
        src_name = source.name()
        return self.source_name_to_debug_name.get(src_name, src_name)

    def _render_range_for_constraint_violation(self, source, c):
        if isinstance(c, StrictMinMaxConstraint):
            lower, upper = c.vr.lower, c.vr.upper
            default = self._default_value_range()
            if lower <= default.lower:
                lower = None
            if upper >= default.upper:
                upper = None
            c_render = f"{self._debug_name(source)} = {source.name()} in the specified range"
            if lower is not None and upper is not None:
                c_render += f" {lower} <= {self._debug_name(source)} <= {upper}"
            elif lower is None and upper is not None:
                c_render += f" {self._debug_name(source)} <= {upper}"
            elif lower is not None and upper is None:
                c_render += f" {lower} <= {self._debug_name(source)}"
            return c_render
        return c.render(source)

    def produce_guards(
        self,
        placeholders,
        sources,
        source_ref=lambda n: n.name(),
        *,
        guards: List[ShapeGuard] = None,
        input_contexts: Optional[DimList[SymbolicContext]] = None,
        # Encodes user-specified input shape equations of the form s = s' and s = fn(s').
        # (See docs on EqualityConstraint for details of the encoding.)
        equalities_inputs: Optional[EqualityConstraint] = None,
        _simplified=False,
        # Indicates if we should produce guards for known static values.
        ignore_static=True,
    ) -> List[str]:
        """
        Generates a list of guards strings which, when evaluated in a context that
        defines tensors for all the sources, returns True or False depending
        on if the guards in the list evaluated to True or not.  Primarily used by Dynamo,
        but this is also helpful for manual testing of guards (see
        evaluate_guards_for_args)

        For convenience in testing, a source is allowed to be a str,
        in which case we will assume it is a LocalSource

        simplified lets you omit duck sizing, equality and 0/1 guards.
        This is useful for testing when you don't care about the boilerplate
        guards, and it may be helpful for user output too (be careful though;
        some equality guards are nontrivial!  It would be nice to get simplified
        output to print them too).  It's private because it's not
        intended for normal use
        """
        self.log.info("produce_guards")

        # Check if we get to the same ShapeEnv state by replaying the recorded events.
        # This will create a new ShapeEnv instance, and call all recorded function
        # calls on this new instance. Finally, it will check whether this new instance
        # has equal state.
        #
        # It's important that we do it in the begining of this function, since it modifies
        # self.dim_constraints through its execution. Changes that happen in this method
        # aren't interesting, since this is the function call we wish to reproduce at the
        # end. If we wish to simply reproduce ShapeEnv instances even after this call,
        # this method should also be recorded.
        if self.check_recorded_events:
            shape_env = replay_shape_env_events(self.events)
            self.check_equal(shape_env)

        assert len(placeholders) == len(sources), f"len({placeholders}) != len({sources})"
        Tensorlike = (torch.Tensor, FakeTensorMeta)

        def _create_no_constraints_context(t):
            return StatelessSymbolicContext(
                # Ignored; only the constraints part is relevant below.
                dynamic_sizes=[DimDynamic.DYNAMIC] * t.dim(),
                dynamic_strides=[DimDynamic.INFER_STRIDE] * t.dim(),
                constraint_sizes=[None] * t.dim(),
                constraint_strides=[None] * t.dim()
            )

        # Expand optional inputs, or verify invariants are upheld
        if input_contexts is None:
            input_contexts = [
                _create_no_constraints_context(t) if isinstance(t, Tensorlike)
                else None for t in placeholders
            ]
        else:
            assert len(input_contexts) == len(placeholders)
            for i, (t, context) in enumerate(zip(placeholders, input_contexts)):
                if isinstance(t, Tensorlike):
                    if context is None:
                        input_contexts[i] = _create_no_constraints_context(t)
                else:
                    assert isinstance(t, (SymInt, int, SymFloat, float))
                    assert not isinstance(context, list)

        # It took a lot of sweat to figure out the algorithm here.  Let's
        # explain how it works.
        #
        # The ShapeEnv lifecycle looks something like this:
        #
        # - For each input, you either generate a fresh Sympy symbol (s0) to
        #   represent its value (a binding site), or you reuse some
        #   preexisting symbol or expression, skipping the symbol allocation
        #   (e.g., duck sizing to a preexisting symbol, or expressing a
        #   stride as a multiplication of a separate stride and size.)
        #   Naively, you might expect to bind a fresh Sympy symbol for
        #   every input, but this is fairly wasteful as most of these
        #   symbols immediately simplify away, and if you don't eagerly
        #   specialize, e.g., 0/1 symbols, you end up with very complicated
        #   expressions that are not optimizable in practice.
        #
        # - You perform some compute on these symbols, occasionally
        #   introducing guards on boolean expressions on these symbols.
        #   In particular, whenever we guard on equality (_maybe_guard_rel),
        #   we can simplify shapes; e.g., when s0 == s1 * 2, we can now
        #   replace all occurrences of s0 with s1 * 2.  Sometimes, a
        #   boolean expression evaluation doesn't introduce a guard, as
        #   the guard is already entailed by the simplifications we have
        #   applied.
        #
        # - In the end, you have a bunch of replacements (saying how to
        #   simplify shapes) and a bunch of guards (all the equality guards
        #   are trivial, because they're covered by the replacements).
        #
        # From the ShapeEnv, we must generate a Python expression that, when
        # evaluated on a set of inputs, tells us whether or not these boolean
        # expressions would have evaluated in the same way.  However,
        # we cannot easily compute this, as we elide recording boolean
        # expressions when we think they are vacuously true.  Thus, we seek
        # an approximation: we must generate an expression, if true, would have
        # produced an "equivalent" ShapeEnv, which would answer guard
        # expressions in the same way.
        #
        # Our notion of equivalence is a bit subtle.  For example, consider
        # the ShapeEnv created from an input of size (5, 4) versus (4, 4)
        # (no other guards.)  Duck sizing would generate (s0, s1) in the first
        # case but (s0, s0) in the second.  We do NOT assume that size
        # variables are disjoint; so in fact a graph that assumes the input
        # could be (s0, s1) subsumes (s0, s0) (setting s0 == s1), but not
        # vice versa.  However, consider an analogous case (1,) versus (2,).
        # Duck sizing generates (1,) and (s0,); the (s0,) graph does NOT
        # subsume the (1,) graph because we assume that any size variables
        # is NOT 0/1 (and make simplifications according to this; e.g., if
        # we queried s0 == 0, we would immediately return False without
        # returning a guard.)
        #
        # So, it is perhaps easier to flip things on their head: the guard
        # expressions we generate here say what simplifications are valid,
        # and what are not.  Below, we explain each of the guard expressions
        # we generate

        # TODO: Make this more efficient by binding all the size/stride/offsets
        # to locals before performing tests on them.

        from torch._dynamo.source import TensorPropertySource, TensorProperty

        # Actual codegen must be delayed as we don't necessarily know what
        # the symbol mapping is
        input_guards = []

        symbol_to_source = collections.defaultdict(list)
        symbol_to_constraints = collections.defaultdict(set)
        constraint_violations : List[Tuple[bool, Callable[[], str]]] = []

        def record_constraint_violation(warn_only, debug_name, msg, hint=None):
            constraint_violations.append(
                (warn_only, debug_name, lambda: f"{msg}{hint()}" if hint else msg)
            )

        def is_dim(src):
            return isinstance(src, TensorPropertySource) and src.prop is TensorProperty.SIZE

        if equalities_inputs:
            source_index = {}
            for i, src in enumerate(sources):
                source_index[src.name()] = i

            def get_expression(tensor_dim_src):
                fake = placeholders[source_index[tensor_dim_src.base.name()]]
                symint = fake.shape[tensor_dim_src.idx]
                if isinstance(symint, torch.SymInt):
                    return symint.node.expr
                else:
                    assert type(symint) is int, f"Expected int, got {type(symint)}"
                    return symint

            for src1, src2 in equalities_inputs.source_pairs:
                expr1, expr2 = get_expression(src1), get_expression(src2)
                # Check whether given input shape values satisfy a specified equation s = s'.
                # - Raise when the equation was violated by the given input shape values.
                # - Otherwise issue a guard to constrain them.
                concrete_val = self.evaluate_expr(sympy.Eq(expr1, expr2))
                if not concrete_val:
                    raise ConstraintViolationError(
                        f"{src1.name()} = {expr1 if isinstance(expr1, int) else expr1.xreplace(self.var_to_val)}"
                        " is not equal to "
                        f"{src2.name()} = {expr2 if isinstance(expr2, int) else expr2.xreplace(self.var_to_val)}"
                    )

            for src, root, fn in equalities_inputs.derived_equalities:
                expr1 = get_expression(src)
                # recall that root is either a phantom symbol or an input source
                expr2, debug_name = (
                    (root, self.var_to_sources[root][0].name()) if isinstance(root, sympy.Symbol)
                    else (get_expression(root), self._debug_name(root))
                )
                expr2_ = fn(expr2)
                # Check whether given input shape values satisfy a specified equation s = fn(s').
                # - Raise when the equation was violated by the given input shape values.
                # - Otherwise issue a guard to constrain them.
                concrete_val = self.evaluate_expr(sympy.Eq(expr1, expr2_))
                if not concrete_val:
                    raise ConstraintViolationError(
                        f"Expected input {src.name()} to be equal to "
                        f"{fn(sympy.Symbol(debug_name))}, "
                        f"where {debug_name} = {expr2.xreplace(self.var_to_val)}, "
                        f"but got {expr1.xreplace(self.var_to_val)}"
                    )

            for phantom_symbol in equalities_inputs.phantom_symbols:
                # we created additional phantom symbols that are not input shape dimensions
                symbol_to_source[phantom_symbol].extend(self.var_to_sources[phantom_symbol])

        # How do we know what the value of s0 is?  Fresh variables can only be
        # bound by inputs, so there MUST be some other input which binds the
        # variable.  If there is no such input, this is an error in our
        # system.  We record where all symbols come from, to help you diagnose
        # why those symbols didn't occur.
        #
        # In fact, generally speaking it is only possible for the "outermost"
        # user of a ShapeEnv to evaluate the guards, because some inputs may
        # not be available to inner levels.  For example, Dynamo can guard on
        # tensors that never actually become graph arguments (they are
        # pruned).  In this case, only Dynamo knows about these arguments.
        def track_symint(source, val, constraint=None):
            log.debug("track_symint %s %s %s", LazyString(source.name), val, constraint)
            assert not isinstance(val, SymInt) or is_symbolic(val)

            if isinstance(val, SymInt) and val.node.maybe_as_int() is not None:
                val = val.node.maybe_as_int()

            if isinstance(val, SymInt):
                s = val.node.expr
                if isinstance(s, sympy.Symbol):
                    symbol_to_source[s].append(source)
                    if constraint is not None:
                        symbol_to_constraints[s].add(constraint)
                else:
                    constraint_violated = False
                    if isinstance(constraint, StrictMinMaxConstraint):
                        # try inferring the ranges of the expr s
                        sym_vrs = {x: self.var_to_range.get(x, None) for x in s.free_symbols}
                        if any(vr is None for vr in sym_vrs.values()):
                            # some of the free symbols in s don't have ranges
                            constraint_violated = True
                    elif isinstance(constraint, RelaxedUnspecConstraint):
                        if s.is_number:
                            i = int(s)
                            # Don't complain about 0/1 specialization, we
                            # expect to have to compile in this case anyway
                            if i not in (0, 1):
                                constraint_violated = True
                    if constraint_violated:
                        def hint(s):
                            sexpr = ShapeGuardPrinter(symbol_to_source, source_ref, self.var_to_sources).doprint(s)
                            return f"{sexpr}."

                        var_with_range = self._render_range_for_constraint_violation(source, constraint)
                        msg = (
                            f"Not all values of {var_with_range} are valid because "
                            f"{self._debug_name(source)} was inferred to be equal to "
                        )
                        record_constraint_violation(
                            constraint.warn_only,
                            self._debug_name(source),
                            msg,
                            hint=functools.partial(hint, s),
                        )

                input_guards.append((source, s))
            else:
                s = sympy.Integer(val)
                input_guards.append((source, s))
                constraint_violated = False
                if isinstance(constraint, StrictMinMaxConstraint):
                    if not (s == constraint.vr.lower == constraint.vr.upper):  # allow static constraints
                        constraint_violated = True
                elif isinstance(constraint, RelaxedUnspecConstraint):
                    # Don't complain about 0/1 specialization, we
                    # expect to have to compile in this case anyway
                    if val not in (0, 1):
                        constraint_violated = True
                if constraint_violated:
                    var_with_range = self._render_range_for_constraint_violation(source, constraint)
                    msg = (
                        f"Not all values of {var_with_range} are valid because "
                        f"{self._debug_name(source)} was inferred to be a constant ({val})."
                    )
                    record_constraint_violation(constraint.warn_only, self._debug_name(source), msg)

        def track_symfloat(source, val):
            log.debug("track_symfloat %s %s", LazyString(source.name), val)
            assert not isinstance(val, SymFloat) or is_symbolic(val)

            if isinstance(val, SymFloat) and val.node.maybe_as_float() is not None:
                val = val.node.maybe_as_float()

            if isinstance(val, SymFloat):
                s = val.node.expr
                if isinstance(s, sympy.Symbol):
                    symbol_to_source[s].append(source)
                input_guards.append((source, s))
            else:
                s = sympy.Float(val)
                input_guards.append((source, s))

        for t, source, context in zip(placeholders, sources, input_contexts):
            if isinstance(source, str):
                from torch._dynamo.source import LocalSource
                source = LocalSource(source)
            assert isinstance(source, Source)
            if t is None:
                continue
            if isinstance(t, (SymInt, int)):
                track_symint(source, t)
                continue
            elif isinstance(t, (SymFloat, float)):
                track_symfloat(source, t)
                continue
            assert isinstance(t, Tensorlike)
            if is_traceable_wrapper_subclass(t):
                from torch._dynamo.source import AttrSource

                assert isinstance(context, SubclassSymbolicContext)

                # For subclasses, we need to track symints on BOTH the outer
                # and inner tensors.
                sources_tensors_constraints = [
                    (source, t, context.constraint_sizes, context.constraint_strides)
                ]
                attrs, _ = t.__tensor_flatten__()
                for attr in attrs:
                    inner_t = getattr(t, attr)
                    inner_context = context.inner_contexts[attr]
                    sources_tensors_constraints.append((
                        AttrSource(source, attr),
                        inner_t,
                        inner_context.constraint_sizes,
                        inner_context.constraint_strides
                    ))
            else:
                sources_tensors_constraints = [(source, t, context.constraint_sizes, context.constraint_strides)]

            for src, curr_t, constraint_size, constraint_stride in sources_tensors_constraints:
                if is_sparse_any(curr_t):
                    for i, ss in enumerate(curr_t.size()):
                        property_source = TensorPropertySource(src, TensorProperty.SIZE, i)
                        track_symint(property_source, ss, constraint_size[i])
                else:
                    for i, ss in enumerate(curr_t.size()):
                        property_source = TensorPropertySource(src, TensorProperty.SIZE, i)
                        track_symint(property_source, ss, constraint_size[i])
                    for i, ss in enumerate(curr_t.stride()):
                        property_source = TensorPropertySource(src, TensorProperty.STRIDE, i)
                        track_symint(property_source, ss, constraint_stride[i])
                    track_symint(TensorPropertySource(src, TensorProperty.STORAGE_OFFSET), curr_t.storage_offset())

        # 1. Every input must equal the final simplified symbolic expression
        #    stored on the placeholder.  Given a placeholder (s0*2, s1),
        #    if we have an input (2, 3), we must show s0*2 == 2 and s1 == 3.
        #    This does a lot of work: it covers duck sizing and equality guards.
        exprs = []
        self.dim_constraints = DimConstraints(
            symbol_to_source,
            self.var_to_val,
            set(symbol_to_constraints.keys()),
            self.source_name_to_debug_name,
        )

        if not _simplified:
            for source, expr in input_guards:
                if self._translation_validation_enabled:
                    # Ignore sources that were not turned into SymInts.
                    srcname = source.name()
                    if srcname in self.source_to_symbol:
                        self._add_target_expr(sympy.Eq(self.source_to_symbol[srcname], expr))

                # Small optimization
                if (
                    isinstance(expr, sympy.Symbol) and
                    symbol_to_source.get(expr) and
                    source == symbol_to_source[expr][0]
                ):
                    continue

                # This logic excludes static values found on tensors from guarding, because
                # dynamo's check_tensor_fn does that (see guards.cpp).
                # However, for non tensor sources, we still need to guard here.
                if ignore_static and isinstance(source, TensorPropertySource):
                    if expr.is_number:
                        self.log.debug("Skipping guard %s", f"{source_ref(source)} == {expr}")
                        continue

                if is_dim(source):
                    self.dim_constraints.add_equality(source, expr)

                sexpr = ShapeGuardPrinter(symbol_to_source, source_ref, self.var_to_sources).doprint(expr)
                exprs.append(f"{source_ref(source)} == {sexpr}")
                if (
                    isinstance(source, TensorPropertySource)
                    and source.prop is TensorProperty.SIZE
                    and equalities_inputs
                    and len(expr.free_symbols) == 1
                ):
                    symbol = next(iter(expr.free_symbols))
                    if (
                        isinstance(expr, sympy.Symbol) and
                        expr in symbol_to_constraints and
                        not equalities_inputs.is_equal(source, symbol_to_source[expr][0])
                    ):
                        msg = (
                            f"The values of {self._debug_name(source)} = {source.name()} and "
                            f"{self._debug_name(symbol_to_source[expr][0])} = {symbol_to_source[expr][0].name()} "
                            "must always be equal."
                        )
                        record_constraint_violation(equalities_inputs.warn_only, self._debug_name(source), msg)

                    if (
                        not isinstance(expr, sympy.Symbol) and
                        symbol in symbol_to_constraints and
                        not equalities_inputs.is_derived(source, symbol_to_source[symbol][0], lambda x: expr.xreplace({symbol: x}))
                    ):
                        src = symbol_to_source[symbol][0]
                        msg = (
                            f"The values of {self._debug_name(source)} = {source.name()} must always be related to "
                            f"the values of {self._debug_name(src)} = {src.name()} by "
                            f"{self._debug_name(source)} = {expr.xreplace({symbol: sympy.sympify(self._debug_name(src))})}."
                        )
                        record_constraint_violation(equalities_inputs.warn_only, self._debug_name(source), msg)

                # NB: Not necessary to report constraint violations here:
                # constraints are guaranteed to be on symbols (we've already
                # caught constants and non-atomic expressions), so we only
                # have relational constraints, but we don't support those
                # at the moment

        # 2. Every guard must evaluate to True (but remember many guards
        #    like s0 == s1*2 because trivial due to simplification)
        issued = set()

        def issue_guard(guard: ShapeGuard) -> None:
            expr = self.simplify(guard.expr)

            # Avoid re-issueing the same guard.
            if expr in issued:
                return

            issued.add(expr)

            try:
                is_trivial = False
                if any(is_dim(source) for s in expr.free_symbols for source in symbol_to_source[s]):
                    is_trivial = self.dim_constraints.add(expr)
                guard_expr = ShapeGuardPrinter(symbol_to_source, source_ref, self.var_to_sources).doprint(expr)
                exprs.append(guard_expr)
                self._add_target_expr(expr)
                # A non-relational constraint on a single sizevar can violate
                # a constraint
                if not is_trivial and len(expr.free_symbols) == 1:
                    symbol = next(iter(expr.free_symbols))
                    source = symbol_to_source[symbol][0]
                    constraints = symbol_to_constraints[symbol]
                    for c in constraints:
                        if isinstance(c, StrictMinMaxConstraint):
                            var_with_range = self._render_range_for_constraint_violation(source, c)
                            msg = (
                                f"Not all values of {var_with_range} "
                                f"satisfy the generated guard {guard_expr}."
                            )
                            record_constraint_violation(c.warn_only, self._debug_name(source), msg)
                        elif isinstance(c, RelaxedUnspecConstraint):
                            # This is fine, we allow guards here as long as it
                            # didn't constrain it to one value  (we don't
                            # actually know this; this depends on our
                            # ValueRanges reasoning capability)
                            pass
                        else:
                            raise AssertionError(f"unrecognized constraint {c}")
            except Exception:
                self.log.warning("Failing guard allocated at: \n%s", ''.join(guard.stack.format()))
                raise

        # First, issue all guards.
        # This removes all the checks that follow from bounds
        # We could simply emit those and also the bounds 2 <= size when necessary
        for guard in (guards if guards is not None else self.guards):
            if self._maybe_evaluate_static(guard.expr, axioms=()) is not None:
                continue
            issue_guard(guard)

        # Because there are guards that export's constraint solver can suggest good fixes for, that we may have
        # deferred as runtime asserts, and that produce_guards() alone won't do anything with (e.g. divisiblity guards),
        # we want to send runtime asserts to export's constraint solver too. These will still stay in the graph as asserts,
        # but export's constraint solver can decide whether to do anything with them (i.e. raise an error and provide
        # suggested fixes, or decide it's out of scope and leave as a runtime assert in the graph).
        for ra in self.deferred_runtime_asserts.get(None, []):
            if self._maybe_evaluate_static(ra.expr, axioms=()) is not None:
                continue
            expr = self.simplify(ra.expr)
            self.dim_constraints.add(expr)

        # 3. Every symbol must be within its value range (this handles 0/1
        # specialization too).
        for symbol, sources in symbol_to_source.items():
            r = self.var_to_range.get(symbol)
            if r is None:
                if symbol not in self.var_to_range:
                    continue
                r = self.var_to_range[symbol]

            assert sources
            bounds = []
            if r.lower not in (-sympy.oo, -int_oo):
                if any(is_dim(source) for source in sources):
                    self.dim_constraints.add(sympy.Ge(symbol, r.lower))
                # Only print lower bound in simplified mode if it is not the
                # default
                if not _simplified or r.lower != self._default_value_range().lower:
                    bounds.append(str(r.lower))
            bounds.append(source_ref(sources[0]))
            if r.upper not in (sympy.oo, int_oo):
                if any(is_dim(source) for source in sources):
                    self.dim_constraints.add(sympy.Le(symbol, r.upper))
                # nontrivial upper bound is always interesting
                bounds.append(str(r.upper))
            if len(bounds) > 1:
                exprs.append(" <= ".join(bounds))

                # Check constraints
                constraints = symbol_to_constraints[symbol]
                for c in constraints:
                    if isinstance(c, StrictMinMaxConstraint):
                        # TODO: With int_oo, I think this condition is a noop
                        # now
                        if not (c.vr & self._default_value_range()).issubset(r):
                            source = sources[0]

                            expr = sympy.And(sympy.Le(r.lower, symbol), sympy.Le(symbol, r.upper))
                            guard_expr = ShapeGuardPrinter(symbol_to_source, source_ref, self.var_to_sources).doprint(expr)
                            var_with_range = self._render_range_for_constraint_violation(source, c)
                            msg = (
                                f"Not all values of {var_with_range} satisfy the generated guard {guard_expr}"
                            )
                            record_constraint_violation(
                                c.warn_only,
                                self._debug_name(source),
                                msg,
                            )
            # We NaN specialize, which means similar to 0/1 specialization we
            # should assume that the float is NOT nan.  This is load bearing
            # if you have something like an equality guard, nan will play
            # merry hell with the reasoning.
            if symbol_is_type(symbol, SymT.FLOAT):
                exprs.append(f"not __math_isnan({source_ref(sources[0])})")

        if constraint_violations:
            warn_msgs = []
            error_msgs = []
            debug_names = set()
            for warn_only, debug_name, msg in constraint_violations:
                if warn_only:
                    msg = f"  {len(warn_msgs) + 1}. {msg()}"
                    warn_msgs.append(msg)
                else:
                    msg = f"  - {msg()}"
                    error_msgs.append(msg)
                    debug_names.add(debug_name)
            if len(error_msgs) > 0:
                debug_names = ', '.join(sorted(debug_names))
                err = '\n'.join(error_msgs)
                raise ConstraintViolationError(
                    f"Constraints violated ({debug_names})! "
                    'For more information, run with TORCH_LOGS="+dynamic".\n'
                    f"{err}"
                )
            elif len(warn_msgs) > 0:
                log.debug("%s Warning only constraints violated", len(warn_msgs))

        signpost_event(
            "dynamic",
            "produce_guards",
            {
                **self.co_fields,
                **self.counter,
                "num_guards": len(exprs),
                "free_symbols": sum(1 for v in symbol_to_source.values() if v),
                # The keys are meaningless from an aggregate perspective, so
                # don't include them.  Biggest first.
                "symbol_guard_counts": sorted(self.symbol_guard_counter.values(), reverse=True),
            },
        )

        if self._translation_validation_enabled:
            from torch.fx.experimental.validator import PopulateValidator

            # Add all deferred runtime assertions; these are not technically
            # handled by produce_guards but we need to put them in the target
            # set
            for ras in self.deferred_runtime_asserts.values():
                for ra in ras:
                    self._add_target_expr(ra.expr)

            # Add value range bound guards for all symbols with no trivial bounds.
            # Reason: '_maybe_evaluate_static' may eliminate guards based on the
            # refined value ranges.
            for sym, vr in self.var_to_range.items():
                if vr.lower not in (-sympy.oo, -int_oo):
                    self._add_target_expr(sympy.Le(vr.lower, sym))
                if vr.upper not in (sympy.oo, int_oo):
                    self._add_target_expr(sympy.Le(sym, vr.upper))

            # Before validating, populate the input of the validator with the
            # built FX graph.
            with fx_traceback.preserve_node_meta():
                PopulateValidator(self.graph, self.validator).run()

        # Only run translation validation when we are not passing custom guards
        if guards is None:
            self._check_translation_validate()
        return exprs

    def produce_guards_expression(
        self,
        placeholders,
        *,
        guards: Optional[List[ShapeGuard]] = None,
        ignore_static=True
    ):
        """
        Expected to be used with evaluate_guards_expression(). Produces the guards
        for the given placeholders and returns a string expression to be evaluated
        by evaluate_guards_expression given concrete values for the placeholders.
        """
        from torch._dynamo.source import LocalSource
        arg_names = [f"t{i}" for i in range(len(placeholders))]
        produced_guards = self.produce_guards(
            placeholders,
            [LocalSource(a) for a in arg_names],
            guards=guards,
            ignore_static=ignore_static,
        )
        if produced_guards:
            return " and ".join(produced_guards)
        return None

    def evaluate_symexpr(self, code):
        """
        To be used by compile_fx to evaluate symexprs
        """
        args = {str(e): val for e, val in self.var_to_val.items()}
        return eval(code, SYMPY_INTERP, args)

    def evaluate_guards_expression(self, code, args):
        """
        Expected to be used with produce_guards_expression(). Evaluates an expression
        generated by produce_guards_expression for the given concrete args.
        """
        arg_names = [f"t{i}" for i in range(len(args))]
        return eval(code, SYMPY_INTERP, {"L": dict(zip(arg_names, args))})

    def evaluate_guards_for_args(self, placeholders, args, *, ignore_static=True):
        """Generate guards for a graph's placeholder values and evaluate the guards with args
        """
        code = self.produce_guards_expression(placeholders, ignore_static=ignore_static)
        if code:
            return self.evaluate_guards_expression(code, args)
        return True

    def get_pruned_guards(self, symints):
        """
        Get a list of guards, but pruned so it only provides guards that
        reference symints from the passed in input
        """
        symints = {s.node.expr for s in symints if isinstance(s.node.expr, sympy.Symbol)}
        guards = []
        for g in self.guards:
            if all(s in symints for s in g.expr.free_symbols):
                guards.append(g)
        return guards

    def bind_symbols(self, placeholders, args):
        """
        Given a paired list of placeholders (fake tensors with
        symbolic sizes) and concrete arguments (regular tensors
        with real sizes), returns a dictionary mapping each
        symbol to its real value.  So for example, if you
        have a placeholder with size (s0, s1), binding
        (2, 4) to it will give you {s0: 2, s1: 4}.  This is
        not guaranteed to bind ALL symbols in the ShapeEnv;
        we can't bind a symbol if it doesn't occur in any placeholder,
        and symbols that already have replacements won't get bindings.

        This is a little duplicative with evaluate_guards but
        it's different enough that it seemed cleanest to make
        another copy.  This assumes the guards are already checked,
        though if it's cheap we'll check for shenanigans
        """
        bindings: Dict[sympy.Symbol, int] = {}

        def bind_symint(arg, val):
            if isinstance(val, SymInt):
                s = val.node.expr

                if isinstance(s, sympy.Symbol):
                    if s in bindings:
                        assert bindings[s] == arg, f"{bindings[s]} != {arg}"
                    else:
                        bindings[s] = arg
                elif isinstance(-s, sympy.Symbol):
                    if -s in bindings:
                        assert bindings[-s] == -arg, f"{bindings[-s]} != {-arg}"
                    else:
                        bindings[-s] = -arg

        for t, arg in zip(placeholders, args):
            if t is None:
                continue
            if isinstance(t, SymInt):
                bind_symint(arg, t)
                continue
            assert isinstance(t, torch.Tensor)
            for i, s in enumerate(t.size()):
                bind_symint(arg.size(i), s)
            for i, s in enumerate(t.stride()):
                bind_symint(arg.stride(i), s)
            bind_symint(arg.storage_offset(), t.storage_offset())

        return bindings

    def get_nontrivial_guards(self):
        """Returns a list of guard expressions that aren't statically known (i.e. not trivial)"""
        return [self.simplify(guard.expr) for guard in self.guards if self._maybe_evaluate_static(guard.expr, axioms=()) is None]

    def format_guards(self, verbose=False):
        """Format this shape env's guard expressions with optional traceback info if verbose"""
        def format_tb(tb):
            if not verbose:
                return ""
            return f"\n   Guarded at:\n{''.join('   ' + l for l in tb.format())}"

        return '\n'.join(f" - {guard.expr}{format_tb(guard.stack)}" for guard in self.guards)

    def bound_sympy(self, expr: sympy.Expr, size_oblivious: bool = False) -> ValueRanges:
        """Given a sympy expression, computes a ValueRanges bound for what values it can be"""
        var_to_range = {x: self.var_to_range.get(x, None) for x in expr.free_symbols}
        if size_oblivious:
            # Clamp values of size-like variables
            # NB: discarding the old upper bound in intentional, per
            # https://github.com/pytorch/pytorch/pull/123675
            for x in self.size_like & var_to_range.keys():
                if var_to_range[x] is not None:
                    # NB: do NOT set upper to 2 ** 48, we're using this solely
                    # to determine if we can do size-like replacement, the
                    # upper bound is irrelevant here
                    var_to_range[x] = ValueRanges(2, int_oo)
                    assert var_to_range[x].is_int
        return bound_sympy(expr, var_to_range)

    @_lru_cache
    def get_axioms(self, symbols: Optional[Tuple["sympy.Symbol"]] = None, compute_hint: bool = False) -> Tuple["sympy.Expr"]:
        """
        Given the symbols in an expression, it returns all the runtime asserts that have those symbols
        concatenated with all the guards.
        If symbols is None, it returns all the runtime asserts (and all the guards)
        """
        if symbols is None:
            runtime_asserts = (r.expr
                               for rs in self.deferred_runtime_asserts.values()
                               for r in rs)
        else:
            runtime_asserts = (r.expr
                               for s in symbols if s not in self.var_to_val
                               for r in self.deferred_runtime_asserts.get(s, ()))
        guards = (g.expr for g in self.guards)
        axioms = itertools.chain(guards, runtime_asserts)
        if compute_hint:
            axioms = (canonicalize_bool_expr(a.xreplace(self.var_to_val)) for a in axioms)
        return tuple(dict.fromkeys(axioms).keys())

    @lru_cache(None)
    def get_implications(self,
                         e: "sympy.Expr") -> Tuple[Tuple["sympy.Expr", 'sympy.logic.boolalg.BooleanAtom']]:
        """ Given a expression, it returns a list of predicates that follow from it """
        equiv = {}

        def add_expr(expr):
            expr = canonicalize_bool_expr(expr)
            if isinstance(expr, (sympy.Eq, sympy.Ne)):
                # No need to canonicalize
                # TODO We could further canonicalize Eq ordering the lhs and rhs somehow
                # With this, we could remove the need for the commutativity part
                opposite = sympy.Eq if isinstance(expr, sympy.Ne) else sympy.Ne
                # Commutativity of == and !=
                equiv[type(expr)(expr.lhs, expr.rhs)] = sympy.true
                equiv[type(expr)(expr.rhs, expr.lhs)] = sympy.true
                equiv[opposite(expr.lhs, expr.rhs)] = sympy.false
                equiv[opposite(expr.rhs, expr.lhs)] = sympy.false
            else:
                # Expr and negation
                equiv[expr] = sympy.true
                equiv[canonicalize_bool_expr(sympy.Not(expr))] = sympy.false

        add_expr(e)
        # Other relational expressions this expression implies
        if isinstance(e, sympy.Eq):
            add_expr(sympy.Le(e.lhs, e.rhs))
            add_expr(sympy.Ge(e.lhs, e.rhs))
        elif isinstance(e, sympy.Lt):
            add_expr(sympy.Le(e.lhs, e.rhs))
            add_expr(sympy.Ne(e.lhs, e.rhs))
            if e.lhs.is_integer and e.rhs.is_integer:
                add_expr(sympy.Le(e.lhs, e.rhs - 1))
        elif isinstance(e, sympy.Le):
            add_expr(sympy.Lt(e.lhs, e.rhs + 1))
        return tuple(equiv.items())

    @_lru_cache
    def _maybe_evaluate_static(
        self, expr: "sympy.Expr", *, unbacked_only: bool = False, compute_hint: bool = False,
        expect_rational=True, size_oblivious: bool = False, axioms: Optional[Tuple[sympy.Expr]] = None,
        var_to_range: Optional[Tuple[Tuple[sympy.Symbol, ValueRanges]]] = None
    ) -> "Optional[sympy.Expr]":
        """
        Tries to evaluate expr without introducing guards

        If unbacked_only == True, then we only do substitutions on
        unbacked SymInts (leaving regular hinted integers alone).  This could
        result in an expression that still contains backed SymInts, which you
        could then potentially guard on.

        Use compute_hint == True if you are trying to compute a non-binding
        hint for the particular hint values of backed SymInts, e.g., if
        s0 happens to be 3 this run, compute_hint will subsitute s0 with 3.
        """

        # axioms with compute hint NYE
        assert not compute_hint or not axioms

        if var_to_range is None:
            var_ranges = self.var_to_range
        else:
            var_ranges = dict(var_to_range)

        expr = self.simplify(expr)

        if compute_hint:
            expr = expr.xreplace(self.var_to_val)

        expr = canonicalize_bool_expr(expr)

        # Pattern matching
        symbols = tuple(expr.free_symbols)
        if axioms is None:
            axioms = self.get_axioms(symbols, compute_hint=compute_hint)
        subst = {}
        for e in axioms:
            if e.free_symbols.issubset(expr.free_symbols):
                subst.update(dict(self.get_implications(e)))

        expr = expr.xreplace(subst)

        symbols = tuple(expr.free_symbols)

        # Simplify making use of value range lower bound
        new_shape_env = {}
        new_range_env = {}
        for idx, k in enumerate(symbols):
            if isinstance(self.var_to_val.get(k, None), SingletonInt):
                # Skip var_ranges logic for SingletonInt which is only used
                # for jagged layout NestedTensors today
                continue
            vr = var_ranges[k]
            if size_oblivious and k in self.size_like:
                lower = max(2, vr.lower)
                # Clamping size-oblivious to some quantity below sys.maxsize
                # helps us determine that f(u0) != sys.maxsize, which is a
                # test that is looking for sys.maxsize as a sentinel, but you
                # don't really want to worry about it for unbacked SymInts.
                # This is similar to the flavor where size oblivious omits
                # 0/1, it changes semantics but in a benign way.
                upper = min(2 ** 48, vr.upper)
                # This is a bit dodgy: what this means is that there was a
                # size-like unbacked symbol whose upper bound < 2.  This
                # causes... problems.
                if lower <= upper:
                    vr = ValueRanges(lower, upper)
            else:
                lower = vr.lower
            # Don't do anything if we don't have a nontrivial lower bound
            # Also don't do anything if we asked only to simplify unbacked
            # SymInt
            if (
                lower is -int_oo or
                (unbacked_only and k in self.var_to_val) or
                not vr.is_int
            ):
                new_range_env[k] = vr
                continue
            # The goal is to take our symbols which have various lower bounds
            # and reallocate them into new symbols which are exactly positive;
            # e.g., if we have s0 in [2, inf], we want to turn it into ess0 in
            # [1, inf], where s0 = ess0 + 1.  This gives the most information
            # to sympy for subsequent simplifications.
            #
            # Positive means >= 1
            # Positive - 1 means >= 0
            # Positive + lower - 1 means >= lower
            # The new symbol 's' is "too low", so when we substitute it in
            # we have to increase it by offset (and conversely, the new
            # variables have to have their value range bounds adjusted as
            # well)
            s = sympy.Symbol(f"evaluate_static_shape_{idx}", positive=True, integer=True)

            # Note:
            #   Offset might be a fraction(e.g. aten.split.Tensor), but shapes are always integers.
            #   Sympy might give unexepected results when comparing an integer with a non-integer
            #   Therefore, we cast offset to int here.
            #   For example:
            #       shape_0 = sympy.Symbol("shape_0", positive=True, integer=True)
            #       expr = sympy.Eq(shape_0 - 1/3, 4)
            #       expr.xreplace({}) # False
            offset = int(lower - 1)
            new_shape_env[k] = s + offset
            new_range_env[s] = SymPyValueRangeAnalysis.add(vr, -offset)

        try:
            new_expr = expr.xreplace(new_shape_env)
        except RecursionError:
            log.warning("RecursionError in sympy.xreplace(%s, %s)", expr, new_shape_env)
            self.counter["sympy_recursion_error"] += 1
            return None

        # We need to canonicalize, as after expand we may have something like `a + b = a` and
        # sympy will not simplify the a. The two appeareances of the a will then make value ranges
        # analysis give lose bounds
        new_expr = canonicalize_bool_expr(safe_expand(new_expr))
        if new_expr.is_number:
            return new_expr

        # This is bad to do, the replacement with division leaves us with
        # rationals when atom.args[0] is addition, e.g., sympy will happily
        # turn (s0 + s1) // 2 into s0 / 2 + s1 / 2.  Needless complication!
        """
        floor_div_replace = {}
        for atom in new_expr.atoms(FloorDiv):
            floor_div_replace[atom] = sympy.floor(atom.args[0] / atom.args[1])
        new_expr = safe_expand(new_expr.xreplace(floor_div_replace))
        # TODO: when unbacked_only, can sometimes early return even when there
        # are still free symbols
        if new_expr.is_number:
            return new_expr
        """

        # Check if the range can solve it statically
        out = bound_sympy(new_expr, new_range_env)
        if out.is_singleton():
            return out.lower

        return new_expr if unbacked_only else None

    @_lru_cache
    def replace(self, expr: "sympy.Expr") -> "sympy.Expr":
        """Apply symbol replacements to any symbols in the given expression
        """
        replacements = {s: self._find(cast(sympy.Symbol, s)) for s in expr.free_symbols}
        return safe_expand(expr.xreplace(replacements))

    @_lru_cache
    def _update_divisible(self):
        new_divisible = set()
        for k in self.divisible:
            res = self.replace(k)
            if not res.is_number:
                new_divisible.add(k)

        self.divisible = new_divisible
        self._update_version_counter()

    @_lru_cache
    def simplify(self, expr: "sympy.Expr") -> "sympy.Expr":
        """Use known constraints and replacements to simplify the given expr
        """
        expr = self.replace(expr)
        # TODO it would seem that this pass is not necessary given the
        # below replacement of // with /, but for nested FloorDivs
        # the non-recursive replacement doesn't work, and
        # recursive makes it hard to look up divisibility,
        # because existing divisibility info has FloorDiv in it, not /
        # for now just do a separate pass to catch common nested case
        if expr.has(FloorDiv):
            self._update_divisible()
            div_replacements = {}
            for atom in expr.atoms(FloorDiv):
                base, divisor = atom.args
                if isinstance(divisor, FloorDiv):
                    base1, divisor1 = divisor.args
                    if self.replace(Mod(base, divisor)) in self.divisible and \
                            base == base1 and self.replace(Mod(base1, divisor1)) in self.divisible:
                        div_replacements[atom] = divisor1
            expr = expr.xreplace(div_replacements)
            expr = safe_expand(expr)
        if expr.has(FloorDiv):
            div_replacements = {}
            pows = expr.atoms(sympy.Pow)
            rationals = expr.atoms(sympy.Rational).difference(expr.atoms(sympy.Integer))
            for fd in expr.atoms(FloorDiv):
                base, divisor = fd.args
                if self.replace(Mod(base, divisor)) in self.divisible:
                    div_replacements[fd] = CleanDiv(base, divisor)
            new_expr = expr.xreplace(div_replacements)
            new_expr = safe_expand(new_expr)
            new_pows = new_expr.atoms(sympy.Pow)
            new_rationals = new_expr.atoms(sympy.Rational).difference(new_expr.atoms(sympy.Integer))
            # divisions simplified away
            if new_pows.issubset(pows) and new_rationals.issubset(rationals):
                expr = new_expr
        return expr

    @lru_cache(256)
    def size_hint(self, expr: "sympy.Expr", *, allow_none=False):
        """
        Gets a size hint for a given expression from the underlying shapes we had.
        Does not introduce a guard, so only use this when you can guarantee that
        your code is still valid for arbitrary shapes (such as optimization decisions)
        """
        result_expr = safe_expand(expr).xreplace(self.var_to_val)
        if not result_expr.is_number:

            from torch.utils._sympy.singleton_int import SingletonInt

            if isinstance(result_expr, SingletonInt):
                return None
            r = self._maybe_evaluate_static(result_expr, compute_hint=True)
            if r is not None:
                return r
            if allow_none:
                return None

            if self.unbacked_var_to_val:
                unsound_expr = result_expr.xreplace(self.unbacked_var_to_val)
                if not unsound_expr.free_symbols:
                    log.warning("propagate_real_tensors size_hint(%s) -> %s", expr, unsound_expr)
                    trace_structured(
                        "propagate_real_tensors",
                        metadata_fn=lambda: {
                            "expr": repr(expr),
                            "result": repr(unsound_expr),
                            "stack": structured.from_traceback(CapturedTraceback.extract(skip=1).summary()),
                        },
                    )
                    self.defer_runtime_assert(
                        sympy.Eq(result_expr, unsound_expr),
                        f"propagate_real_tensors: {result_expr} == {unsound_expr}"
                    )
                    return unsound_expr

            raise self._make_data_dependent_error(result_expr, expr)
        return result_expr

    # NB: keep in sync with size_hint
    @lru_cache(256)
    def has_hint(self, expr: "sympy.Expr"):
        result_expr = safe_expand(expr).xreplace(self.var_to_val)
        return result_expr.is_number or self._maybe_evaluate_static(result_expr) is not None

    def _make_data_dependent_error(self, expr, unhinted_expr, *, size_oblivious_result: Optional[bool] = None):
        # TODO: in a Dynamo context, having user code, and having the
        # name of the local, will be much better
        size_like_symbols = []
        for s in expr.free_symbols:
            stacktrace = ''.join(self.var_to_stack[s].format())
            self.log.debug("Data dependent variable '%s' allocated at:\n%s", s, stacktrace)
            if s in self.size_like:
                size_like_symbols.append(s)
        size_oblivious_result_msg = ""
        if size_oblivious_result is not None:
            size_oblivious_result_msg = (
                f"ATTENTION: guard_size_oblivious would fix the error, evaluating expression to {size_oblivious_result}.\n"
                "Maybe you need to add guard_size_oblivious to framework code, see doc below for more guidance.\n\n"
            )
        fsummary, maybe_user_loc, maybe_extra_debug = self._get_stack_summary(True)
        if expr.is_integer:
            desc = "Could not extract specialized integer from data-dependent expression"
        else:
            desc = "Could not guard on data-dependent expression"
        msg = (
            f"{desc} {expr} (unhinted: {unhinted_expr}).  "
            f"(Size-like symbols: {', '.join(map(str, size_like_symbols)) or 'none'})\n\n"
            f"{size_oblivious_result_msg}"
            "Potential framework code culprit (scroll up for full backtrace):\n"
            f"{''.join(traceback.StackSummary.from_list([fsummary]).format())}\n"
            'For more information, run with TORCH_LOGS="dynamic"\n'
            "For extended logs when we create symbols, also add "
            f"TORCHDYNAMO_EXTENDED_DEBUG_CREATE_SYMBOL=\"{','.join(map(str, expr.free_symbols))}\"\n"
            "If you suspect the guard was triggered from C++, add TORCHDYNAMO_EXTENDED_DEBUG_CPP=1\n"
            "For more debugging help, see "
            "https://docs.google.com/document/d/1HSuTTVvYH1pTew89Rtpeu84Ht3nQEFTYhAX3Ypa_xJs/edit?usp=sharing\n" +
            maybe_extra_debug
            # TODO: Help text about how to use our runtime tests to fix this
            # problem
        )
        return GuardOnDataDependentSymNode(expr, msg)

    def _update_var_to_range(self, symbol, vr):
        lower, upper = vr.lower, vr.upper

        # If we have a size-like unbacked SymInt, refuse to refine the range to be
        # less than two.  This is because when we intersect this range
        # with [2, inf] for size oblivious tests, the range would be
        # unsatisfiable.  In other words, once you have a size-like
        # unbacked SymInt, we can never learn that it is exactly zero or one,
        # because we would now give inconsistent results for all size
        # oblivous tests!
        if upper < 2 and symbol in self.size_like:
            upper = 2

        # Updates the range and the guards corresponding to each bound of the symbol.
        if symbol not in self.var_to_range:
            r = ValueRanges(lower, upper)
            self.log.debug("_update_var_to_range %s = %s (new)", symbol, r)
            self.var_to_range[symbol] = r
        else:
            old = self.var_to_range[symbol]
            new = old & ValueRanges(lower, upper)
            if new != old:
                self.var_to_range[symbol] = new
                self.log.debug("_update_var_to_range %s = %s (update)", symbol, new)

        if (v := self.var_to_val.get(symbol)) is not None:
            r = self.var_to_range[symbol]
            assert v in r, f"{v} not in {r}"

    def _set_replacement(self, a: "sympy.Symbol", tgt: "sympy.Expr", msg: str) -> None:
        """
        Adds or updates a replacement for a symbol.
        Use this instead of `self.replacements[a] = tgt`.
        """

        if tgt == self.replacements.get(a, None):
            return

        # Precondition: a == tgt
        assert isinstance(a, sympy.Symbol)

        if self.allow_complex_guards_as_runtime_asserts and not _is_supported_equivalence(tgt):
            return  # continuing leads to placeholder shapes having complex expressions that we can't resolve

        # Handles nested tensor symbolic variables which don't have
        # var_to_range bounds
        tgt_bound = None
        if a in self.var_to_range:
            src_bound = self.var_to_range[a]

            # First, refine the value range of a based on the computed value range
            # of tgt.  This is always OK to do, even if we decide not to do the
            # substitution in the end.  This might be a no-op, if a already has
            # a tighter bound
            tgt_bound = self.bound_sympy(tgt)
            self._update_var_to_range(a, tgt_bound)

            # Next, check if we can update the range of free symbols in tgt
            # based on the range in a. But only do it if:
            #  - the source bound non-trivially improves over what we get out of
            #    the existing bounds.
            #  - the replacement is univariate and we can invert the tgt expression
            if not tgt_bound.issubset(src_bound) and len(tgt.free_symbols) == 1:
                b = next(iter(tgt.free_symbols))
                # Try to invert the equality
                r = try_solve(sympy.Eq(a, tgt), b, floordiv_inequality=False)
                if r is not None:
                    self.log.debug("set_replacement: solve for %s in %s == %s gives %s", b, a, tgt, r)
                    # The solution here can be non-integral, for example, if
                    # we have s0 = 2*s1, then s1 = s0/2.  What we would like
                    # to do is calculated the bounds in arbitrary precision,
                    # and then requantize the bound to integers when we are
                    # done.
                    rat_b_bound = self.bound_sympy(r[1])
                    b_bound = ValueRanges(CeilToInt(rat_b_bound.lower), FloorToInt(rat_b_bound.upper))
                    self._update_var_to_range(b, b_bound)
                    tgt_bound = self.bound_sympy(tgt)
                    assert tgt_bound.issubset(src_bound)

            # TODO: Should we propagate size-like-ness?
            #
            # Pros: if u0 is size-like, intuitively u0 == u1 should cause u1
            # to become size-like.
            #
            # Cons: if u0 is size-like, what about u0 - 1 == u1?  You CAN'T
            # propagate in this case, because what if u0 == 0, then u1 is negative
            # and clearly isn't a size.  So, at minimum, any f(x) whose value
            # range isn't [0, inf] given x in [0, inf] cannot propagate
            # size-like-ness.  But there are many situations where you could
            # imagine u1 is going to be size-like and actually you just didn't
            # have a refined enough value range on u0.  Since even innocuous
            # looking arithmetic operations can destroy size-like-ness, it's
            # best to not propagate it at all and force the user to annotate it
            # as necessary.
            #
            # Compromise: we preserve size-like-ness only for exact equality
            # and nothing else.
            if a in self.size_like and isinstance(tgt, sympy.Symbol):
                self.size_like.add(tgt)
            elif isinstance(tgt, sympy.Symbol) and tgt in self.size_like:
                self.size_like.add(a)

            # Now, decide if we will do the substitution.
            #
            #  - If the source has a non-trivial range, only substitute if
            #    we preserve this range.  Note that we may have propagated
            #    the src_range to free variables in tgt when tgt is univariate
            #    and we could find an inverse, which helps us achieve this.
            #    This ensures we never "forget" about user defined ranges,
            #    even if they end up being defined on composite formulas
            #    like s0 + s1.
            #
            #  - If the variable is unbacked, only substitute if the substitution
            #    would preserve the bounds also under size-like-ness conditions.

            if not tgt_bound.issubset(src_bound):
                self.log.debug("skipped set_replacement %s = %s (%s) [%s not subset of %s]", a, tgt, msg, tgt_bound, src_bound)
                return
            elif a in self.size_like:
                tgt_bound_so = self.bound_sympy(tgt, size_oblivious=True)
                src_bound_so = self.bound_sympy(a, size_oblivious=True)
                if not tgt_bound_so.issubset(src_bound_so):
                    self.log.debug("skipped set_replacement %s = %s (%s) "
                                   "[%s not subset of %s (size-oblivious conditions)]", a, tgt, msg, tgt_bound_so, src_bound_so)
                    return

        if isinstance(tgt, (sympy.Integer, sympy.Float)):
            # specializing to a constant, which is likely unexpected (unless
            # you specified dynamic=True)

            user_tb = TracingContext.extract_stack()
            trace_structured(
                "symbolic_shape_specialization",
                metadata_fn=lambda: {
                    "symbol": repr(a),
                    "sources": [s.name() for s in self.var_to_sources.get(a, [])],
                    "value": repr(tgt),
                    "reason": msg,
                    "stack": structured.from_traceback(CapturedTraceback.extract(skip=1).summary()),
                    "user_stack": structured.from_traceback(user_tb) if user_tb else None,
                }
            )

            if config.print_specializations:
                self.log.warning("Specializing %s to %s", self.var_to_sources[a][0].name(), tgt)
                self.log.debug("SPECIALIZATION", stack_info=True)
        log.info("set_replacement %s = %s (%s) %s", a, tgt, msg, tgt_bound)
        self.replacements[a] = tgt
        self._update_version_counter()

        # When specializing 'a == tgt', the equality should be also conveyed to
        # Z3, in case an expression uses 'a'.
        self._add_target_expr(sympy.Eq(a, tgt))

    def _add_divisible(self, expr: "sympy.Expr"):
        self.divisible.add(expr)
        self._update_version_counter()

    @_lru_cache
    @record_shapeenv_event()
    def _find(self, a: "sympy.Symbol") -> "sympy.Expr":
        """
        Implements a DSU-like algorithm to find the variable that represents a
        Also handles transitive non-identity replacements.

        a: b + c
        c: d
        """
        if a not in self.replacements:
            return a
        res = self.replacements[a]
        cur_replace = {s: self._find(s) for s in res.free_symbols}
        replaced, changed = self.replacements[a]._xreplace(cur_replace)
        if changed:
            self._set_replacement(a, replaced, "find")
        return self.replacements[a]

    @lru_cache(256)
    def _maybe_guard_rel(self, expr: "sympy.Rel") -> None:
        """
        The relational guard is guarded to be true.  Use this information to
        simplify shapes (i.e. a == b or a % 5 == 0)
        """
        assert isinstance(expr, sympy.Rel)

        # A good example of what goes wrong if you don't do this is
        # python test/functorch/test_aotdispatch.py -k
        # test_aot_autograd_symbolic_module_exhaustive_nn_LazyConv3d_cpu_float32
        if isinstance(expr, sympy.Ne):
            return

        free = list(expr.free_symbols)

        assert len(free) > 0, f"The expression should not be static by this point: {expr}"
        # In case of really gnarly expression, we don't blow up
        if len(free) > 5:
            return

        # Prioritize unbacked symints for solving by ordering them last.
        # Prefer to simplify out lexicographically higher symbols (i.e. simplify out s4 over s3).
        #   (NB: this unfortunately isn't strictly equivalent to simplifying out newer symbols)
        # Prefer to simplify out symbols with ephemeral sources.
        def _smart_symbol_sort(x):
            has_only_ephemeral_sources = (
                x in self.var_to_sources and all(s.is_ephemeral() for s in self.var_to_sources[x])
            )
            # NB: size_hint is int, not sympy.Expr, do not use int_oo here
            size = self.size_hint(x, allow_none=True) or sys.maxsize
            name = x.name
            # 1 puts ephemeral sourced symbols first when sorting in reverse
            return (1 if has_only_ephemeral_sources else 0, size, name)

        free = sorted(free, key=_smart_symbol_sort, reverse=True)  # type: ignore[attr-defined]
        lhs = expr.lhs
        rhs = expr.rhs

        self._refine_ranges(expr)

        # The rest of this stuff is for equality only
        if not isinstance(expr, sympy.Eq):
            return

        if not expr.has(Mod):
            try:
                floor_div_atoms = lhs.atoms(FloorDiv).union(rhs.atoms(FloorDiv))
                if len(floor_div_atoms) > 0 and any(a.divisor != 1 for a in floor_div_atoms):
                    raise NotImplementedError

                # Never replace unbacked symbols with other unbacked symbols.
                # This is error prone because you can cause references to
                # unbacked symbols to time travel backwards.  E.g.,
                #
                # u1 = x.item()
                # ... use of u1 ...
                # u2 = y.item()
                # u3 = z.item()
                # torch._check(u1 == u2 + u3)
                #
                # If you replace u1 with u2 + u3, then the use of u1 now
                # references u2 and u3 prior to them actually being bound at
                # runtime.  It's pretty inconvenient to setup control
                # dependencies for substitutions, so ban it entirely.
                def trivial_solve(lhs, rhs):
                    if isinstance(lhs, sympy.Symbol):
                        if free_unbacked_symbols(lhs) and not free_unbacked_symbols(rhs):
                            return True
                        if symbol_is_type(lhs, SymT.FLOAT):
                            return True
                        # TODO: Maybe trivial solutions for int should also be
                        # done?
                    return False

                # short-circuit when no solving is needed
                if trivial_solve(lhs, rhs):
                    self._set_replacement(lhs, self._find(rhs), "trivial_lhs")
                elif trivial_solve(rhs, lhs):
                    self._set_replacement(rhs, self._find(lhs), "trivial_rhs")
                else:
                    r = try_solve(expr, free[0], floordiv_inequality=False)
                    if r is not None and all(t.is_integer for t in sympy.preorder_traversal(r[1])):
                        new_var = self._find(r[1])
                        ok = len(free_unbacked_symbols(new_var)) == 0
                        if ok:
                            self._set_replacement(cast(sympy.Symbol, free[0]), new_var, "solve")
            except NotImplementedError:
                pass
        if expr.has(Mod):
            mod_expr = next(iter(expr.atoms(Mod)))
            try:
                r = try_solve(expr, mod_expr, floordiv_inequality=False)
                if r is not None and r[1] == 0:
                    self._add_divisible(mod_expr)
                    # This is a little bit of extra logic to make things like
                    # torch.empty(i0, q).view(c, -1, q) work out
                    p, q = mod_expr.args
                    if isinstance(q, sympy.Number) and isinstance(p, sympy.Mul) and len(p.args) == 2:
                        c, i0 = p.args
                        # Given Mod(c * i0, q) == 0
                        if (
                            isinstance(c, sympy.Number) and
                            isinstance(i0, sympy.Symbol) and
                            self.is_unbacked_symint(i0)
                        ):
                            # We have Mod(i0, q / c) == 0, which means we can
                            # rewrite i0 as (q / gcd(q, c)) * i1
                            d = q / sympy.gcd(q, c)  # TODO: CleanDiv?
                            i1 = self.create_unbacked_symint().node.expr
                            # Propagate the value ranges.  It doesn't really
                            # matter if we use truediv or floordiv, because we
                            # have established divisibility.
                            self._update_var_to_range(i1, SymPyValueRangeAnalysis.floordiv(
                                self.var_to_range[i0], ValueRanges.wrap(d)
                            ))
                            # Propagate size-like-ness
                            if i0 in self.size_like:
                                self.size_like.add(i1)
                            self._set_replacement(i0, d * i1, "divisibility")

            except NotImplementedError:
                pass
        return

    # See: Note - On 0/1 specialization
    def _default_value_range(self) -> ValueRanges:
        lower = 2 if self.specialize_zero_one else 0
        return ValueRanges(lower, int_oo)

    def _default_unspecified_value_range(self) -> ValueRanges:
        return ValueRanges(-int_oo, int_oo)

    @_lru_cache
    def _simplify_floor_div(self, expr):
        floor_divs = tuple(expr.atoms(FloorDiv))
        # we expect floor_divs to be exact,
        # and thus add the guards for the exact floordivs,
        # even if tracing doesn't require them otherwise
        for fd in reversed(floor_divs):
            base, divisor = fd.args
            mod_expr = Mod(base, divisor)
            eq_expr = sympy.Eq(mod_expr, 0)
            # add necessary mod guards
            self.evaluate_expr(eq_expr)
        return self.simplify(expr)

    # We're about to add a guard/runtime assert, check if the ShapeEnv is frozen
    # and if so issue a warning
    def _check_frozen(self, expr, concrete_val):
        if self.frozen:
            self.counter["ignored_backward_guard"] += 1
            signpost_event(
                "dynamic",
                "evaluate_expr_frozen",
                {
                    **self.co_fields,
                    "ignored_guard": f"{expr} == {concrete_val}",
                    # no version = original state (this signpost is expected)
                    # version 2 = dynamic backwards is eagerly compiled
                    "version": 2,
                },
            )
            log.warning("Ignored guard %s == %s, this could result in accuracy problems", expr, concrete_val, stack_info=True)


    def _get_stack_summary(self, is_debug: bool = False):
        fsummary = None
        frame = inspect.currentframe()
        try:
            while frame is not None:
                if frame.f_code.co_filename not in uninteresting_files():
                    fsummary = traceback.FrameSummary(
                        frame.f_code.co_filename,
                        frame.f_lineno,
                        frame.f_code.co_name,
                    )
                    break
                frame = frame.f_back
        finally:
            del frame

        # NB: this stack is truncated, but it's fine because the main
        # stack_info will give you the rest of the info you need
        maybe_user_loc = ""
        user_tb = TracingContext.extract_stack()
        if user_tb:
            maybe_user_loc = " at " + format_frame(user_tb[-1])

        maybe_extra_debug = ""
        if is_debug and user_tb:
            maybe_extra_debug = (
                '\nUser Stack (most recent call last):\n' +
                '  (snipped, see stack below for prefix)\n' +
                ''.join(traceback.format_list(user_tb))
            )
        if is_debug and config.extended_debug_cpp:
            cpp_stack = CapturedTraceback.extract(cpp=True)
            maybe_extra_debug += "\nC++ stack trace:\n" + ''.join(cpp_stack.format())
        elif is_debug:
            maybe_extra_debug += (
                "\nFor C++ stack trace, run with "
                "TORCHDYNAMO_EXTENDED_DEBUG_CPP=1"
            )

        return fsummary, maybe_user_loc, maybe_extra_debug

    def _log_guard(self, prefix: str, g, forcing_spec: bool):
        if self.log.isEnabledFor(logging.INFO):
            str_g = str(g)
            is_debug = config.extended_debug_guard_added is not None and str_g == config.extended_debug_guard_added
            fsummary, maybe_user_loc, maybe_extra_debug = self._get_stack_summary(is_debug)
            maybe_more_info = ""
            if not is_debug:
                maybe_more_info = (
                    ", for more info run with "
                    f'TORCHDYNAMO_EXTENDED_DEBUG_GUARD_ADDED="{str_g}"'
                )
            self.log.info(
                "%s %s [guard added]%s (%s)%s%s",
                prefix if not forcing_spec else f"{prefix} (forcing_spec)",
                str_g,
                maybe_user_loc,
                format_frame(fsummary),
                maybe_more_info,
                maybe_extra_debug,
                stack_info=is_debug,
            )

    @lru_cache(256)
    @record_shapeenv_event(save_tracked_fakes=True)
    def evaluate_expr(self, orig_expr: "sympy.Expr", hint=None, fx_node=None,
                      expect_rational=True, size_oblivious: bool = False, *, forcing_spec: bool = False):
        try:
            return self._evaluate_expr(orig_expr, hint, fx_node, expect_rational, size_oblivious, forcing_spec=forcing_spec)
        except Exception:
            self.log.warning(
                "failed during evaluate_expr(%s, hint=%s, expect_rational=%s, size_oblivious=%s, forcing_spec=%s",
                orig_expr, hint, expect_rational, size_oblivious, forcing_spec
            )
            raise

    def _evaluate_expr(self, orig_expr: "sympy.Expr", hint=None, fx_node=None,
                       expect_rational=True, size_oblivious: bool = False, *, forcing_spec: bool = False):
        """
        Given an expression, evaluates it, adding guards if necessary
        """

        # TODO: split conjunctions and evaluate them separately

        # Don't track this one
        @functools.lru_cache(None)
        def compute_concrete_val():
            if hint is None:
                return self.size_hint(orig_expr)
            else:
                return sympy.sympify(hint)

        # Check if:
        #   1. 'translation_validation' is set
        #   2. the corresponding 'fx_node' is not 'None'
        #   3. the guard should not be suppressed
        #
        # If all of the above check, we create an FX node representing the
        # actual expression to be guarded.
        node = None
        fresh = False
        if (
                self._translation_validation_enabled
                and fx_node is not None
                and not self._suppress_guards_tls()
                and not size_oblivious
        ):
            concrete_val = compute_concrete_val()
            if concrete_val is sympy.true:
                node, fresh = self._create_fx_call_function(torch._assert, (fx_node,))
            elif concrete_val is sympy.false:
                neg, _ = self._create_fx_call_function(operator.not_, (fx_node,))
                node, fresh = self._create_fx_call_function(torch._assert, (neg,))
            else:
                eql, _ = self._create_fx_call_function(operator.eq, (fx_node, concrete_val))
                node, fresh = self._create_fx_call_function(torch._assert, (eql,))

            assert node is not None
            # If this is a fresh node, we have to remember the event index that
            # corresponds to this assertion node.
            # Reason: so that, given an assertion node, we can replay the ShapeEnv
            # events until the point where this assertion node was freshly created.
            if fresh:
                self._add_fx_node_metadata(node)

        # After creating the FX node corresponding to orig_expr, we must make sure that
        # no error will be raised until the end of this function.
        #
        # Reason: the translation validation may become invalid otherwise.
        #
        # If an error is raised before the end of this function, we remove the FX node
        # inserted, and re-raise the error.
        guard = None
        tb = None

        try:
            if orig_expr.is_number:
                self.log.debug("eval %s [trivial]", orig_expr)
                if hint is not None:
                    assert orig_expr == hint, f"{orig_expr} != {hint}"
                return orig_expr

            expr = orig_expr

            static_expr = self._maybe_evaluate_static(expr,
                                                      expect_rational=expect_rational,
                                                      size_oblivious=size_oblivious)
            if static_expr is not None:
                self.log.debug("eval %s == %s [statically known]", orig_expr, static_expr)
                if hint is not None:
                    assert static_expr == hint, f"{static_expr} != {hint}"
                return static_expr

            transmute_into_runtime_assert = False

            concrete_val = None
            if not (expr.free_symbols <= self.var_to_val.keys()):
                # TODO: dedupe this with _maybe_evaluate_static
                # Attempt to eliminate the unbacked SymInt
                new_expr = self._maybe_evaluate_static(expr, unbacked_only=True)
                if not (new_expr.free_symbols <= self.var_to_val.keys()):
                    size_oblivious_result = None
                    if not size_oblivious:
                        size_oblivious_result = self._maybe_evaluate_static(
                            expr,
                            expect_rational=expect_rational,
                            size_oblivious=True
                        )

                    # Last ditch
                    if (
                        self.unbacked_var_to_val and
                        not (unsound_result := orig_expr.xreplace(self.unbacked_var_to_val)).free_symbols
                    ):
                        log.warning("propagate_real_tensors evaluate_expr(%s) -> %s", orig_expr, unsound_result)
                        trace_structured(
                            "propagate_real_tensors",
                            metadata_fn=lambda: {
                                "expr": repr(orig_expr),
                                "result": repr(unsound_result),
                                "stack": structured.from_traceback(CapturedTraceback.extract(skip=1).summary()),
                            },
                        )
                        transmute_into_runtime_assert = True
                        concrete_val = unsound_result
                    else:
                        raise self._make_data_dependent_error(
                            expr.xreplace(self.var_to_val),
                            expr,
                            size_oblivious_result=size_oblivious_result
                        )
                else:
                    expr = new_expr

            if concrete_val is None:
                concrete_val = compute_concrete_val()
            self._check_frozen(expr, concrete_val)

            if (
                    config.inject_EVALUATE_EXPR_flip_equality_TESTING_ONLY
                    and isinstance(hint, bool)
                    and isinstance(expr, (sympy.Eq, sympy.Ne))
            ):
                expr = sympy.Not(expr)

            # Turn this into a boolean expression, no longer need to consult
            # concrete_val
            if concrete_val is sympy.true:
                g = expr
            elif concrete_val is sympy.false:
                g = sympy.Not(expr)
            else:
                g = sympy.Eq(expr, concrete_val)  # type: ignore[arg-type]

            if transmute_into_runtime_assert:
                self.defer_runtime_assert(
                    g,
                    f"propagate_real_tensors: {orig_expr} == {unsound_result}"
                )
                return concrete_val

            if not self._suppress_guards_tls():
                if isinstance(g, sympy.Rel):
                    # TODO: If we successfully eliminate a symbol via equality, it
                    # is not actually necessary to save a guard for the equality,
                    # as we will implicitly generate a guard when we match that
                    # input against the symbol.  Probably the easiest way to
                    # implement this is to have maybe_guard_rel return a bool
                    # saying if it "subsumed" the guard (and therefore the guard
                    # is no longer necessary)
                    self._maybe_guard_rel(g)

                if not self.allow_complex_guards_as_runtime_asserts:
                    # at this point, we've evaluated the concrete expr value, and have
                    # flipped/negated the guard if necessary. Now we know what to guard
                    # or defer to runtime assert on.
                    stack = CapturedTraceback.extract(skip=1)
                    guard = ShapeGuard(g, stack)
                    self.guards.append(guard)
                else:
                    # it's fine to defer simple guards here without checking,
                    # the _maybe_guard_rel() call above will set replacements if possible,
                    # and so the result here will be statically known
                    self.defer_runtime_assert(g, f"evaluate_expr: {orig_expr}")

        except Exception:
            if fresh:
                self._remove_fx_node(node)
            raise
        else:
            if not self._suppress_guards_tls():
                if guard is not None:  # we might have deferred this to runtime assert
                    self._log_guard("eval", g, forcing_spec=forcing_spec)

                    for s in g.free_symbols:
                        self.symbol_guard_counter[s] += 1
                        # Forcing_spec to avoid infinite recursion
                        if (
                            not forcing_spec and
                            config.symbol_guard_limit_before_specialize is not None and
                            self.symbol_guard_counter[s] > config.symbol_guard_limit_before_specialize
                        ):
                            # Force specialization
                            self.log.info(
                                "symbol_guard_limit_before_specialize=%s exceeded on %s",
                                config.symbol_guard_limit_before_specialize,
                                s
                            )
                            self.evaluate_expr(s, forcing_spec=True)
            else:
                self._log_guard("eval [guard suppressed]", g, forcing_spec=forcing_spec)

        return concrete_val

    def cleanup(self):
        """
        Break reference cycles.

        This destroys the stacks. If you really want to keep them, we
        just need some way to break references on code objects.
        """
        for g in self.guards:
            g.stack.cleanup()
        for s in self.var_to_stack.values():
            s.cleanup()
        for ras in self.deferred_runtime_asserts.values():
            for ra in ras:
                ra.stack.cleanup()

    @record_shapeenv_event(save_tracked_fakes=True)
    def defer_runtime_assert(self, orig_expr: "sympy.Expr", msg, fx_node=None):
        """Create an assert that is checked at runtime

        Args:
            orig_expr (sympy.Expr): Boolean expression to assert is true
            msg (str): Message to display on assertion failure
            fx_node (Optional, torch.fx.Node): node in ``self.graph`` corresponding
                to the expression, if applicable

        """
        expr = orig_expr

        # TODO: split conjunctions and evaluate them separately

        static_expr = self._maybe_evaluate_static(expr)
        if static_expr is not None:
            self.log.debug("runtime_assert %s == %s [statically known]", orig_expr, static_expr)
            return static_expr

        # Attempt to eliminate the unbacked SymInt
        new_expr = self._maybe_evaluate_static(expr, unbacked_only=True)
        if not self.prefer_deferred_runtime_asserts_over_guards and new_expr.free_symbols <= self.var_to_val.keys():
            # Do a normal guard
            return self.evaluate_expr(new_expr, fx_node=fx_node)
        # NB: Don't use new_expr as expr; it could contain gunk like shape0
        # which we don't want to guard on

        # OK, we're definitely doing a runtime assert now
        if (
            self._translation_validation_enabled
            and fx_node is not None
            and not self._suppress_guards_tls()
        ):
            node, fresh = self._create_fx_call_function(torch._assert, (fx_node,))
            assert node is not None
            if fresh:
                self._add_fx_node_metadata(node)

        if not self._suppress_guards_tls():
            # If you're here because of this assert, read Note [Backwards runtime asserts]
            # in torch/_inductor/graph.py
            assert not self.runtime_asserts_frozen, expr

            self._check_frozen(expr, sympy.true)

            # eliminate symbols on equality tests / refine ranges
            if isinstance(expr, sympy.Rel):
                self._maybe_guard_rel(expr)

            # canonicalise to remove equations that are trivially equal
            orig_expr = expr
            expr = canonicalize_bool_expr(expr)
            stack = CapturedTraceback.extract(skip=1)
            ra = RuntimeAssert(expr, msg, stack)
            # TODO: Do this in a way that is less janky than int(s.name[1:])
            cands = sorted((s for s in expr.free_symbols if symbol_is_type(s, SymT.UNBACKED_INT)), key=lambda s: int(s.name[1:]))
            # Is None when prefer_deferred_runtime_asserts_over_guards=True
            # and the guard in question has no unbacked SymInts in front
            ix = cands[-1] if cands else None
            self.deferred_runtime_asserts.setdefault(ix, []).append(ra)
            self.num_deferred_runtime_asserts += 1
            self._update_version_counter()
            self._log_guard("runtime_assert", orig_expr, forcing_spec=False)
        else:
            self._log_guard("runtime_assert [guard suppressed]", orig_expr, forcing_spec=False)

        return True

    # Refines the ranges of the variables present in 'guard'.
    #
    # This function tries to refine the range of the variables inside
    # 'guard' by reasoning about it. Specifically, when 'guard' is a
    # 'sympy.Relational' operation.
    #
    # It does mainly 3 things:
    #   1. Tries to isolate a variable in the left-hand side
    #   2. Compute the value range of the right-hand side
    #   3. Update the value range of the variable, if better
    def _refine_ranges(self, expr: sympy.Expr) -> None:
        expr = self.simplify(expr)

        for symbol in expr.free_symbols:
            assert isinstance(symbol, sympy.Symbol)

            if isinstance(self.var_to_val.get(symbol, None), SingletonInt):
                # Skip var_to_range logic for SingletonInt which is only used
                # for jagged layout NestedTensors today
                continue

            r = try_solve(expr, symbol)

            if r is None or not (symbol.is_integer and r[1].is_integer):
                # Range refinement only supports integer symbols for now.
                # There are lots of SymPy bugs when it comes to comparing
                # reals and integers, so we skip that for now.
                continue

            r_expr, rhs = r
            vr = self.var_to_range[symbol]
            lower, upper = vr.lower, vr.upper

            rhs_vr = bound_sympy(rhs, self.var_to_range)

            # Let's suppose that we have a preexisting range for x [0, 100].
            # Now, we issue a guard x > y, where the range for y is [50, 150].
            # Then, lower = 0, rhs_vr.lower = 50 and therefore refinement can happen,
            # refining x to [51, 100], since x must be greater than y, but the lowest
            # y could be is 50.
            #
            # sympy.Eq may update both lower and upper bounds.
            # sympy.G{t,e} may update the lower bound, only.
            # sympy.L{t,e} may update the upper bound, only.
            if lower < rhs_vr.lower and isinstance(r_expr, (sympy.Eq, sympy.Ge, sympy.Gt)):
                # Strictly greater relations allow us to refine a bit more, since
                # x < y implies that the lower bound for x is: y + 1.
                lower = rhs_vr.lower + int(isinstance(r_expr, sympy.Gt))
            if upper > rhs_vr.upper and isinstance(r_expr, (sympy.Eq, sympy.Le, sympy.Lt)):
                upper = rhs_vr.upper - int(isinstance(r_expr, sympy.Lt))

            # Do nothing if the new value range is no better than what we already have.
            if vr == ValueRanges(lower, upper):
                continue

            # Updates the range and the guards corresponding to each bound of the symbol.
            self._update_var_to_range(symbol, ValueRanges(lower, upper))
            # If the range is refined to singleton, set replacement
            if self.var_to_range[symbol].is_singleton():
                self._set_replacement(symbol, self.var_to_range[symbol].lower, "range_refined_to_singleton")

            # Clears the cache, since this update can change the result.
            self._maybe_evaluate_static.cache_clear()

    @lru_cache(maxsize=None)
    @record_shapeenv_event()
    def constrain_symbol_range(self, s: sympy.Symbol, compiler_min: int, compiler_max: int):
        upd_vr = ValueRanges(compiler_min, compiler_max)
        old_vr = self.var_to_range.get(s, ValueRanges.unknown())
        self._update_var_to_range(s, upd_vr)
        if (new_vr := self.var_to_range[s]) != old_vr:
            log.info("constrain_symbol_range %s [%s, %s]", s, new_vr.lower, new_vr.upper)


def _is_int(expr):
    return isinstance(expr, SymInt) and expr.node.expr.is_number

# WARNING: This is legacy, DO NOT USE
def _is_dim_dynamic(t, d):
    return hasattr(t, "_dynamo_dynamic_indices") and d in t._dynamo_dynamic_indices

class PropagateUnbackedSymInts(torch.fx.Interpreter):
    def run_node(self, n: torch.fx.Node):
        """
        Run an FX node, propagating unbacked Symbol bindings to the new fake tensor
        """
        from torch._guards import detect_fake_mode

        result = super().run_node(n)
        rebind_unbacked(detect_fake_mode().shape_env, n, result)
<<<<<<< HEAD
        return result
=======
        return result


def _blame_user_code(e, frame):
    frame_summary = traceback.FrameSummary(
        frame.f_code.co_filename,
        frame.f_lineno,
        frame.f_code.co_name,
    )
    msg = e.args[0]
    msg += (
        '\n\nUser code:\n' +
        ''.join(traceback.StackSummary.from_list([frame_summary]).format())
    )
    e.args = (msg,)


class _PythonPrinter(sympy.printing.str.StrPrinter):
    """
    Util printer that replaces sympy symbols with their source-level names
    and renders sympy relational operators (e.g., Eq, Ne, Ge, Le) inline
    (i.e., as ==, !=, >, <).
    """

    def __init__(self, src_map):
        super().__init__()
        self.src_map = src_map

    def _print_Symbol(self, sym):
        return self.src_map[sym.name]

    def _print_Relational(self, expr):
        lhs = self.parenthesize(expr.lhs, sympy.printing.precedence.precedence(expr))
        rel_op = expr.rel_op
        rhs = self.parenthesize(expr.rhs, sympy.printing.precedence.precedence(expr))
        return f"{lhs} {rel_op} {rhs}"


def _suggest_torch_checks(e, src_map):
    # extract the unresolved condition on unbacked symints in the error
    cond = e.cond
    diff = ", ".join(s for s in cond.free_symbols if s.name not in src_map)
    if diff:
        log.warning("Unable to find user code corresponding to {%s}", diff)
        return
    printer = _PythonPrinter(src_map)
    msg = e.args[0]
    msg += "\nSuggested fixes (please choose one of the following):"
    # suggested fixes to resolve `cond`` are to tell the compiler to assume
    # either `cond` or its negation (the user will need to select which)
    suggested_fixes = [
        f"torch._check({printer.doprint(cond)})",
        f"torch._check({printer.doprint(sympy.Not(cond))})",
    ]
    for i, fix in enumerate(suggested_fixes):
        msg += f"\n  {i+1}. {fix}"
    e.args = (msg,)


def _suggest_fixes_for_data_dependent_error_non_strict(e):
    """
    Given a raised data-dependent error, add the following to the error message:
    1. the closest user code location that raised the error;
    2. suggested fixes for the error in terms of live variables at that location.
    """

    frame = inspect.currentframe()
    while frame is not None:
        # walk the stack up from the data-dependent error until a non-torch frame is found
        if not frame.f_code.co_filename.startswith(os.path.dirname(inspect.getfile(torch))):
            # add frame info to error message
            _blame_user_code(e, frame)

            # map symbol names reachable via frame locals to their source-level names
            src_map = {}
            for var, val in frame.f_locals.items():
                # figure out how to access any symbol inside `val` through `var`
                for path, leaf in pytree.tree_leaves_with_path(val):
                    name = var + pytree.keystr(path)
                    if isinstance(leaf, torch.SymInt):
                        src_map[str(leaf.node.expr)] = name
                    elif isinstance(leaf, torch.Tensor):
                        for i, dim in enumerate(leaf.shape):
                            if isinstance(dim, torch.SymInt):
                                src_map[str(dim.node.expr)] = f"{name}.shape[{i}]"

            # add suggested torch.check()s based on `src_map` to the error message
            # replacing unbacked symints in the unresolved condition in the error
            _suggest_torch_checks(e, src_map)
            break
        frame = frame.f_back


class _DataDependentErrorHandlerNonStrict(torch.overrides.TorchFunctionMode):
    """
    Handles data-dependent errors raised by torch function calls.

    Any data-dependent error is due to some condition on unbacked symints
    that cannot be resolved. A mechanical way of fixing the error is to use
    a torch._check() call to assert either that condition or its negation.
    The handler suggests these options as code and points to the location
    of the torch function call that raised the error as part of the error
    message shown to the user, who can then simply select and copy-paste
    a suggested fix at that location.

    NOTE: Not all data-dependent errors are raised by torch function calls.
    In particular, conditions on unbacked symints can appear outside such
    calls, and as such are not handled here.
    """

    def __torch_function__(self, func, types, args=(), kwargs=None):
        kwargs = kwargs or {}
        try:
            return func(*args, **kwargs)
        except GuardOnDataDependentSymNode as e:
            _suggest_fixes_for_data_dependent_error_non_strict(e)
            raise
>>>>>>> afb04d78
<|MERGE_RESOLUTION|>--- conflicted
+++ resolved
@@ -16,6 +16,7 @@
 import logging
 import math
 import operator
+import os
 import re
 import sys
 import threading
@@ -380,6 +381,7 @@
         return t.is_negative or (isinstance(t, sympy.Mul) and t.args[0].is_negative)
 
     lhs = 0
+    rhs = _reduce_to_lowest_terms(rhs)
     if isinstance(rhs, sympy.Add):
         pos = []
         neg = []
@@ -394,6 +396,31 @@
         # lhs == 0
         lhs, rhs = -rhs, 0
     return t(lhs, rhs)
+
+
+def _reduce_to_lowest_terms(expr: sympy.Expr) -> sympy.Expr:
+    """
+    Eliminates any integer factor from a given expression.
+    E.g., 6x + 4y reduces to 3x + 2y.
+
+    Useful when an expression is == or != to 0.
+    """
+    def integer_coefficient(x):
+        if isinstance(x, sympy.Integer):
+            return abs(int(x))
+        elif isinstance(x, sympy.Mul):
+            return math.prod([abs(int(arg)) for arg in x.args if isinstance(arg, sympy.Integer)])
+        else:
+            return 1
+
+    if isinstance(expr, sympy.Add):
+        atoms = expr.args
+        factor = functools.reduce(math.gcd, map(integer_coefficient, atoms))
+        atoms = [x / factor for x in atoms]
+        return sympy.Add(*atoms)
+    else:
+        return expr / integer_coefficient(expr)
+
 
 def is_concrete_bool(a: Union[bool, SymBool]) -> bool:
     r""" Utility to check if underlying object
@@ -5529,9 +5556,6 @@
 
         result = super().run_node(n)
         rebind_unbacked(detect_fake_mode().shape_env, n, result)
-<<<<<<< HEAD
-        return result
-=======
         return result
 
 
@@ -5648,5 +5672,4 @@
             return func(*args, **kwargs)
         except GuardOnDataDependentSymNode as e:
             _suggest_fixes_for_data_dependent_error_non_strict(e)
-            raise
->>>>>>> afb04d78
+            raise