#include <torch/csrc/python_headers.h>

#include <ATen/PythonTorchFunctionTLS.h>
#include <ATen/SavedTensorHooks.h>
#include <ATen/SequenceNumber.h>
#include <ATen/autocast_mode.h>
#include <ATen/core/PythonFallbackKernel.h>
#include <ATen/record_function.h>
#include <c10/core/DeviceType.h>
#include <c10/core/InferenceMode.h>
#include <c10/core/ScalarType.h>
#include <c10/core/impl/PythonDispatcherTLS.h>
#include <torch/csrc/Exceptions.h>
#include <torch/csrc/autograd/VariableTypeUtils.h>
#include <torch/csrc/autograd/autograd.h>
#include <torch/csrc/autograd/autograd_not_implemented_fallback.h>
#include <torch/csrc/autograd/function.h>
#include <torch/csrc/autograd/grad_mode.h>
#include <torch/csrc/autograd/input_metadata.h>
#include <torch/csrc/autograd/profiler.h>
#include <torch/csrc/autograd/profiler_python.h>
#include <torch/csrc/autograd/python_function.h>
#include <torch/csrc/autograd/python_saved_variable_hooks.h>
#include <torch/csrc/autograd/python_variable.h>
#include <torch/csrc/autograd/record_function_ops.h>
#include <torch/csrc/autograd/saved_variable.h>
#include <torch/csrc/autograd/utils/python_arg_parsing.h>
#include <torch/csrc/autograd/utils/wrap_outputs.h>
#include <torch/csrc/jit/python/pybind_utils.h>
#include <torch/csrc/profiler/collection.h>
#include <torch/csrc/profiler/kineto_shim.h>
#include <torch/csrc/utils.h>
#include <torch/csrc/utils/disable_torch_function.h>
#include <torch/csrc/utils/pybind.h>
#include <torch/csrc/utils/pycfunction_helpers.h>
#include <torch/csrc/utils/python_raii.h>
#include <torch/csrc/utils/python_torch_function_mode.h>

#include <set>
#include <unordered_set>
#include <utility>

using torch::impl::py_context_manager;
using torch::impl::py_context_manager_DEPRECATED;

namespace {

struct DisableFuncTorch {
  DisableFuncTorch()
      : front_guard_(c10::DispatchKey::FuncTorchDynamicLayerFrontMode),
        back_guard_(c10::DispatchKey::FuncTorchDynamicLayerBackMode) {}
  c10::impl::ExcludeDispatchKeyGuard front_guard_;
  c10::impl::ExcludeDispatchKeyGuard back_guard_;
};

struct DisableAutocast {
  c10::impl::ExcludeDispatchKeyGuard guard_{c10::autocast_dispatch_keyset};
};

struct EnableTorchFunction {
  EnableTorchFunction()
      : old_(at::impl::PythonTorchFunctionTLS::get_disabled_state()) {
    at::impl::PythonTorchFunctionTLS::set_disabled_state(
        at::impl::TorchFunctionDisabledState::ENABLED);
  }
  ~EnableTorchFunction() {
    at::impl::PythonTorchFunctionTLS::set_disabled_state(old_);
  }
  at::impl::TorchFunctionDisabledState old_;
};

struct EnablePythonDispatcher {
  EnablePythonDispatcher() : old_(c10::impl::PythonDispatcherTLS::get_state()) {
    c10::impl::PythonDispatcherTLS::set_state(getPyInterpreter());
  }
  ~EnablePythonDispatcher() {
    c10::impl::PythonDispatcherTLS::set_state(old_);
  }
  c10::impl::PyInterpreter* old_;
};

struct EnablePreDispatch {
  EnablePreDispatch() : guard_(c10::DispatchKey::PreDispatch) {}
  c10::impl::IncludeDispatchKeyGuard guard_;
};

} // namespace

PyObject* THPAutograd_initExtension(PyObject* _unused, PyObject* unused) {
  using namespace torch::autograd::profiler;
  using namespace torch::profiler::impl;
  auto tensor_module = THPObjectPtr(PyImport_ImportModule("torch._tensor"));
  if (!tensor_module)
    return nullptr;

  // NOTE: "leaks" THPVariableClass
  THPVariableClass = PyObject_GetAttrString(tensor_module, "Tensor");
  if (!THPVariableClass)
    return nullptr;

  auto autograd_module = THPObjectPtr(PyImport_ImportModule("torch.autograd"));
  if (!autograd_module)
    return nullptr;

  // NOTE: "leaks" Function
  THPFunctionClass = PyObject_GetAttrString(autograd_module, "Function");
  if (!THPFunctionClass)
    return nullptr;

  // NOTE: "leaks" GradientEdge
  auto autograd_graph_mod =
      THPObjectPtr(PyImport_ImportModule("torch.autograd.graph"));
  THPGradientEdgeClass =
      PyObject_GetAttrString(autograd_graph_mod, "GradientEdge");
  if (!THPGradientEdgeClass)
    return nullptr;

  auto torch_C_module = THPObjectPtr(PyImport_ImportModule("torch._C"));
  if (!torch_C_module)
    return nullptr;
  auto _C_m = py::handle(torch_C_module).cast<py::module>();
  auto m = _C_m.def_submodule("_autograd", "autograd bindings");

  auto parameter_module =
      THPObjectPtr(PyImport_ImportModule("torch.nn.parameter"));
  if (!parameter_module)
    return nullptr;

  // NOTE: "leaks" ParameterClass
  ParameterClass = PyObject_GetAttrString(parameter_module, "Parameter");
  if (!ParameterClass)
    return nullptr;

  py::class_<LegacyEvent>(m, "ProfilerEvent")
      .def("kind", &LegacyEvent::kindStr)
      .def("name", [](const LegacyEvent& e) { return e.name(); })
      .def("thread_id", &LegacyEvent::threadId)
      .def("fwd_thread_id", &LegacyEvent::fwdThreadId)
      .def("device", &LegacyEvent::device)
      .def("cpu_elapsed_us", &LegacyEvent::cpuElapsedUs)
      .def("cuda_elapsed_us", &LegacyEvent::cudaElapsedUs)
      .def("has_cuda", &LegacyEvent::hasCuda)
      .def("shapes", &LegacyEvent::shapes)
      .def("cpu_memory_usage", &LegacyEvent::cpuMemoryUsage)
      .def("cuda_memory_usage", &LegacyEvent::cudaMemoryUsage)
      .def("handle", &LegacyEvent::handle)
      .def("node_id", &LegacyEvent::nodeId)
      .def("is_remote", &LegacyEvent::isRemote)
      .def("sequence_nr", &LegacyEvent::sequenceNr)
      .def("stack", &LegacyEvent::stack)
      .def("scope", &LegacyEvent::scope)
      .def("correlation_id", &LegacyEvent::correlationId)
      .def("start_us", &LegacyEvent::cpuUs)
      .def("flops", &LegacyEvent::flops)
      .def("is_async", &LegacyEvent::isAsync);

  py::enum_<c10::DeviceType>(m, "DeviceType")
      .value("CPU", c10::DeviceType::CPU)
      .value("CUDA", c10::DeviceType::CUDA)
      .value("MKLDNN", c10::DeviceType::MKLDNN)
      .value("OPENGL", c10::DeviceType::OPENGL)
      .value("OPENCL", c10::DeviceType::OPENCL)
      .value("IDEEP", c10::DeviceType::IDEEP)
      .value("HIP", c10::DeviceType::HIP)
      .value("FPGA", c10::DeviceType::FPGA)
      .value("MAIA", c10::DeviceType::MAIA)
      .value("XLA", c10::DeviceType::XLA)
      .value("Vulkan", c10::DeviceType::Vulkan)
      .value("Metal", c10::DeviceType::Metal)
      .value("XPU", c10::DeviceType::XPU)
      .value("MPS", c10::DeviceType::MPS)
      .value("MTIA", c10::DeviceType::MTIA)
      .value("Meta", c10::DeviceType::Meta)
      .value("HPU", c10::DeviceType::HPU)
      .value("VE", c10::DeviceType::VE)
      .value("Lazy", c10::DeviceType::Lazy)
      .value("IPU", c10::DeviceType::IPU)
      .value("PrivateUse1", c10::DeviceType::PrivateUse1);

  using torch::autograd::CreationMeta;
  py::enum_<CreationMeta>(m, "CreationMeta")
      .value("DEFAULT", CreationMeta::DEFAULT)
      .value("IN_CUSTOM_FUNCTION", CreationMeta::IN_CUSTOM_FUNCTION)
      .value("MULTI_OUTPUT_NODE", CreationMeta::MULTI_OUTPUT_NODE)
      .value("NO_GRAD_MODE", CreationMeta::NO_GRAD_MODE)
      .value("INFERENCE_MODE", CreationMeta::INFERENCE_MODE);

  py::class_<torch::autograd::InputMetadata>(m, "_InputMetadata")
      .def_property_readonly(
          "dtype",
          [](const torch::autograd::InputMetadata& m) {
            PyObject* raw_obj =
                (PyObject*)torch::getTHPDtype(m.dtype().toScalarType());
            return py::reinterpret_borrow<py::object>(raw_obj);
          })
      .def_property_readonly("device", &torch::autograd::InputMetadata::device)
      .def_property_readonly(
          "shape", &torch::autograd::InputMetadata::shape_as_dim_vector)
      .def_property_readonly(
          "is_nested_tensor", &torch::autograd::InputMetadata::is_nested_tensor)
      .def_property_readonly(
          "is_cpp_nested_tensor",
          &torch::autograd::InputMetadata::is_cpp_nested_tensor);

  py::class_<KinetoEvent>(m, "_KinetoEvent")
      // name of the event
      .def("name", [](const KinetoEvent& e) { return e.name(); })
      // PyTorch thread id of the start callback
      .def(
          "start_thread_id",
          [](const KinetoEvent& e) { return e.startThreadId(); })
      // PyTorch thread id of the end callback
      .def(
          "end_thread_id", [](const KinetoEvent& e) { return e.endThreadId(); })
      // for events of scope BACKWARD_FUNCTION - PyTorch thread id
      // of the corresponding forward op
      .def(
          "fwd_thread_id", [](const KinetoEvent& e) { return e.fwdThreadId(); })
      // together with fwd_thread_id, used to uniquely identify
      // the forward op
      .def("sequence_nr", [](const KinetoEvent& e) { return e.sequenceNr(); })
      // absolute start time (since unix epoch) in ns
      .def("start_ns", [](const KinetoEvent& e) { return e.startNs(); })
      // absolute end time (since unix epoch) in ns
      .def("end_ns", [](const KinetoEvent& e) { return e.endNs(); })
      // duration in ns
      .def("duration_ns", [](const KinetoEvent& e) { return e.durationNs(); })
      // used for correlation between high-level PyTorch events
      // and low-level device events
      .def(
          "correlation_id",
          [](const KinetoEvent& e) { return e.correlationId(); })
      // shapes of input tensors
      .def("shapes", [](const KinetoEvent& e) { return e.shapes().vec(); })
      .def("dtypes", [](const KinetoEvent& e) { return e.dtypes().vec(); })
      .def(
          "concrete_inputs",
          [](const KinetoEvent& e) {
            std::vector<py::object> as_pyobj;
            std::transform(
                e.concreteInputs().begin(),
                e.concreteInputs().end(),
                std::back_inserter(as_pyobj),
                [](const c10::IValue& val) {
                  return torch::jit::toPyObject(val);
                });
            return as_pyobj;
          })
      .def(
          "kwinputs",
          [](const KinetoEvent& e) {
            std::unordered_map<std::string, py::object> inputs;
            for (const auto& [key, value] : e.kwinputs()) {
              inputs[key] = torch::jit::toPyObject(value);
            }
            return inputs;
          })
      // stack traces of the PyTorch CPU events
      .def("stack", [](const KinetoEvent& e) { return e.stack().vec(); })
      // type of the RecordFunction that generated a PyTorch CPU event
      // (op, torchscript function, user label, etc)
      .def("scope", [](const KinetoEvent& e) { return e.scope(); })
      // device number, for CPU - process id
      .def("device_index", [](const KinetoEvent& e) { return e.deviceIndex(); })
      // for CUDA - stream id, for CPU - start thread id
      .def(
          "device_resource_id",
          [](const KinetoEvent& e) { return e.deviceResourceId(); })
      // device type
      .def("device_type", [](const KinetoEvent& e) { return e.deviceType(); })
      // correlation id of a linked event
      .def(
          "linked_correlation_id",
          [](const KinetoEvent& e) { return e.linkedCorrelationId(); })
      // compute flops
      .def("flops", [](const KinetoEvent& e) { return e.flops(); })
      // Whether this is async event or not
      .def("is_async", [](const KinetoEvent& e) { return e.isAsync(); })
      .def("cuda_elapsed_us", &KinetoEvent::cudaElapsedUs)
      .def("privateuse1_elapsed_us", &KinetoEvent::privateuse1ElapsedUs)
      .def(
          "is_user_annotation",
          [](const KinetoEvent& e) {
            return e.activityType() ==
                (uint8_t)libkineto::ActivityType::USER_ANNOTATION ||
                e.activityType() ==
                (uint8_t)libkineto::ActivityType::GPU_USER_ANNOTATION;
          })
      .def("nbytes", [](const KinetoEvent& e) { return e.nBytes(); });

  m.def("_soft_assert_raises", &setSoftAssertRaises);
  m.def("_get_sequence_nr", &at::sequence_number::peek);

  py::class_<ProfilerResult>(m, "_ProfilerResult")
      .def("trace_start_ns", &ProfilerResult::trace_start_ns)
      .def("events", &ProfilerResult::events)
      .def("experimental_event_tree", &ProfilerResult::event_tree)
#ifdef USE_KINETO
      .def("save", &ProfilerResult::save)
#endif // USE_KINETO
      ;

  m.def(
      "_enable_profiler",
      &enableProfiler,
      py::arg("config"),
      py::arg("activities"),
      py::arg("scopes") = std::unordered_set<at::RecordScope>());
  m.def("_disable_profiler", disableProfiler);
  m.def(
      "_prepare_profiler",
      prepareProfiler,
      py::call_guard<py::gil_scoped_release>());
  m.def("_add_metadata_json", addMetadataJson); // Only if `USE_KINETO` is set
  m.def("_kineto_step", profilerStep); // Only if `USE_KINETO` is set
  m.def("kineto_available", []() { return torch::profiler::kKinetoAvailable; });

  // NOTICE: These record functions are not torch operators and may not show up
  // in TorchScript tracing, FX transforms, or operator serialization. For these
  // use cases, please use `torch.profiler.record_function`.
  // Creates a new profiling scope using RecordFunction and invokes its starting
  // callbacks.
  m.def(
      "_record_function_with_args_enter",
      [](const std::string& name, const py::args& args) {
        using torch::autograd::profiler::PythonRecordFunction;
        auto python_rec = c10::make_intrusive<PythonRecordFunction>(
            at::RecordScope::USER_SCOPE);
        auto* rec = &python_rec->record;
        if (rec->isActive()) {
          if (rec->needsInputs()) {
            auto iv_inputs = std::vector<c10::IValue>();
            for (const auto& arg : args) {
              iv_inputs.push_back(torch::jit::toTypeInferredIValue(arg));
            }
            rec->before(
                name,
                c10::ArrayRef<const c10::IValue>(
                    iv_inputs.data(), iv_inputs.size()));
          } else {
            rec->before(name);
          }
        }
        return torch::jit::toPyObject(std::move(python_rec));
      });

  // Ends the profiling scope created with record_function_with_param_enter.
  m.def("_record_function_with_args_exit", [](const py::object& obj) {
    using torch::autograd::profiler::PythonRecordFunction;
    auto python_record = torch::jit::toCustomClass<PythonRecordFunction>(obj);

    // We don't actually need to do anything with handle just need to persist
    // the lifetime until now.
    python_record->record.end();
  });

  m.def("_supported_activities", []() {
    std::set<torch::profiler::impl::ActivityType> activities{
        torch::profiler::impl::ActivityType::CPU};
#if defined(USE_KINETO) && \
    (!defined(LIBKINETO_NOCUPTI) || !defined(LIBKINETO_NOROCTRACER))
    if (at::hasMTIA()) {
      activities.insert(torch::profiler::impl::ActivityType::MTIA);
    }
    if (at::getNumGPUs() > 0) {
      activities.insert(torch::profiler::impl::ActivityType::CUDA);
    }
#elif defined(USE_KINETO)
    if (at::hasXPU()) {
      activities.insert(torch::profiler::impl::ActivityType::XPU);
    }
    if (at::hasMTIA()) {
      activities.insert(torch::profiler::impl::ActivityType::MTIA);
    }
    if (c10::get_privateuse1_backend() != "privateuseone") {
      activities.insert(torch::profiler::impl::ActivityType::PrivateUse1);
    }
#endif
    return activities;
  });

  m.def("_unsafe_set_version_counter", [](const at::Tensor& t, int64_t i) {
    auto vc = torch::autograd::impl::version_counter(t);
    vc.set_version(i);
  });

  m.def("_enable_profiler_legacy", enableProfilerLegacy);
  py::class_<ProfilerDisableOptions>(m, "_ProfilerDisableOptions")
      .def(py::init<bool, bool>());
  m.def(
      "_disable_profiler_legacy",
      disableProfilerLegacy,
      py::arg("profiler_disable_options") = ProfilerDisableOptions());
  m.def("_profiler_enabled", profilerEnabled);
  m.def("_profiler_type", torch::profiler::impl::profilerType);
  m.def("_enable_record_function", [](bool enable) {
    at::enableRecordFunction(enable);
  });
  m.def("_set_empty_test_observer", [](bool is_global, double sampling_prob) {
    auto cb =
        at::RecordFunctionCallback(nullptr).needsInputs(true).samplingProb(
            sampling_prob);
    if (is_global) {
      at::addGlobalCallback(cb);
    } else {
      at::addThreadLocalCallback(cb);
    }
  });
  m.def("_clear_callbacks", []() { at::clearCallbacks(); });
  m.def(
      "_saved_tensors_hooks_is_enabled",
      at::SavedTensorDefaultHooks::is_enabled);
  m.def("_saved_tensors_hooks_enable", at::SavedTensorDefaultHooks::enable);
  m.def("_saved_tensors_hooks_disable", at::SavedTensorDefaultHooks::disable);
  m.def(
      "_saved_tensors_hooks_set_tracing",
      at::SavedTensorDefaultHooks::set_tracing);
  m.def(
      "_saved_tensors_hooks_get_disabled_error_message",
      at::SavedTensorDefaultHooks::get_disabled_error_message);
  m.def(
      "_push_saved_tensors_default_hooks",
      [](py::function& pack_hook, py::function& unpack_hook) {
        torch::autograd::PyDefaultSavedVariableHooks::push_hooks(
            pack_hook, unpack_hook);
      });
  m.def("_pop_saved_tensors_default_hooks", []() {
    torch::autograd::PyDefaultSavedVariableHooks::pop_hooks();
  });

  m.def("_get_creation_meta", [](const at::Tensor& t) {
    auto* meta = torch::autograd::impl::get_view_autograd_meta(t);
    TORCH_CHECK(meta != nullptr);
    return meta->get_creation_meta();
  });

  m.def(
      "_set_creation_meta",
      [](const at::Tensor& t, CreationMeta new_creation_meta) {
        auto* meta = torch::autograd::impl::get_view_autograd_meta(t);
        TORCH_CHECK(meta != nullptr);
        meta->set_creation_meta(new_creation_meta);
      });

<<<<<<< HEAD
=======
  m.def("_get_current_graph_task_keep_graph", []() {
    return torch::autograd::get_current_graph_task_keep_graph();
  });

  m.def(
      "_get_data_attr", [](const at::Tensor& t) { return t.variable_data(); });

>>>>>>> afb04d78
  _C_m.def(
      "_register_py_class_for_device",
      [](const std::string& device, py::object python_type_class) {
        auto cls = python_type_class.ptr();
        registerPythonTensorClass(device, cls);
      });
  _C_m.def("_set_autograd_fallback_mode", [](const std::string& mode) {
    if (mode == "nothing") {
      torch::autograd::setAutogradFallbackMode(
          torch::autograd::AutogradFallbackMode::Nothing);
      return;
    }
    if (mode == "warn") {
      torch::autograd::setAutogradFallbackMode(
          torch::autograd::AutogradFallbackMode::Warn);
      return;
    }
    if (mode == "error") {
      torch::autograd::setAutogradFallbackMode(
          torch::autograd::AutogradFallbackMode::Error);
      return;
    }
    TORCH_INTERNAL_ASSERT(false, "Unsupported AutogradFallbackMode: ", mode);
  });
  _C_m.def("_get_autograd_fallback_mode", []() {
    auto mode = torch::autograd::getAutogradFallbackMode();
    switch (mode) {
      case torch::autograd::AutogradFallbackMode::Nothing:
        return "nothing";
      case torch::autograd::AutogradFallbackMode::Warn:
        return "warn";
      case torch::autograd::AutogradFallbackMode::Error:
        return "error";
      default:
        TORCH_INTERNAL_ASSERT(false, "Unsupported AutogradFallbackMode");
    }
  });

  _C_m.def("_activate_gpu_trace", []() { activateGPUTrace(); });

  py_context_manager_DEPRECATED<c10::InferenceMode, bool>(
      _C_m, "_InferenceMode");
  py_context_manager<at::impl::RestorePythonTLSSnapshot>(
      _C_m, "_RestorePythonTLSSnapshot");

  py_context_manager_DEPRECATED<torch::DisableTorchDispatch>(
      _C_m, "_DisableTorchDispatch");
  py_context_manager_DEPRECATED<EnableTorchFunction>(
      _C_m, "_EnableTorchFunction");
  py_context_manager_DEPRECATED<EnablePythonDispatcher>(
      _C_m, "_EnablePythonDispatcher");
  py_context_manager<c10::impl::DisablePythonDispatcher>(
      _C_m, "_DisablePythonDispatcher");
  py_context_manager<EnablePreDispatch>(_C_m, "_EnablePreDispatch");
  py_context_manager_DEPRECATED<DisableFuncTorch>(_C_m, "_DisableFuncTorch");
  py_context_manager<DisableAutocast>(_C_m, "_DisableAutocast");
  py::class_<torch::autograd::SavedVariable>(std::move(m), "SavedTensor")
      .def(py::init([]() -> torch::autograd::SavedVariable {
        TORCH_CHECK(
            false,
            "Trying to create a SavedTensor object from Python is forbidden.");
      }))
      .def(
          "register_hooks",
          [](torch::autograd::SavedVariable& s,
             py::function& pack_hook,
             py::function& unpack_hook) {
            // Because we use a py::object, pybind will increment the refcount
            // of the hook functions for us
            s.register_hooks(
                std::make_unique<torch::autograd::PySavedVariableHooks>(
                    pack_hook, unpack_hook));
          });

  torch::autograd::profiler::python_tracer::init();
  Py_RETURN_TRUE;
}

namespace torch::autograd {

static PyObject* set_autocast_enabled(
    PyObject* _unused,
    PyObject* args,
    PyObject* kwargs) {
  HANDLE_TH_ERRORS
  static PythonArgParser parser(
      {"set_autocast_enabled(c10::string_view device_type, bool enabled)",
       "set_autocast_enabled(bool enabled)"}); // this signature is depracated.
  ParsedArgs<2> parsed_args;
  auto r = parser.parse(args, kwargs, parsed_args);
  // Set at::kCUDA as default value to prevent BC-breaking changes.
  at::DeviceType device_type = at::kCUDA;
  int enabled_id = 0;
  if (r.idx == 0) {
    device_type = at::Device(r.string(0)).type();
    enabled_id = 1;
  }
  auto enabled = r.toBool(enabled_id);
  at::autocast::set_autocast_enabled(device_type, enabled);
  Py_RETURN_NONE;
  END_HANDLE_TH_ERRORS
}

static PyObject* is_autocast_enabled(
    PyObject* _unused,
    PyObject* args,
    PyObject* kwargs) {
  HANDLE_TH_ERRORS
  static PythonArgParser parser(
      {"is_autocast_enabled(c10::string_view device_type)",
       "is_autocast_enabled()"}); // this signature is depracated.
  ParsedArgs<1> parsed_args;
  auto r = parser.parse(args, kwargs, parsed_args);
  // Set at::kCUDA as default value to prevent BC-breaking changes.
  at::DeviceType device_type = at::kCUDA;
  if (r.idx == 0) {
    device_type = at::Device(r.string(0)).type();
  }
  if (at::autocast::is_autocast_enabled(device_type)) {
    Py_RETURN_TRUE;
  } else {
    Py_RETURN_FALSE;
  }
  END_HANDLE_TH_ERRORS
}

static PyObject* get_autocast_dtype(
    PyObject* _unused,
    PyObject* args,
    PyObject* kwargs) {
  HANDLE_TH_ERRORS
  static PythonArgParser parser(
      {"get_autocast_dtype(c10::string_view device_type)"});
  ParsedArgs<1> parsed_args;
  auto r = parser.parse(args, kwargs, parsed_args);
  auto device_type = at::Device(r.string(0)).type();
  at::ScalarType current_dtype = at::autocast::get_autocast_dtype(device_type);
  return utils::wrap(current_dtype);
  END_HANDLE_TH_ERRORS
}

static PyObject* set_autocast_dtype(
    PyObject* _unused,
    PyObject* args,
    PyObject* kwargs) {
  HANDLE_TH_ERRORS
  static PythonArgParser parser(
      {"set_autocast_dtype(c10::string_view device_type, ScalarType dtype)"});
  ParsedArgs<2> parsed_args;
  auto r = parser.parse(args, kwargs, parsed_args);
  auto device_type = at::Device(r.string(0)).type();
  auto dtype = r.scalartype(1);
  at::autocast::set_autocast_dtype(device_type, dtype);
  Py_RETURN_NONE;
  END_HANDLE_TH_ERRORS
}

static PyObject* is_any_autocast_enabled(PyObject* _unused, PyObject* arg) {
  HANDLE_TH_ERRORS
  if (at::autocast::is_autocast_enabled(at::kCPU) ||
      at::autocast::is_autocast_enabled(at::kCUDA) ||
      at::autocast::is_autocast_enabled(at::kXPU) ||
      at::autocast::is_autocast_enabled(at::kIPU) ||
      at::autocast::is_autocast_enabled(at::kXLA) ||
      at::autocast::is_autocast_enabled(at::kHPU) ||
      at::autocast::is_autocast_enabled(at::kPrivateUse1)) {
    Py_RETURN_TRUE;
  } else {
    Py_RETURN_FALSE;
  }
  END_HANDLE_TH_ERRORS
}

static PyObject* is_autocast_available(
    PyObject* _unused,
    PyObject* args,
    PyObject* kwargs) {
  HANDLE_TH_ERRORS
  static PythonArgParser parser(
      {"_is_autocast_available(c10::string_view device_type)"});
  ParsedArgs<1> parsed_args;
  auto r = parser.parse(args, kwargs, parsed_args);
  auto device_type = at::Device(r.string(0)).type();
  if (at::autocast::is_autocast_available(device_type)) {
    Py_RETURN_TRUE;
  } else {
    Py_RETURN_FALSE;
  }
  END_HANDLE_TH_ERRORS
}

static PyObject* set_autocast_cpu_enabled(PyObject* _unused, PyObject* arg) {
  HANDLE_TH_ERRORS
  TORCH_CHECK_TYPE(
      PyBool_Check(arg),
      "enabled must be a bool (got ",
      Py_TYPE(arg)->tp_name,
      ")");
  TORCH_WARN_DEPRECATION(
      "torch.set_autocast_cpu_enabled(enabled) is deprecated. Please use torch.set_autocast_enabled('cpu', enabled) instead.")
  at::autocast::set_autocast_enabled(at::kCPU, arg == Py_True);
  Py_RETURN_NONE;
  END_HANDLE_TH_ERRORS
}

static PyObject* is_autocast_cpu_enabled(PyObject* _unused, PyObject* arg) {
  HANDLE_TH_ERRORS
  TORCH_WARN_DEPRECATION(
      "torch.is_autocast_cpu_enabled() is deprecated. Please use torch.is_autocast_enabled('cpu') instead.")
  if (at::autocast::is_autocast_enabled(at::kCPU)) {
    Py_RETURN_TRUE;
  } else {
    Py_RETURN_FALSE;
  }
  END_HANDLE_TH_ERRORS
}

static PyObject* set_autocast_ipu_enabled(PyObject* _unused, PyObject* arg) {
  HANDLE_TH_ERRORS
  TORCH_CHECK_TYPE(
      PyBool_Check(arg),
      "enabled must be a bool (got ",
      Py_TYPE(arg)->tp_name,
      ")");
  TORCH_WARN_DEPRECATION(
      "torch.set_autocast_ipu_enabled(enabled) is deprecated. Please use torch.set_autocast_enabled('ipu', enabled) instead.")
  at::autocast::set_autocast_enabled(at::kIPU, arg == Py_True);
  Py_RETURN_NONE;
  END_HANDLE_TH_ERRORS
}

static PyObject* is_autocast_ipu_enabled(PyObject* _unused, PyObject* arg) {
  HANDLE_TH_ERRORS
  TORCH_WARN_DEPRECATION(
      "torch.is_autocast_ipu_enabled() is deprecated. Please use torch.is_autocast_enabled('ipu') instead.")
  if (at::autocast::is_autocast_enabled(at::kIPU)) {
    Py_RETURN_TRUE;
  } else {
    Py_RETURN_FALSE;
  }
  END_HANDLE_TH_ERRORS
}

static PyObject* set_autocast_xla_enabled(PyObject* _unused, PyObject* arg) {
  HANDLE_TH_ERRORS
  TORCH_CHECK_TYPE(
      PyBool_Check(arg),
      "enabled must be a bool (got ",
      Py_TYPE(arg)->tp_name,
      ")");
  TORCH_WARN_DEPRECATION(
      "torch.set_autocast_xla_enabled(enabled) is deprecated. Please use torch.set_autocast_enabled('xla', enabled) instead.")
  at::autocast::set_autocast_enabled(at::kXLA, arg == Py_True);
  Py_RETURN_NONE;
  END_HANDLE_TH_ERRORS
}

static PyObject* is_autocast_xla_enabled(PyObject* _unused, PyObject* arg) {
  HANDLE_TH_ERRORS
  TORCH_WARN_DEPRECATION(
      "torch.is_autocast_xla_enabled() is deprecated. Please use torch.is_autocast_enabled('xla') instead.")
  if (at::autocast::is_autocast_enabled(at::kXLA)) {
    Py_RETURN_TRUE;
  } else {
    Py_RETURN_FALSE;
  }
  END_HANDLE_TH_ERRORS
}

static PyObject* set_autocast_gpu_dtype(PyObject* _unused, PyObject* arg) {
  HANDLE_TH_ERRORS
  TORCH_CHECK_TYPE(
      THPDtype_Check(arg),
      "dtype must be a torch.dtype (got ",
      Py_TYPE(arg)->tp_name,
      ")");
  TORCH_WARN_DEPRECATION(
      "torch.set_autocast_gpu_dtype(dtype) is deprecated. Please use torch.set_autocast_dtype('cuda', dtype) instead.")
  at::ScalarType targetType = reinterpret_cast<THPDtype*>(arg)->scalar_type;
  at::autocast::set_autocast_dtype(at::kCUDA, targetType);
  Py_RETURN_NONE;
  END_HANDLE_TH_ERRORS
}

static PyObject* set_autocast_cpu_dtype(PyObject* _unused, PyObject* arg) {
  HANDLE_TH_ERRORS
  TORCH_CHECK_TYPE(
      THPDtype_Check(arg),
      "dtype must be a torch.dtype (got ",
      Py_TYPE(arg)->tp_name,
      ")");
  TORCH_WARN_DEPRECATION(
      "torch.set_autocast_cpu_dtype(dtype) is deprecated. Please use torch.set_autocast_dtype('cpu', dtype) instead.")
  at::ScalarType targetType = reinterpret_cast<THPDtype*>(arg)->scalar_type;
  at::autocast::set_autocast_dtype(at::kCPU, targetType);
  Py_RETURN_NONE;
  END_HANDLE_TH_ERRORS
}

static PyObject* set_autocast_ipu_dtype(PyObject* _unused, PyObject* arg) {
  HANDLE_TH_ERRORS
  TORCH_CHECK_TYPE(
      THPDtype_Check(arg),
      "dtype must be a torch.dtype (got ",
      Py_TYPE(arg)->tp_name,
      ")");
  TORCH_WARN_DEPRECATION(
      "torch.set_autocast_ipu_dtype(dtype) is deprecated. Please use torch.set_autocast_dtype('ipu', dtype) instead.")
  at::ScalarType targetType = reinterpret_cast<THPDtype*>(arg)->scalar_type;
  at::autocast::set_autocast_dtype(at::kIPU, targetType);
  Py_RETURN_NONE;
  END_HANDLE_TH_ERRORS
}

static PyObject* set_autocast_xla_dtype(PyObject* _unused, PyObject* arg) {
  HANDLE_TH_ERRORS
  TORCH_CHECK_TYPE(
      THPDtype_Check(arg),
      "dtype must be a torch.dtype (got ",
      Py_TYPE(arg)->tp_name,
      ")");
  TORCH_WARN_DEPRECATION(
      "torch.set_autocast_xla_dtype(dtype) is deprecated. Please use torch.set_autocast_dtype('xla', dtype) instead.")
  at::ScalarType targetType = reinterpret_cast<THPDtype*>(arg)->scalar_type;
  at::autocast::set_autocast_dtype(at::kXLA, targetType);
  Py_RETURN_NONE;
  END_HANDLE_TH_ERRORS
}

static PyObject* get_autocast_gpu_dtype(PyObject* _unused, PyObject* arg) {
  HANDLE_TH_ERRORS
  TORCH_WARN_DEPRECATION(
      "torch.get_autocast_gpu_dtype() is deprecated. Please use torch.get_autocast_dtype('cuda') instead.")
  at::ScalarType current_dtype = at::autocast::get_autocast_dtype(at::kCUDA);
  return utils::wrap(current_dtype);
  END_HANDLE_TH_ERRORS
}

static PyObject* get_autocast_cpu_dtype(PyObject* _unused, PyObject* arg) {
  HANDLE_TH_ERRORS
  TORCH_WARN_DEPRECATION(
      "torch.get_autocast_cpu_dtype() is deprecated. Please use torch.get_autocast_dtype('cpu') instead.")
  at::ScalarType current_dtype = at::autocast::get_autocast_dtype(at::kCPU);
  return utils::wrap(current_dtype);
  END_HANDLE_TH_ERRORS
}

static PyObject* get_autocast_ipu_dtype(PyObject* _unused, PyObject* arg) {
  HANDLE_TH_ERRORS
  TORCH_WARN_DEPRECATION(
      "torch.get_autocast_ipu_dtype() is deprecated. Please use torch.get_autocast_dtype('ipu') instead.")
  at::ScalarType current_dtype = at::autocast::get_autocast_dtype(at::kIPU);
  return utils::wrap(current_dtype);
  END_HANDLE_TH_ERRORS
}

static PyObject* get_autocast_xla_dtype(PyObject* _unused, PyObject* arg) {
  HANDLE_TH_ERRORS
  TORCH_WARN_DEPRECATION(
      "torch.get_autocast_xla_dtype() is deprecated. Please use torch.get_autocast_dtype('xla') instead.")
  at::ScalarType current_dtype = at::autocast::get_autocast_dtype(at::kXLA);
  return utils::wrap(current_dtype);
  END_HANDLE_TH_ERRORS
}

static PyObject* clear_autocast_cache(PyObject* _unused, PyObject* arg) {
  HANDLE_TH_ERRORS {
    pybind11::gil_scoped_release no_gil;
    at::autocast::clear_cache();
  }
  Py_RETURN_NONE;
  END_HANDLE_TH_ERRORS
}

static PyObject* autocast_increment_nesting(PyObject* _unused, PyObject* arg) {
  HANDLE_TH_ERRORS
  return THPUtils_packInt64(at::autocast::increment_nesting());
  END_HANDLE_TH_ERRORS
}

static PyObject* autocast_decrement_nesting(PyObject* _unused, PyObject* arg) {
  HANDLE_TH_ERRORS
  return THPUtils_packInt64(at::autocast::decrement_nesting());
  END_HANDLE_TH_ERRORS
}

static PyObject* is_autocast_cache_enabled(PyObject* _unused, PyObject* arg) {
  HANDLE_TH_ERRORS
  if (at::autocast::is_autocast_cache_enabled()) {
    Py_RETURN_TRUE;
  } else {
    Py_RETURN_FALSE;
  }
  END_HANDLE_TH_ERRORS
}

static PyObject* set_autocast_cache_enabled(PyObject* _unused, PyObject* arg) {
  HANDLE_TH_ERRORS
  TORCH_CHECK_TYPE(
      PyBool_Check(arg),
      "enabled must be a bool (got ",
      Py_TYPE(arg)->tp_name,
      ")");
  at::autocast::set_autocast_cache_enabled(arg == Py_True);
  Py_RETURN_NONE;
  END_HANDLE_TH_ERRORS
}

static PyObject* set_grad_enabled(
    PyObject* _unused,
    PyObject* args,
    PyObject* kwargs) {
  HANDLE_TH_ERRORS
  static PythonArgParser parser({
      "set_grad_enabled(bool enabled)",
  });
  ParsedArgs<1> parsed_args;
  auto r = parser.parse(args, kwargs, parsed_args);

  if (at::impl::torch_function_mode_enabled()) {
    auto torch_C_module = THPObjectPtr(PyImport_ImportModule("torch._C"));
    return handle_torch_function(
        r, args, kwargs, torch_C_module, "torch._C", "_set_grad_enabled");
  }
  auto grad_enabled = r.toBool(0);
  GradMode::set_enabled(grad_enabled);
  Py_RETURN_NONE;
  END_HANDLE_TH_ERRORS
}

static PyObject* is_grad_enabled(PyObject* _unused, PyObject* arg) {
  HANDLE_TH_ERRORS
  if (GradMode::is_enabled()) {
    Py_RETURN_TRUE;
  } else {
    Py_RETURN_FALSE;
  }
  END_HANDLE_TH_ERRORS
}

static PyObject* set_fwd_grad_enabled(PyObject* _unused, PyObject* arg) {
  HANDLE_TH_ERRORS
  TORCH_CHECK_TYPE(
      PyBool_Check(arg),
      "enabled must be a bool (got ",
      Py_TYPE(arg)->tp_name,
      ")");
  c10::AutogradState::get_tls_state().set_fw_grad_mode(arg == Py_True);
  Py_RETURN_NONE;
  END_HANDLE_TH_ERRORS
}

static PyObject* is_fwd_grad_enabled(PyObject* _unused, PyObject* arg) {
  HANDLE_TH_ERRORS
  if (c10::AutogradState::get_tls_state().get_fw_grad_mode()) {
    Py_RETURN_TRUE;
  } else {
    Py_RETURN_FALSE;
  }
  END_HANDLE_TH_ERRORS
}

static PyObject* set_multithreading_enabled(
    PyObject* self,
    PyObject* args,
    PyObject* kwargs) {
  HANDLE_TH_ERRORS
  static PythonArgParser parser({
      "set_multithreading_enabled(bool enabled)",
  });
  ParsedArgs<1> parsed_args;
  auto r = parser.parse(args, kwargs, parsed_args);

  if (at::impl::torch_function_mode_enabled()) {
    auto torch_C_module = THPObjectPtr(PyImport_ImportModule("torch._C"));
    return handle_torch_function(
        r,
        args,
        kwargs,
        torch_C_module,
        "torch._C",
        "_set_multithreading_enabled");
  }
  auto multithreading_enabled = r.toBool(0);
  c10::AutogradState::get_tls_state().set_multithreading_enabled(
      multithreading_enabled);
  Py_RETURN_NONE;
  END_HANDLE_TH_ERRORS
}

static PyObject* is_multithreading_enabled(PyObject* self, PyObject* args) {
  HANDLE_TH_ERRORS
  if (c10::AutogradState::get_tls_state().get_multithreading_enabled()) {
    Py_RETURN_TRUE;
  } else {
    Py_RETURN_FALSE;
  }
  END_HANDLE_TH_ERRORS
}

static PyObject* set_view_replay_enabled(
    PyObject* self,
    PyObject* args,
    PyObject* kwargs) {
  HANDLE_TH_ERRORS
  static PythonArgParser parser({
      "set_view_replay_enabled(bool enabled)",
  });
  ParsedArgs<1> parsed_args;
  auto r = parser.parse(args, kwargs, parsed_args);

  if (at::impl::torch_function_mode_enabled()) {
    auto torch_C_module = THPObjectPtr(PyImport_ImportModule("torch._C"));
    return handle_torch_function(
        r,
        args,
        kwargs,
        torch_C_module,
        "torch._C",
        "_set_view_replay_enabled");
  }
  auto view_replay_enabled = r.toBool(0);
  c10::AutogradState::get_tls_state().set_view_replay_enabled(
      view_replay_enabled);
  Py_RETURN_NONE;
  END_HANDLE_TH_ERRORS
}

static PyObject* is_view_replay_enabled(PyObject* self, PyObject* args) {
  HANDLE_TH_ERRORS
  if (c10::AutogradState::get_tls_state().get_view_replay_enabled()) {
    Py_RETURN_TRUE;
  } else {
    Py_RETURN_FALSE;
  }
  END_HANDLE_TH_ERRORS
}

static PyObject* is_inference_mode_enabled(PyObject* _unused, PyObject* arg) {
  HANDLE_TH_ERRORS
  if (c10::InferenceMode::is_enabled()) {
    Py_RETURN_TRUE;
  } else {
    Py_RETURN_FALSE;
  }
  END_HANDLE_TH_ERRORS
}

static PyObject* set_anomaly_mode_enabled(
    PyObject* _unused,
    PyObject* args,
    PyObject* kwargs) {
  HANDLE_TH_ERRORS
  static PythonArgParser parser({
      "set_anomaly_enabled(bool enabled, bool check_nan=True)",
  });
  ParsedArgs<2> parsed_args;
  auto r = parser.parse(args, kwargs, parsed_args);
  AnomalyMode::set_enabled(r.toBool(0), r.toBool(1));
  Py_RETURN_NONE;
  END_HANDLE_TH_ERRORS
}

static PyObject* is_anomaly_mode_enabled(PyObject* _unused, PyObject* arg) {
  HANDLE_TH_ERRORS
  if (AnomalyMode::is_enabled()) {
    Py_RETURN_TRUE;
  } else {
    Py_RETURN_FALSE;
  }
  END_HANDLE_TH_ERRORS
}

static PyObject* is_anomaly_check_nan_enabled(
    PyObject* _unused,
    PyObject* arg) {
  HANDLE_TH_ERRORS
  if (AnomalyMode::should_check_nan()) {
    Py_RETURN_TRUE;
  } else {
    Py_RETURN_FALSE;
  }
  END_HANDLE_TH_ERRORS
}

static PyObject* python_enter_dual_level(PyObject* _unused, PyObject* arg) {
  HANDLE_TH_ERRORS
  // It is unlikely that the depth of forward nesting will overflow int64_t so
  // we just static cast here.
  return utils::wrap(static_cast<int64_t>(forward_ad::enter_dual_level()));
  END_HANDLE_TH_ERRORS
}

static PyObject* python_exit_dual_level(
    PyObject* _unused,
    PyObject* args,
    PyObject* kwargs) {
  HANDLE_TH_ERRORS
  static PythonArgParser parser({"exit_dual_level(int64_t level)"});

  ParsedArgs<1> parsed_args;
  auto _r = parser.parse(args, kwargs, parsed_args);

  auto idx = _r.toInt64(0);
  // Make sure the given index is valid before casting it
  TORCH_CHECK(idx >= 0, "Dual level must be a positive number.");
  forward_ad::exit_dual_level(static_cast<uint64_t>(idx));
  Py_RETURN_NONE;
  END_HANDLE_TH_ERRORS
}

static PyObject* is_torch_function_mode_enabled(
    PyObject* _unused,
    PyObject* _unused2) {
  HANDLE_TH_ERRORS
  if (at::impl::torch_function_mode_enabled()) {
    Py_RETURN_TRUE;
  } else {
    Py_RETURN_FALSE;
  }
  END_HANDLE_TH_ERRORS
}

static PyObject* push_on_torch_function_stack(
    PyObject* _unused,
    PyObject* arg) {
  HANDLE_TH_ERRORS
  if (arg != Py_None) {
    Py_INCREF(arg);
    at::impl::PythonTorchFunctionTLS::push_onto_stack(
        std::make_shared<c10::SafePyObject>(arg, getPyInterpreter()));
  }
  Py_RETURN_NONE;
  END_HANDLE_TH_ERRORS
}

static PyObject* pop_torch_function_stack(
    PyObject* _unused,
    PyObject* _unused2) {
  HANDLE_TH_ERRORS
  const auto& mode = at::impl::PythonTorchFunctionTLS::pop_stack();
  auto* r = mode->ptr(getPyInterpreter());
  Py_INCREF(r);
  return r;
  END_HANDLE_TH_ERRORS
}

static PyObject* get_function_stack_at(
    PyObject* _unused,
    PyObject* args,
    PyObject* kwargs) {
  HANDLE_TH_ERRORS
  static PythonArgParser parser({"get_stack_at(int64_t level)"});

  ParsedArgs<1> parsed_args;
  auto _r = parser.parse(args, kwargs, parsed_args);

  auto idx = _r.toInt64(0);
  const auto& mode = at::impl::PythonTorchFunctionTLS::get_stack_at(idx);
  auto* r = mode->ptr(getPyInterpreter());
  Py_INCREF(r);
  return r;
  END_HANDLE_TH_ERRORS
}

static PyObject* len_torch_function_stack(
    PyObject* _unused,
    PyObject* _unused2) {
  HANDLE_TH_ERRORS
  const auto len = at::impl::PythonTorchFunctionTLS::stack_len();
  return utils::wrap(static_cast<int64_t>(len));
  END_HANDLE_TH_ERRORS
}

static PyObject* push_on_torch_dispatch_stack(
    PyObject* _unused,
    PyObject* arg) {
  HANDLE_TH_ERRORS
  if (arg != Py_None) {
    using c10::impl::TorchDispatchModeKey;
    // When we push a mode onto the mode stack, we need to
    // check if it's an "infra" mode, by checking its _mode_key attribute.
    std::optional<c10::impl::TorchDispatchModeKey> mode_key = std::nullopt;
    py::object maybe_mode_key_obj =
        PyObject_FastGetAttrString(arg, "_mode_key");
    if (maybe_mode_key_obj) {
      mode_key = py::cast<c10::impl::TorchDispatchModeKey>(maybe_mode_key_obj);
      c10::impl::TorchDispatchModeTLS::set_mode(
          std::make_shared<c10::impl::PyObject_TorchDispatchMode>(
              arg, getPyInterpreter()),
          mode_key.value());
    } else {
      c10::impl::TorchDispatchModeTLS::push_non_infra_mode_onto_stack(
          std::make_shared<c10::impl::PyObject_TorchDispatchMode>(
              arg, getPyInterpreter()));
    }
    Py_INCREF(arg);
  }
  Py_RETURN_NONE;
  END_HANDLE_TH_ERRORS
}

static PyObject* pop_torch_dispatch_stack(
    PyObject* _unused,
    PyObject* maybe_mode_key) {
  HANDLE_TH_ERRORS
  std::optional<c10::impl::TorchDispatchModeKey> mode_key = std::nullopt;
  PyObject* r = nullptr;
  if (maybe_mode_key != Py_None) {
    mode_key = py::cast<c10::impl::TorchDispatchModeKey>(maybe_mode_key);
    auto maybe_mode =
        c10::impl::TorchDispatchModeTLS::unset_mode(mode_key.value());
    TORCH_CHECK(
        maybe_mode.has_value(),
        "Attempted to unset ",
        c10::impl::to_string(mode_key.value()),
        ", but there wasn't one active.");
    auto mode = maybe_mode.value();
    r = mode->ptr(getPyInterpreter());
  } else {
    auto mode = c10::impl::TorchDispatchModeTLS::pop_stack();
    r = mode->ptr(getPyInterpreter());
  }
  Py_INCREF(r);
  return r;
  END_HANDLE_TH_ERRORS
}

static PyObject* get_dispatch_stack_at(
    PyObject* _unused,
    PyObject* args,
    PyObject* kwargs) {
  HANDLE_TH_ERRORS
  static PythonArgParser parser({"get_stack_at(int64_t level)"});

  ParsedArgs<1> parsed_args;
  auto _r = parser.parse(args, kwargs, parsed_args);

  auto idx = _r.toInt64(0);
  const auto& mode = c10::impl::TorchDispatchModeTLS::get_stack_at(idx);
  auto* r = mode->ptr(getPyInterpreter());
  Py_INCREF(r);
  return r;
  END_HANDLE_TH_ERRORS
}

static PyObject* set_dispatch_mode(PyObject* _unused, PyObject* mode) {
  HANDLE_TH_ERRORS
  TORCH_CHECK(mode != Py_None);

  py::object maybe_mode_key_obj = PyObject_FastGetAttrString(mode, "_mode_key");
  TORCH_CHECK(
      maybe_mode_key_obj,
      "set_dispatch_mode() called with a mode that does not contain a _mode_key attribute!");
  auto mode_key = py::cast<c10::impl::TorchDispatchModeKey>(maybe_mode_key_obj);

  Py_INCREF(mode);
  c10::impl::TorchDispatchModeTLS::set_mode(
      std::make_shared<c10::impl::PyObject_TorchDispatchMode>(
          mode, getPyInterpreter()),
      mode_key);

  Py_RETURN_NONE;
  END_HANDLE_TH_ERRORS
}

static PyObject* get_dispatch_mode(PyObject* _unused, PyObject* arg) {
  HANDLE_TH_ERRORS
  TORCH_CHECK(arg != Py_None);
  auto mode_key = py::cast<c10::impl::TorchDispatchModeKey>(arg);

  auto maybe_mode = c10::impl::TorchDispatchModeTLS::get_mode(mode_key);
  if (maybe_mode == std::nullopt) {
    Py_RETURN_NONE;
  }
  // NOLINTNEXTLINE(bugprone-unchecked-optional-access)
  auto* r = maybe_mode.value()->ptr(getPyInterpreter());
  Py_INCREF(r);
  return r;
  END_HANDLE_TH_ERRORS
}

static PyObject* unset_dispatch_mode(PyObject* _unused, PyObject* arg) {
  HANDLE_TH_ERRORS
  TORCH_CHECK(arg != Py_None);
  auto mode_key = py::cast<c10::impl::TorchDispatchModeKey>(arg);

  const auto maybe_mode = c10::impl::TorchDispatchModeTLS::unset_mode(mode_key);
  if (maybe_mode == std::nullopt) {
    Py_RETURN_NONE;
  }
  // NOLINTNEXTLINE(bugprone-unchecked-optional-access)
  auto* r = maybe_mode.value()->ptr(getPyInterpreter());
  Py_INCREF(r);
  return r;
  END_HANDLE_TH_ERRORS
}

static PyObject* len_torch_dispatch_stack(PyObject* _unused, PyObject* args) {
  HANDLE_TH_ERRORS
  const auto len = c10::impl::TorchDispatchModeTLS::stack_len();
  return utils::wrap(static_cast<int64_t>(len));
  END_HANDLE_TH_ERRORS
}

PyObject* THPModule_increment_version(PyObject* _unused, PyObject* tensor) {
  HANDLE_TH_ERRORS
  TORCH_CHECK(
      THPVariable_Check(tensor), "increment_version expect a Tensor as input");
  torch::autograd::increment_version((THPVariable_Unpack(tensor)));
  Py_RETURN_NONE;
  END_HANDLE_TH_ERRORS
}

// autograd methods on torch._C
static PyMethodDef methods[] = { // NOLINT
    {"_set_grad_enabled",
     castPyCFunctionWithKeywords(set_grad_enabled),
     METH_VARARGS | METH_KEYWORDS,
     nullptr},
    {"is_grad_enabled", is_grad_enabled, METH_NOARGS, nullptr},
    {"_set_fwd_grad_enabled", set_fwd_grad_enabled, METH_O, nullptr},
    {"_is_fwd_grad_enabled", is_fwd_grad_enabled, METH_NOARGS, nullptr},
    {"is_inference_mode_enabled",
     is_inference_mode_enabled,
     METH_NOARGS,
     nullptr},
    {"set_autocast_enabled",
     castPyCFunctionWithKeywords(set_autocast_enabled),
     METH_VARARGS | METH_KEYWORDS,
     nullptr},
    {"is_autocast_enabled",
     castPyCFunctionWithKeywords(is_autocast_enabled),
     METH_VARARGS | METH_KEYWORDS,
     nullptr},
    {"set_autocast_dtype",
     castPyCFunctionWithKeywords(set_autocast_dtype),
     METH_VARARGS | METH_KEYWORDS,
     nullptr},
    {"get_autocast_dtype",
     castPyCFunctionWithKeywords(get_autocast_dtype),
     METH_VARARGS | METH_KEYWORDS,
     nullptr},
    {"_is_any_autocast_enabled", is_any_autocast_enabled, METH_NOARGS, nullptr},
    {"_is_autocast_available",
     castPyCFunctionWithKeywords(is_autocast_available),
     METH_VARARGS | METH_KEYWORDS,
     nullptr},
    {"clear_autocast_cache", clear_autocast_cache, METH_NOARGS, nullptr},
    {"set_autocast_cpu_enabled", set_autocast_cpu_enabled, METH_O, nullptr},
    {"is_autocast_cpu_enabled", is_autocast_cpu_enabled, METH_NOARGS, nullptr},
    {"set_autocast_cpu_dtype", set_autocast_cpu_dtype, METH_O, nullptr},
    {"get_autocast_cpu_dtype", get_autocast_cpu_dtype, METH_NOARGS, nullptr},
    {"set_autocast_gpu_dtype", set_autocast_gpu_dtype, METH_O, nullptr},
    {"get_autocast_gpu_dtype", get_autocast_gpu_dtype, METH_NOARGS, nullptr},
    {"set_autocast_xla_enabled", set_autocast_xla_enabled, METH_O, nullptr},
    {"is_autocast_xla_enabled", is_autocast_xla_enabled, METH_NOARGS, nullptr},
    {"set_autocast_xla_dtype", set_autocast_xla_dtype, METH_O, nullptr},
    {"get_autocast_xla_dtype", get_autocast_xla_dtype, METH_NOARGS, nullptr},
    {"set_autocast_ipu_enabled", set_autocast_ipu_enabled, METH_O, nullptr},
    {"is_autocast_ipu_enabled", is_autocast_ipu_enabled, METH_NOARGS, nullptr},
    {"set_autocast_ipu_dtype", set_autocast_ipu_dtype, METH_O, nullptr},
    {"get_autocast_ipu_dtype", get_autocast_ipu_dtype, METH_NOARGS, nullptr},
    {"autocast_increment_nesting",
     autocast_increment_nesting,
     METH_NOARGS,
     nullptr},
    {"autocast_decrement_nesting",
     autocast_decrement_nesting,
     METH_NOARGS,
     nullptr},
    {"is_autocast_cache_enabled",
     is_autocast_cache_enabled,
     METH_NOARGS,
     nullptr},
    {"set_autocast_cache_enabled", set_autocast_cache_enabled, METH_O, nullptr},
    {"_increment_version", THPModule_increment_version, METH_O, nullptr},
    {"set_anomaly_enabled",
     castPyCFunctionWithKeywords(set_anomaly_mode_enabled),
     METH_VARARGS | METH_KEYWORDS,
     nullptr},
    {"is_anomaly_enabled", is_anomaly_mode_enabled, METH_NOARGS, nullptr},
    {"is_anomaly_check_nan_enabled",
     is_anomaly_check_nan_enabled,
     METH_NOARGS,
     nullptr},
    {"_is_multithreading_enabled",
     is_multithreading_enabled,
     METH_NOARGS,
     nullptr},
    {"_set_multithreading_enabled",
     castPyCFunctionWithKeywords(set_multithreading_enabled),
     METH_VARARGS | METH_KEYWORDS,
     nullptr},
    {"_is_view_replay_enabled", is_view_replay_enabled, METH_NOARGS, nullptr},
    {"_set_view_replay_enabled",
     castPyCFunctionWithKeywords(set_view_replay_enabled),
     METH_VARARGS | METH_KEYWORDS,
     nullptr},
    {"_enter_dual_level", python_enter_dual_level, METH_NOARGS, nullptr},
    {"_exit_dual_level",
     castPyCFunctionWithKeywords(python_exit_dual_level),
     METH_VARARGS | METH_KEYWORDS,
     nullptr},
    {"_is_torch_function_mode_enabled",
     is_torch_function_mode_enabled,
     METH_NOARGS,
     nullptr},
    {"_push_on_torch_function_stack",
     push_on_torch_function_stack,
     METH_O,
     nullptr},
    {"_pop_torch_function_stack",
     pop_torch_function_stack,
     METH_NOARGS,
     nullptr},
    {"_get_function_stack_at",
     castPyCFunctionWithKeywords(get_function_stack_at),
     METH_VARARGS | METH_KEYWORDS,
     nullptr},
    {"_len_torch_function_stack",
     len_torch_function_stack,
     METH_NOARGS,
     nullptr},
    {"_push_on_torch_dispatch_stack",
     push_on_torch_dispatch_stack,
     METH_O,
     nullptr},
    {"_pop_torch_dispatch_stack", pop_torch_dispatch_stack, METH_O, nullptr},
    {"_get_dispatch_stack_at",
     castPyCFunctionWithKeywords(get_dispatch_stack_at),
     METH_VARARGS | METH_KEYWORDS,
     nullptr},
    {"_len_torch_dispatch_stack",
     len_torch_dispatch_stack,
     METH_NOARGS,
     nullptr},
    {"_set_dispatch_mode", set_dispatch_mode, METH_O, nullptr},
    {"_get_dispatch_mode", get_dispatch_mode, METH_O, nullptr},
    {"_unset_dispatch_mode", unset_dispatch_mode, METH_O, nullptr},

    {nullptr, nullptr, 0, nullptr}};

PyMethodDef* python_functions() {
  return methods;
}

} // namespace torch::autograd<|MERGE_RESOLUTION|>--- conflicted
+++ resolved
@@ -442,8 +442,6 @@
         meta->set_creation_meta(new_creation_meta);
       });
 
-<<<<<<< HEAD
-=======
   m.def("_get_current_graph_task_keep_graph", []() {
     return torch::autograd::get_current_graph_task_keep_graph();
   });
@@ -451,7 +449,6 @@
   m.def(
       "_get_data_attr", [](const at::Tensor& t) { return t.variable_data(); });
 
->>>>>>> afb04d78
   _C_m.def(
       "_register_py_class_for_device",
       [](const std::string& device, py::object python_type_class) {
