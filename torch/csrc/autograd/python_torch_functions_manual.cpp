--- conflicted
+++ resolved
@@ -356,483 +356,6 @@
     PyObject* args,
     PyObject* kwargs);
 
-<<<<<<< HEAD
-static PyObject* THPVariable__to_functional_tensor(
-    PyObject* self,
-    PyObject* args,
-    PyObject* kwargs) {
-  HANDLE_TH_ERRORS
-  static PythonArgParser parser(
-      {"_to_functional_tensor(Tensor t)"},
-      /*traceable=*/true);
-
-  ParsedArgs<2> parsed_args;
-  auto r = parser.parse(args, kwargs, parsed_args);
-  auto self_ = r.tensor(0);
-  auto wrapped = at::functionalization::impl::to_functional_tensor(self_);
-  return wrap(std::move(wrapped));
-  END_HANDLE_TH_ERRORS
-}
-
-// Given source and dest tensors,
-// Sets **some** (but not all) autograd metadata on dest, according to source:
-// - requires_grad
-// - grad_fn
-//   (If src has a grad_fn, we install an error grad_fn on dest to avoid
-//   difficult bugs.
-//    The main purpose is to ensure that dst.is_leaf == src.is_leaf)
-static PyObject* THPVariable__mirror_autograd_meta_to(
-    PyObject* self,
-    PyObject* args,
-    PyObject* kwargs) {
-  HANDLE_TH_ERRORS
-  static PythonArgParser parser(
-      {"_mirror_autograd_meta_to(Tensor source, Tensor dest)"},
-      /*traceable=*/true);
-
-  ParsedArgs<2> parsed_args;
-  auto r = parser.parse(args, kwargs, parsed_args);
-  auto src_ = r.tensor(0);
-  auto dst_ = r.tensor(1);
-  // Here, we unsafely set the grad function on the wrapper to be the same as
-  // the inner. We expect this grad_fn to NEVER be used. It's needed so that
-  // .is_leaf metadata is accurate on the wrapper
-  auto inner_autograd_meta = impl::get_autograd_meta(src_);
-  if (inner_autograd_meta) {
-    dst_.set_requires_grad(src_.requires_grad());
-    if (dst_.requires_grad()) {
-      auto new_grad_fn = std::shared_ptr<torch::autograd::Error>(
-          new torch::autograd::Error(
-              "Cannot backprop through mirrored meta, file a bug in PyTorch"),
-          torch::autograd::deleteNode);
-      torch::autograd::set_history(dst_, new_grad_fn);
-    }
-  }
-  Py_RETURN_NONE;
-  END_HANDLE_TH_ERRORS
-}
-
-static PyObject* THPVariable__from_functional_tensor(
-    PyObject* self,
-    PyObject* args,
-    PyObject* kwargs) {
-  HANDLE_TH_ERRORS
-  static PythonArgParser parser(
-      {"_from_functional_tensor(Tensor t)"}, /*traceable=*/true);
-
-  ParsedArgs<1> parsed_args;
-  auto r = parser.parse(args, kwargs, parsed_args);
-  auto self_ = r.tensor(0);
-  auto unwrapped = at::functionalization::impl::from_functional_tensor(self_);
-  return wrap(std::move(unwrapped));
-  END_HANDLE_TH_ERRORS
-}
-
-static PyObject* THPVariable__freeze_functional_tensor(
-    PyObject* self,
-    PyObject* args,
-    PyObject* kwargs) {
-  HANDLE_TH_ERRORS
-  static PythonArgParser parser(
-      {"_freeze_functional_tensor(Tensor t)"}, /*traceable=*/true);
-
-  ParsedArgs<1> parsed_args;
-  auto r = parser.parse(args, kwargs, parsed_args);
-  auto self_ = r.tensor(0);
-  at::functionalization::impl::freeze_functional_tensor(self_);
-  Py_RETURN_NONE;
-  END_HANDLE_TH_ERRORS
-}
-
-static PyObject* THPVariable__is_functional_tensor(
-    PyObject* self,
-    PyObject* args,
-    PyObject* kwargs) {
-  HANDLE_TH_ERRORS
-  static PythonArgParser parser(
-      {"_is_functional_tensor(Tensor t)"}, /*traceable=*/true);
-
-  ParsedArgs<1> parsed_args;
-  auto r = parser.parse(args, kwargs, parsed_args);
-  auto self_ = r.tensor(0);
-  if (at::functionalization::impl::isFunctionalTensor(self_)) {
-    Py_RETURN_TRUE;
-  } else {
-    Py_RETURN_FALSE;
-  }
-  END_HANDLE_TH_ERRORS
-}
-
-static PyObject* THPVariable__functionalize_was_storage_changed(
-    PyObject* self,
-    PyObject* args,
-    PyObject* kwargs) {
-  HANDLE_TH_ERRORS
-  static PythonArgParser parser(
-      {"_functionalize_was_storage_changed(Tensor t)"}, /*traceable=*/true);
-
-  ParsedArgs<1> parsed_args;
-  auto r = parser.parse(args, kwargs, parsed_args);
-  auto self_ = r.tensor(0);
-  TORCH_INTERNAL_ASSERT(at::functionalization::impl::isFunctionalTensor(self_));
-  auto wrapper = at::functionalization::impl::unsafeGetFunctionalWrapper(self_);
-  if (wrapper->was_storage_changed()) {
-    Py_RETURN_TRUE;
-  } else {
-    Py_RETURN_FALSE;
-  }
-  END_HANDLE_TH_ERRORS
-}
-
-static PyObject* THPVariable__functionalize_set_storage_changed(
-    PyObject* self,
-    PyObject* args,
-    PyObject* kwargs) {
-  HANDLE_TH_ERRORS
-  static PythonArgParser parser(
-      {"_functionalize_set_storage_changed(Tensor t)"}, /*traceable=*/true);
-
-  ParsedArgs<1> parsed_args;
-  auto r = parser.parse(args, kwargs, parsed_args);
-  auto self_ = r.tensor(0);
-  TORCH_INTERNAL_ASSERT(at::functionalization::impl::isFunctionalTensor(self_));
-  auto wrapper = at::functionalization::impl::unsafeGetFunctionalWrapper(self_);
-  wrapper->set_storage_changed();
-  Py_RETURN_NONE;
-  END_HANDLE_TH_ERRORS
-}
-static PyObject* THPVariable__functionalize_get_storage_size(
-    PyObject* self,
-    PyObject* args,
-    PyObject* kwargs) {
-  HANDLE_TH_ERRORS
-  static PythonArgParser parser(
-      {"_functionalize_get_storage_size(Tensor t, bool before)"},
-      /*traceable=*/true);
-
-  ParsedArgs<2> parsed_args;
-  auto r = parser.parse(args, kwargs, parsed_args);
-  auto self_ = r.tensor(0);
-  auto before = r.toBool(1);
-  TORCH_INTERNAL_ASSERT(at::functionalization::impl::isFunctionalTensor(self_));
-  auto wrapper = at::functionalization::impl::unsafeGetFunctionalWrapper(self_);
-  auto size = wrapper->get_storage_size(/*before=*/before);
-  return toPyObject(size);
-  Py_RETURN_NONE;
-  END_HANDLE_TH_ERRORS
-}
-
-static PyObject* THPVariable__functionalize_has_data_mutation(
-    PyObject* self,
-    PyObject* args,
-    PyObject* kwargs) {
-  HANDLE_TH_ERRORS
-  static PythonArgParser parser(
-      {"_functionalize_has_data_mutation(Tensor t)"}, /*traceable=*/true);
-
-  ParsedArgs<1> parsed_args;
-  auto r = parser.parse(args, kwargs, parsed_args);
-  auto self_ = r.tensor(0);
-  TORCH_INTERNAL_ASSERT(at::functionalization::impl::isFunctionalTensor(self_));
-  auto wrapper = at::functionalization::impl::unsafeGetFunctionalWrapper(self_);
-  if (wrapper->has_data_mutation()) {
-    Py_RETURN_TRUE;
-  } else {
-    Py_RETURN_FALSE;
-  }
-  END_HANDLE_TH_ERRORS
-}
-
-static PyObject* THPVariable__functionalize_has_metadata_mutation(
-    PyObject* self,
-    PyObject* args,
-    PyObject* kwargs) {
-  HANDLE_TH_ERRORS
-  static PythonArgParser parser(
-      {"_functionalize_has_metadata_mutation(Tensor t)"}, /*traceable=*/true);
-
-  ParsedArgs<1> parsed_args;
-  auto r = parser.parse(args, kwargs, parsed_args);
-  auto self_ = r.tensor(0);
-  TORCH_INTERNAL_ASSERT(at::functionalization::impl::isFunctionalTensor(self_));
-  auto wrapper = at::functionalization::impl::unsafeGetFunctionalWrapper(self_);
-  if (wrapper->has_metadata_mutation()) {
-    Py_RETURN_TRUE;
-  } else {
-    Py_RETURN_FALSE;
-  }
-  END_HANDLE_TH_ERRORS
-}
-
-static PyObject* THPVariable__enable_functionalization(
-    PyObject* self,
-    PyObject* args,
-    PyObject* kwargs) {
-  HANDLE_TH_ERRORS
-  static PythonArgParser parser(
-      {"_enable_functionalization(*, bool reapply_views=False)"},
-      /*traceable=*/true);
-  ParsedArgs<1> parsed_args;
-  auto r = parser.parse(args, kwargs, parsed_args);
-  const auto reapply_views = r.toBool(0);
-
-  if (c10::impl::tls_is_dispatch_key_included(at::DispatchKey::Functionalize)) {
-    TORCH_INTERNAL_ASSERT(
-        false,
-        "multiple layers of mode-style functionalization nesting is not"
-        " currently supported, outside of the functionalize() transform");
-  }
-  c10::impl::tls_set_dispatch_key_included(
-      at::DispatchKey::Functionalize, true);
-  if (reapply_views) {
-    at::functionalization::impl::setFunctionalizationReapplyViewsTLS(true);
-  }
-  Py_RETURN_NONE;
-  END_HANDLE_TH_ERRORS
-}
-
-static PyObject* THPVariable__functionalize_enable_reapply_views(
-    PyObject* self,
-    PyObject* args,
-    PyObject* kwargs) {
-  HANDLE_TH_ERRORS
-  static PythonArgParser parser(
-      {"_functionalize_enable_reapply_views(bool reapply_views=False)"},
-      /*traceable=*/true);
-  ParsedArgs<1> parsed_args;
-  auto r = parser.parse(args, kwargs, parsed_args);
-  const auto reapply_views = r.toBool(0);
-  auto old = at::functionalization::impl::getFunctionalizationReapplyViewsTLS();
-  if (reapply_views) {
-    at::functionalization::impl::setFunctionalizationReapplyViewsTLS(true);
-  } else {
-    at::functionalization::impl::setFunctionalizationReapplyViewsTLS(false);
-  }
-  if (old) {
-    Py_RETURN_TRUE;
-  } else {
-    Py_RETURN_FALSE;
-  }
-  END_HANDLE_TH_ERRORS
-}
-
-static PyObject* THPVariable__functionalize_is_multi_output_view(
-    PyObject* self,
-    PyObject* args,
-    PyObject* kwargs) {
-  HANDLE_TH_ERRORS
-  static PythonArgParser parser(
-      {"_functionalize_is_multi_output_view(Tensor t)"},
-      /*traceable=*/true);
-  ParsedArgs<1> parsed_args;
-  auto r = parser.parse(args, kwargs, parsed_args);
-  auto t = r.tensor(0);
-  TORCH_CHECK(at::functionalization::impl::isFunctionalTensor(t));
-  auto t_impl = at::functionalization::impl::unsafeGetFunctionalWrapper(t);
-  if (t_impl->is_multi_output_view()) {
-    Py_RETURN_TRUE;
-  } else {
-    Py_RETURN_FALSE;
-  }
-  END_HANDLE_TH_ERRORS
-}
-
-static PyObject* THPVariable__disable_functionalization(
-    PyObject* self,
-    PyObject* args,
-    PyObject* kwargs) {
-  HANDLE_TH_ERRORS
-  c10::impl::tls_set_dispatch_key_included(
-      at::DispatchKey::Functionalize, false);
-  at::functionalization::impl::setFunctionalizationReapplyViewsTLS(false);
-  Py_RETURN_NONE;
-  END_HANDLE_TH_ERRORS
-}
-
-static PyObject* THPVariable__functionalize_replace(
-    PyObject* self,
-    PyObject* args,
-    PyObject* kwargs) {
-  HANDLE_TH_ERRORS
-  static PythonArgParser parser(
-      {"_functionalize_replace(Tensor t, Tensor o)"}, /*traceable=*/true);
-
-  ParsedArgs<2> parsed_args;
-  auto r = parser.parse(args, kwargs, parsed_args);
-  auto self_ = r.tensor(0);
-  auto other = r.tensor(1);
-  TORCH_INTERNAL_ASSERT(at::functionalization::impl::isFunctionalTensor(self_));
-  TORCH_INTERNAL_ASSERT(
-      !at::functionalization::impl::isFunctionalTensor(other));
-  at::functionalization::impl::replace_(self_, other);
-  Py_RETURN_NONE;
-  END_HANDLE_TH_ERRORS
-}
-
-static PyObject* THPVariable__functionalize_commit_update(
-    PyObject* self,
-    PyObject* args,
-    PyObject* kwargs) {
-  HANDLE_TH_ERRORS
-  static PythonArgParser parser(
-      {"_functionalize_commit_update(Tensor t)"}, /*traceable=*/true);
-
-  ParsedArgs<1> parsed_args;
-  auto r = parser.parse(args, kwargs, parsed_args);
-  auto self_ = r.tensor(0);
-  TORCH_INTERNAL_ASSERT(at::functionalization::impl::isFunctionalTensor(self_));
-  at::functionalization::impl::commit_update(self_);
-  Py_RETURN_NONE;
-  END_HANDLE_TH_ERRORS
-}
-
-static PyObject* THPVariable__functionalize_sync(
-    PyObject* self,
-    PyObject* args,
-    PyObject* kwargs) {
-  HANDLE_TH_ERRORS
-  static PythonArgParser parser(
-      {"_functionalize_sync(Tensor t)"}, /*traceable=*/true);
-
-  ParsedArgs<1> parsed_args;
-  auto r = parser.parse(args, kwargs, parsed_args);
-  auto self_ = r.tensor(0);
-  TORCH_INTERNAL_ASSERT(at::functionalization::impl::isFunctionalTensor(self_));
-  at::functionalization::impl::sync(self_);
-  Py_RETURN_NONE;
-  END_HANDLE_TH_ERRORS
-}
-
-static PyObject* THPVariable__functionalize_is_symbolic(
-    PyObject* self,
-    PyObject* args,
-    PyObject* kwargs) {
-  HANDLE_TH_ERRORS
-  static PythonArgParser parser(
-      {"_functionalize_is_symbolic(Tensor tensor)"},
-      /*traceable=*/true);
-
-  ParsedArgs<1> parsed_args;
-  auto r = parser.parse(args, kwargs, parsed_args);
-  auto tensor = r.tensor(0);
-  TORCH_INTERNAL_ASSERT(
-      at::functionalization::impl::isFunctionalTensor(tensor));
-  auto impl = at::functionalization::impl::unsafeGetFunctionalWrapper(tensor);
-  if (impl->is_symbolic()) {
-    Py_RETURN_TRUE;
-  } else {
-    Py_RETURN_FALSE;
-  }
-  END_HANDLE_TH_ERRORS
-}
-
-static PyObject* THPVariable__functionalize_apply_view_metas(
-    PyObject* self,
-    PyObject* args,
-    PyObject* kwargs) {
-  HANDLE_TH_ERRORS
-  static PythonArgParser parser(
-      {"_functionalize_apply_view_metas(Tensor tensor, Tensor base)"},
-      /*traceable=*/true);
-
-  ParsedArgs<2> parsed_args;
-  auto r = parser.parse(args, kwargs, parsed_args);
-  auto tensor = r.tensor(0);
-  TORCH_INTERNAL_ASSERT(
-      at::functionalization::impl::isFunctionalTensor(tensor));
-  auto impl = at::functionalization::impl::unsafeGetFunctionalWrapper(tensor);
-  return wrap(impl->apply_view_metas(r.tensor(1)));
-  END_HANDLE_TH_ERRORS
-}
-
-static PyObject* THPVariable__functionalize_mark_mutation_hidden_from_autograd(
-    PyObject* self,
-    PyObject* args,
-    PyObject* kwargs) {
-  HANDLE_TH_ERRORS
-  static PythonArgParser parser(
-      {"_functionalize_mark_mutation_hidden_from_autograd(Tensor t)"},
-      /*traceable=*/true);
-
-  ParsedArgs<1> parsed_args;
-  auto r = parser.parse(args, kwargs, parsed_args);
-  auto self_ = r.tensor(0);
-  TORCH_INTERNAL_ASSERT(at::functionalization::impl::isFunctionalTensor(self_));
-  at::functionalization::impl::mark_mutation_hidden_from_autograd(self_);
-  Py_RETURN_NONE;
-  END_HANDLE_TH_ERRORS
-}
-
-static PyObject*
-THPVariable__functionalize_are_all_mutations_hidden_from_autograd(
-    PyObject* self,
-    PyObject* args,
-    PyObject* kwargs) {
-  HANDLE_TH_ERRORS
-  static PythonArgParser parser(
-      {"_functionalize_are_all_mutations_hidden_from_autograd(Tensor t)"},
-      /*traceable=*/true);
-
-  ParsedArgs<1> parsed_args;
-  auto r = parser.parse(args, kwargs, parsed_args);
-  auto self_ = r.tensor(0);
-  TORCH_INTERNAL_ASSERT(at::functionalization::impl::isFunctionalTensor(self_));
-  if (at::functionalization::impl::are_all_mutations_hidden_from_autograd(
-          self_)) {
-    Py_RETURN_TRUE;
-  } else {
-    Py_RETURN_FALSE;
-  }
-  END_HANDLE_TH_ERRORS
-}
-
-static PyObject* THPVariable__functionalize_was_inductor_storage_resized(
-    PyObject* self,
-    PyObject* args,
-    PyObject* kwargs) {
-  HANDLE_TH_ERRORS
-  static PythonArgParser parser(
-      {"_functionalize_was_inductor_storage_resized(Tensor t)"},
-      /*traceable=*/true);
-
-  ParsedArgs<1> parsed_args;
-  auto r = parser.parse(args, kwargs, parsed_args);
-  auto self_ = r.tensor(0);
-  TORCH_INTERNAL_ASSERT(at::functionalization::impl::isFunctionalTensor(self_));
-  auto functional_impl =
-      at::functionalization::impl::unsafeGetFunctionalWrapper(self_);
-  if (functional_impl->was_inductor_storage_resized()) {
-    Py_RETURN_TRUE;
-  } else {
-    Py_RETURN_FALSE;
-  }
-  END_HANDLE_TH_ERRORS
-}
-
-static PyObject*
-THPVariable__functionalize_are_all_mutations_under_no_grad_or_inference_mode(
-    PyObject* self,
-    PyObject* args,
-    PyObject* kwargs) {
-  HANDLE_TH_ERRORS
-  static PythonArgParser parser(
-      {"_functionalize_are_all_mutations_under_no_grad_or_inference_mode(Tensor t)"},
-      /*traceable=*/true);
-
-  ParsedArgs<1> parsed_args;
-  auto r = parser.parse(args, kwargs, parsed_args);
-  auto self_ = r.tensor(0);
-  TORCH_INTERNAL_ASSERT(at::functionalization::impl::isFunctionalTensor(self_));
-  if (at::functionalization::impl::
-          are_all_mutations_under_no_grad_or_inference_mode(self_)) {
-    Py_RETURN_TRUE;
-  } else {
-    Py_RETURN_FALSE;
-  }
-  END_HANDLE_TH_ERRORS
-}
-=======
->>>>>>> 5eba7f7d
 // XXX: ops that are bound here are not exposed to the C++ api nor the JIT.
 // Any new ops added here should be accompanied with a comment why they are not
 // being registered through native_functions.yaml, and be tagged cpp / JIT
@@ -851,110 +374,6 @@
      castPyCFunctionWithKeywords(THPVariable_frombuffer),
      METH_VARARGS | METH_KEYWORDS | METH_STATIC,
      nullptr},
-<<<<<<< HEAD
-    {"_is_functional_tensor",
-     castPyCFunctionWithKeywords(THPVariable__is_functional_tensor),
-     METH_VARARGS | METH_KEYWORDS | METH_STATIC,
-     nullptr},
-    {"_to_functional_tensor",
-     castPyCFunctionWithKeywords(THPVariable__to_functional_tensor),
-     METH_VARARGS | METH_KEYWORDS | METH_STATIC,
-     nullptr},
-    {"_mirror_autograd_meta_to",
-     castPyCFunctionWithKeywords(THPVariable__mirror_autograd_meta_to),
-     METH_VARARGS | METH_KEYWORDS | METH_STATIC,
-     nullptr},
-    {"_from_functional_tensor",
-     castPyCFunctionWithKeywords(THPVariable__from_functional_tensor),
-     METH_VARARGS | METH_KEYWORDS | METH_STATIC,
-     nullptr},
-    {"_freeze_functional_tensor",
-     castPyCFunctionWithKeywords(THPVariable__freeze_functional_tensor),
-     METH_VARARGS | METH_KEYWORDS | METH_STATIC,
-     nullptr},
-    {"_functionalize_replace",
-     castPyCFunctionWithKeywords(THPVariable__functionalize_replace),
-     METH_VARARGS | METH_KEYWORDS | METH_STATIC,
-     nullptr},
-    {"_functionalize_commit_update",
-     castPyCFunctionWithKeywords(THPVariable__functionalize_commit_update),
-     METH_VARARGS | METH_KEYWORDS | METH_STATIC,
-     nullptr},
-    {"_functionalize_sync",
-     castPyCFunctionWithKeywords(THPVariable__functionalize_sync),
-     METH_VARARGS | METH_KEYWORDS | METH_STATIC,
-     nullptr},
-    {"_functionalize_is_symbolic",
-     castPyCFunctionWithKeywords(THPVariable__functionalize_is_symbolic),
-     METH_VARARGS | METH_KEYWORDS | METH_STATIC,
-     nullptr},
-    {"_functionalize_apply_view_metas",
-     castPyCFunctionWithKeywords(THPVariable__functionalize_apply_view_metas),
-     METH_VARARGS | METH_KEYWORDS | METH_STATIC,
-     nullptr},
-    {"_enable_functionalization",
-     castPyCFunctionWithKeywords(THPVariable__enable_functionalization),
-     METH_VARARGS | METH_KEYWORDS | METH_STATIC,
-     nullptr},
-    {"_disable_functionalization",
-     castPyCFunctionWithKeywords(THPVariable__disable_functionalization),
-     METH_VARARGS | METH_KEYWORDS | METH_STATIC,
-     nullptr},
-    {"_functionalize_has_metadata_mutation",
-     castPyCFunctionWithKeywords(
-         THPVariable__functionalize_has_metadata_mutation),
-     METH_VARARGS | METH_KEYWORDS | METH_STATIC,
-     nullptr},
-    {"_functionalize_mark_mutation_hidden_from_autograd",
-     castPyCFunctionWithKeywords(
-         THPVariable__functionalize_mark_mutation_hidden_from_autograd),
-     METH_VARARGS | METH_KEYWORDS | METH_STATIC,
-     nullptr},
-    {"_functionalize_are_all_mutations_hidden_from_autograd",
-     castPyCFunctionWithKeywords(
-         THPVariable__functionalize_are_all_mutations_hidden_from_autograd),
-     METH_VARARGS | METH_KEYWORDS | METH_STATIC,
-     nullptr},
-    {"_functionalize_was_inductor_storage_resized",
-     castPyCFunctionWithKeywords(
-         THPVariable__functionalize_was_inductor_storage_resized),
-     METH_VARARGS | METH_KEYWORDS | METH_STATIC,
-     nullptr},
-    {"_functionalize_are_all_mutations_under_no_grad_or_inference_mode",
-     castPyCFunctionWithKeywords(
-         THPVariable__functionalize_are_all_mutations_under_no_grad_or_inference_mode),
-     METH_VARARGS | METH_KEYWORDS | METH_STATIC,
-     nullptr},
-    {"_functionalize_is_multi_output_view",
-     castPyCFunctionWithKeywords(
-         THPVariable__functionalize_is_multi_output_view),
-     METH_VARARGS | METH_KEYWORDS | METH_STATIC,
-     nullptr},
-    {"_functionalize_has_data_mutation",
-     castPyCFunctionWithKeywords(THPVariable__functionalize_has_data_mutation),
-     METH_VARARGS | METH_KEYWORDS | METH_STATIC,
-     nullptr},
-    {"_functionalize_was_storage_changed",
-     castPyCFunctionWithKeywords(
-         THPVariable__functionalize_was_storage_changed),
-     METH_VARARGS | METH_KEYWORDS | METH_STATIC,
-     nullptr},
-    {"_functionalize_set_storage_changed",
-     castPyCFunctionWithKeywords(
-         THPVariable__functionalize_set_storage_changed),
-     METH_VARARGS | METH_KEYWORDS | METH_STATIC,
-     nullptr},
-    {"_functionalize_get_storage_size",
-     castPyCFunctionWithKeywords(THPVariable__functionalize_get_storage_size),
-     METH_VARARGS | METH_KEYWORDS | METH_STATIC,
-     nullptr},
-    {"_functionalize_enable_reapply_views",
-     castPyCFunctionWithKeywords(
-         THPVariable__functionalize_enable_reapply_views),
-     METH_VARARGS | METH_KEYWORDS | METH_STATIC,
-     nullptr},
-=======
->>>>>>> 5eba7f7d
     {"nonzero",
      castPyCFunctionWithKeywords(THPVariable_nonzero),
      METH_VARARGS | METH_KEYWORDS | METH_STATIC,
