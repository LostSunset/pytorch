--- conflicted
+++ resolved
@@ -1045,9 +1045,6 @@
             for k, v in fake_mode.shape_env.var_to_range.items()
             if free_unbacked_symbols(k)
         }
-<<<<<<< HEAD
-        print("GRAPH", ep_non_strict.gm.graph)
-=======
         num_lifted = len(
             [
                 spec
@@ -1055,7 +1052,6 @@
                 if spec.kind != InputKind.USER_INPUT
             ]
         )
->>>>>>> 3a7fffd1
         try:
             produce_guards_and_solve_constraints(
                 fake_mode,
