--- conflicted
+++ resolved
@@ -24,7 +24,6 @@
 
 from torch._higher_order_ops.utils import autograd_not_implemented
 from torch._library.fake_class_registry import FakeScriptObject
-
 from torch.fx.graph import _PyTreeCodeGen, _PyTreeInfo
 from torch.fx.immutable_collections import immutable_dict, immutable_list
 
@@ -340,11 +339,7 @@
     from torch._export.passes.lift_constants_pass import ConstantAttrMap
     from torch._functorch.aot_autograd import aot_export_module
     from torch._guards import detect_fake_mode
-<<<<<<< HEAD
-=======
     from torch._subclasses.fake_tensor import FakeTensorMode
-
->>>>>>> 0a029590
     from torch.export._trace import (
         _export_to_aten_ir,
         _get_params_buffers,
