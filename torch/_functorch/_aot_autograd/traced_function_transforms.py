--- conflicted
+++ resolved
@@ -533,12 +533,8 @@
                     meta.input_info[info.base_idx].mutation_type
                     == MutationType.MUTATED_IN_GRAPH
                 ):
-<<<<<<< HEAD
-                    flat_outs[i] = args[info.base_idx]
-=======
                     fw_args = args[0] if trace_joint else args
                     flat_outs[i] = fw_args[info.base_idx]
->>>>>>> 22ba180e
             return pytree.tree_unflatten(flat_outs, outs_spec)
 
         return pytree.tree_map(from_fun, f_outs)
