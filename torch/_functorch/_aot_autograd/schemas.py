--- conflicted
+++ resolved
@@ -17,11 +17,7 @@
 
 from .. import config
 
-<<<<<<< HEAD
-from .functional_utils import _check_if_mutation_can_be_in_graph
-=======
 from .functional_utils import _check_if_mutation_can_be_in_graph, has_same_metadata
->>>>>>> f34905f6
 from .utils import strict_zip
 
 zip = strict_zip
@@ -157,10 +153,7 @@
             self.mutates_metadata,
             self.mutations_hidden_from_autograd,
             self.mutations_under_no_grad_or_inference_mode,
-<<<<<<< HEAD
-=======
             self.mutates_storage_metadata,
->>>>>>> f34905f6
             self.requires_grad,
         ):
             return MutationType.MUTATED_IN_GRAPH
@@ -624,7 +617,6 @@
         # (If we are capturing an inference graph, this convention is identical
         #  except that param_gradients is empty)
         # See Note [Side-Effectful Tokens in AOTAutograd] for information on tokens
-<<<<<<< HEAD
 
         # Address input calling conventions:
         start, stop = 0, num_tokens
@@ -633,16 +625,6 @@
         start, stop = stop, stop + len(parameters)
         inputs_to_parameters = dict(zip(graph_inputs[start:stop], parameters))
 
-=======
-
-        # Address input calling conventions:
-        start, stop = 0, num_tokens
-        input_tokens = graph_inputs[start:stop]
-
-        start, stop = stop, stop + len(parameters)
-        inputs_to_parameters = dict(zip(graph_inputs[start:stop], parameters))
-
->>>>>>> f34905f6
         start, stop = stop, stop + len(buffers)
         inputs_to_buffers = dict(
             zip(
