--- conflicted
+++ resolved
@@ -4,16 +4,14 @@
 
 import itertools
 import operator
-
-from typing import Dict, List, Optional, TYPE_CHECKING
+import sys
+
+from typing import Dict, List, Optional, TYPE_CHECKING, Union
 
 if TYPE_CHECKING:
     from torch._dynamo.symbolic_convert import InstructionTranslator
 
 from .. import polyfill, variables
-<<<<<<< HEAD
-from ..exc import ObservedUserStopIteration, unimplemented
-=======
 from ..bytecode_transformation import create_call_function, create_instruction
 from ..exc import (
     handle_observed_user_stop_iteration,
@@ -22,7 +20,6 @@
     unimplemented,
     UserError,
 )
->>>>>>> 5f2c80d1
 
 from .base import MutableLocal, VariableTracker
 from .constant import ConstantVariable
@@ -199,6 +196,10 @@
             return variables.UserFunctionVariable(polyfill.dropwhile).call_function(
                 tx, args, kwargs
             )
+        elif self.value is itertools.zip_longest:
+            return variables.UserFunctionVariable(polyfill.zip_longest).call_function(
+                tx, args, kwargs
+            )
         else:
             return super().call_function(tx, args, kwargs)
 
@@ -209,6 +210,25 @@
 
     def next_variable(self, tx):
         unimplemented("abstract method, must implement")
+
+    # NOTE: only call when unpacking this iterator safely done eagerly!
+    # Normally, iterators are accessed lazily.
+    # Example of safe eager unpacking: list(map(f, seq))
+    # Example of unsafe eager unpacking: list(islice(map(f, seq), 5))
+    def force_unpack_var_sequence(self, tx) -> List[VariableTracker]:
+        result = []
+        while True:
+            try:
+                result.append(self.next_variable(tx))
+            except ObservedUserStopIteration:
+                handle_observed_user_stop_iteration(tx)
+                break
+        return result
+
+    # don't call force_unpack_var_sequence since it can mutate
+    # IteratorVariable state!
+    def has_force_unpack_var_sequence(self, tx) -> bool:
+        return True
 
 
 class RepeatIteratorVariable(IteratorVariable):
@@ -298,6 +318,7 @@
                     return self.next_variable(tx)
                 return self.item
             except ObservedUserStopIteration:
+                handle_observed_user_stop_iteration(tx)
                 self.iterator = None
                 return self.next_variable(tx)
         elif len(self.saved) > 0:
@@ -305,15 +326,122 @@
             self.saved_index = (self.saved_index + 1) % len(self.saved)
             return self.item
         else:
-            # CPython here raises an exception. Since there is no python code, we have to manually setup the exception
-            # stack and raise the exception.
-            exception_vt = variables.BuiltinVariable(StopIteration).call_function(
-                self, [], {}
+            raise_observed_user_stop_iteration(self, tx)
+
+
+class ZipVariable(IteratorVariable):
+    """
+    Represents zip(*iterables)
+    """
+
+    _nonvar_fields = {
+        "index",
+        "strict",
+        *IteratorVariable._nonvar_fields,
+    }
+
+    def __init__(
+        self,
+        iterables: List[Union[List[VariableTracker], VariableTracker]],
+        strict: bool = False,
+        **kwargs,
+    ):
+        super().__init__(**kwargs)
+        assert isinstance(iterables, list)
+        # can be list[Variable] or VariableTracker (with next_variable implemented)
+        self.iterables = iterables
+        self.index = 0
+        self.strict = strict
+
+    def python_type(self):
+        return zip
+
+    def has_unpack_var_sequence(self, tx) -> bool:
+        return all(
+            isinstance(it, list) or it.has_unpack_var_sequence(tx)
+            for it in self.iterables
+        )
+
+    def unpack_var_sequence(self, tx) -> List["VariableTracker"]:
+        assert self.has_unpack_var_sequence(tx)
+        iterables = []
+        for it in self.iterables:
+            if isinstance(it, list):
+                iterables.append(it[self.index :])
+            else:
+                iterables.append(it.unpack_var_sequence(tx))
+        kwargs = {"strict": self.strict} if self.strict else {}
+        zipped = zip(*iterables, **kwargs)
+        return [variables.TupleVariable(list(var)) for var in zipped]
+
+    def next_variable(self, tx):
+        assert self.mutable_local
+        old_index = self.index
+        args = []
+
+        def get_item(it):
+            if isinstance(it, list):
+                if old_index >= len(it):
+                    raise_observed_user_stop_iteration(self, tx)
+                return it[old_index]
+            else:
+                return it.next_variable(tx)
+
+        try:
+            for idx, it in enumerate(self.iterables):
+                args.append(get_item(it))
+        except ObservedUserStopIteration:
+            if self.strict:
+                if idx == 0:
+                    # all other iterables should be exhausted
+                    for it in self.iterables:
+                        try:
+                            get_item(it)
+                        except ObservedUserStopIteration:
+                            handle_observed_user_stop_iteration(tx)
+                            continue
+                        # no ObservedUserStopIteration - fall through to UserError
+                        break
+                    else:
+                        # all iterables exhausted, raise original error
+                        raise
+                handle_observed_user_stop_iteration(tx)
+                raise UserError(
+                    ValueError,
+                    "zip() has one argument of len differing from others",
+                ) from None
+            raise
+
+        tx.output.side_effects.mutation(self)
+        self.index += 1
+        return variables.TupleVariable(args)
+
+    def reconstruct_items(self, codegen):
+        for it in self.iterables:
+            if isinstance(it, list):
+                remaining_items = it[self.index :]
+                codegen.foreach(remaining_items)
+                codegen.append_output(
+                    create_instruction("BUILD_TUPLE", arg=len(remaining_items))
+                )
+            else:
+                codegen(it)
+
+    def reconstruct(self, codegen):
+        codegen.add_push_null(lambda: codegen.load_import_from("builtins", "zip"))
+        self.reconstruct_items(codegen)
+        codegen.append_output(
+            create_instruction("BUILD_TUPLE", arg=len(self.iterables))
+        )
+        if sys.version_info >= (3, 10):
+            codegen.extend_output(
+                [
+                    codegen.create_load_const("strict"),
+                    codegen.create_load_const(self.strict),
+                    create_instruction("BUILD_MAP", arg=1),
+                    create_instruction("CALL_FUNCTION_EX", arg=1),
+                ]
             )
-<<<<<<< HEAD
-            tx.exn_vt_stack.append(exception_vt)
-            raise ObservedUserStopIteration
-=======
         else:
             codegen.append_output(create_instruction("CALL_FUNCTION_EX", arg=0))
 
@@ -371,5 +499,4 @@
         codegen(self.iterables[1])
         assert isinstance(self.iterables[0], CountIteratorVariable)
         codegen(self.iterables[0].item)
-        codegen.extend_output(codegen.create_call_function_kw(2, ("start",), False))
->>>>>>> 5f2c80d1
+        codegen.extend_output(codegen.create_call_function_kw(2, ("start",), False))