# mypy: ignore-errors

import functools
import inspect
import logging
import operator
import textwrap
import traceback
import types
import unittest
from typing import Dict, List, TYPE_CHECKING

import sympy

import torch._numpy as tnp
import torch.fx
import torch.random
from torch._dynamo import compiled_autograd
from torch._subclasses.meta_utils import is_sparse_any
from torch.fx.experimental.symbolic_shapes import (
    guard_scalar,
    GuardOnDataDependentSymNode,
    has_free_symbols,
    is_symbolic,
    SymTypes,
)
from torch.utils._python_dispatch import is_traceable_wrapper_subclass

from .. import config, variables
from .._trace_wrapped_higher_order_op import trace_wrapped
from ..exc import unimplemented, UserError, UserErrorType
from ..external_utils import call_hook_from_backward_state
from ..guards import GuardBuilder, install_guard
from ..source import AttrSource
from ..utils import (
    fqn,
    get_custom_getattr,
    get_fake_value,
    get_real_value,
    guard_if_dyn,
    object_has_getattribute,
    product,
    proxy_args_kwargs,
    set_example_value,
    tensortype_to_dtype,
)
from .base import VariableTracker
from .constant import ConstantVariable
from .lists import SizeVariable


try:
    import numpy as np
except ModuleNotFoundError:
    np = None


if TYPE_CHECKING:
    from torch._dynamo.symbolic_convert import InstructionTranslator


log = logging.getLogger(__name__)

# Ops that allow tensor <op> tensor
supported_tensor_comparison_ops = {
    ">": operator.gt,
    "<": operator.lt,
    ">=": operator.ge,
    "<=": operator.le,
    "==": operator.eq,
    "!=": operator.ne,
}
# Ops that allow tensor <op> None
supported_const_comparison_ops = {
    "is": operator.is_,
    "is not": operator.is_not,
    "==": operator.eq,
    "!=": operator.ne,
}
supported_comparison_ops = {
    **supported_tensor_comparison_ops,
    **supported_const_comparison_ops,
}
supported_tensor_comparison_op_values = dict.fromkeys(
    supported_tensor_comparison_ops.values()
)
supported_const_comparison_op_values = dict.fromkeys(
    supported_const_comparison_ops.values()
)


class TensorVariable(VariableTracker):
    """A torch.Tensor input or an intermediate value in the FX graph"""

    _nonvar_fields = {
        "proxy",
        "dtype",
        "device",
        "layout",
        "ndim",
        "size",
        "stride",
        "requires_grad",
        "is_quantized",
        "is_contiguous",
        "is_sparse",
        "class_type",
        "specialized_value",
        "_is_name_set",
        *VariableTracker._nonvar_fields,
    }

    def get_real_value(self):
        """
        Get the actual value represented by this variable if computation is run
        using the user-provided inputs.
        NOTE: this runs actual tensor computation and may be
        slow and memory-intensive.
        """
        return get_real_value(self.proxy.node, self.proxy.tracer)

    def __init__(
        self,
        proxy: torch.fx.Proxy,
        *,
        dtype,
        device,
        layout,
        ndim,
        requires_grad,
        is_quantized,
        is_sparse,
        class_type,
        has_grad_fn,
        size=None,
        stride=None,
        is_contiguous=None,
        _is_name_set=None,
        **kwargs,
    ) -> None:
        super().__init__(**kwargs)
        self.proxy = proxy
        self.dtype = dtype
        self.device = device
        self.layout = layout
        self.ndim = ndim
        self.size = size
        self.stride = stride
        self.requires_grad = requires_grad
        self.is_quantized = is_quantized
        self.is_contiguous = is_contiguous
        self.is_sparse = is_sparse
        self.class_type = class_type
        self.has_grad_fn = has_grad_fn
        if _is_name_set is None:
            # no need to rename inputs
            _is_name_set = self.proxy.node.op == "placeholder"
        self._is_name_set: bool = _is_name_set

    def debug_repr(self):
        # TODO: strip off fake tensor from repr here
        return repr(self.proxy.node.meta["example_value"])

    def as_proxy(self):
        return self.proxy

    def python_type(self):
        return self.class_type

    @staticmethod
    def specialize(value: torch.Tensor):
        props = {
            "dtype": value.dtype,
            "device": value.device,
            "layout": value.layout,
            "ndim": int(value.ndim),
            "requires_grad": value.requires_grad,
            "is_quantized": value.is_quantized,
            "is_sparse": value.is_sparse,
            "class_type": type(value),
        }
        try:
            props["has_grad_fn"] = value.grad_fn is not None
        except Exception:
            # Workaround for issues with create_parameter_op in Dynamo. Reading
            # grad_fn should never cause an issue.
            props["has_grad_fn"] = False

        if is_sparse_any(value) and not has_free_symbols(value):
            props["size"] = tuple(
                [int(s) if is_symbolic(s) else s for s in value.size()]
            )
        elif not has_free_symbols(value):
            # this is a fully static shape, and the keys on props here inform specialization.
            # We have to cast to int here, because these might get accessed as ConstantVariable, which has
            # a strict no-symint policy. If we got here due to not having free symbols, this is a known constant
            # already. We could remove the discrepancy here, by having ConstantVariable be more permissive for
            # constant backed SymInts, but that assert being strict has led to some good signal in hunting bugs, and
            # I'd like to keep it around for now.
            props["size"] = tuple(
                # the non is_symbolic case applies to the jagged layout
                # NestedTensor case as singleton ints are not symbolic
                [int(s) if is_symbolic(s) else s for s in value.size()]
            )
            props["stride"] = tuple(value.stride())
            if torch._C._functorch.is_batchedtensor(value):
                # Batched tensors does not support contiguity patterns, so
                # we refrain from computing the `is_contiguous` property
                props["is_contiguous"] = None
            else:
                props["is_contiguous"] = tuple(
                    [
                        x
                        for x in torch._prims_common._memory_formats
                        if value.is_contiguous(memory_format=x)
                    ]
                )
        return props

    def dynamic_getattr(self, tx: "InstructionTranslator", name):
        fake_val = self.proxy.node.meta["example_value"]
        # For getattrs on tensors without sources,
        # we can do better than the default (creating a GetAttrVariable)
        # if:
        # (1) the tensor is a traceable tensor subclass
        # (2) We are getattr'ing an inner tensor from that subclass
        if not self.source and is_traceable_wrapper_subclass(fake_val):
            fake_val = self.proxy.node.meta["example_value"]
            attrs, ctx = fake_val.__tensor_flatten__()
            proxy = getattr(self.as_proxy(), name)
            example_value = getattr(fake_val, name)
            if name in attrs:
                # attrs returned from tensor_flatten are always tensors
                assert isinstance(example_value, torch.Tensor)
                from .builder import wrap_fx_proxy

                return wrap_fx_proxy(tx=tx, proxy=proxy, example_value=example_value)
            # any other attributes on the subclass (that are not methods)
            # are assumed to be constant metadata.
            elif not callable(example_value):
                from .builder import SourcelessBuilder

                return SourcelessBuilder.create(tx, example_value)

        if not (self.source and self.source.subguards_allowed()):
            raise NotImplementedError

        # For local source, we associate the real value. We use this real value
        # for implementing getattr fallthrough on the variable tracker base class.

        # Note - this scope construction is mirrored in guards
        # A subsequent PR will introduce a util.
        scope = {"L": tx.output.local_scope, "G": tx.output.global_scope}
        try:
            # We raise in case we get a typerror bug w/ SuperSource.
            # SuperSource has bugs in it atm, and can produce code like
            # eval("super(L['mod'].model.model.encoder.embed_positions.forward__class__,
            # L['mod'].model.model.encoder.embed_positions)", scope)
            # Which is incorrect, and violates the invariant that all sources should be eval()-able against the scope.
            _input_associated_real_value = eval(self.source.name(), scope)
        except Exception as exc:
            raise NotImplementedError from exc

        if _input_associated_real_value is None:
            raise NotImplementedError

        if object_has_getattribute(_input_associated_real_value):
            raise NotImplementedError

        if get_custom_getattr(_input_associated_real_value):
            raise NotImplementedError

        real_value = getattr(_input_associated_real_value, name)
        if callable(real_value):
            # Callables have more nuanced handling, and we should let the existing system delegate here.
            # Raising was past behavior and so should always be sound to fall back.
            # Note - at a certain point we may want to handle
            raise NotImplementedError

        from ..guards import GuardBuilder
        from .builder import VariableBuilder

        attr_source = AttrSource(self.source, name)
        install_guard(attr_source.make_guard(GuardBuilder.HASATTR))
        return VariableBuilder(tx, attr_source)(real_value)

    def method_attr_ndim(self, tx):
        if self.ndim is not None:
            return ConstantVariable.create(self.ndim)
        else:
            return self.call_method(tx, "dim", [], {})

    def method_attr_dtype(self, tx):
        if self.dtype is not None:
            return ConstantVariable.create(self.dtype)

    def method_attr_device(self, tx):
        if self.device is not None:
            return ConstantVariable.create(self.device)

    def method_attr_layout(self, tx):
        if self.layout is not None:
            return ConstantVariable.create(self.layout)

    def method_attr_is_cuda(self, tx):
        if self.device is not None:
            return ConstantVariable.create(self.device.type == "cuda")

    def method_attr_shape(self, tx):
        if self.size is not None:
            sizes = [variables.ConstantVariable.create(x) for x in self.size]
            return SizeVariable(sizes)
        else:
            return self.call_method(tx, "size", [], {})

    def method_attr_requires_grad(self, tx):
        if self.requires_grad is not None:
            return ConstantVariable.create(self.requires_grad)

    def method_attr_is_quantized(self, tx):
        if self.is_quantized is not None:
            return ConstantVariable.create(self.is_quantized)

    def method_attr_is_sparse(self, tx):
        if self.is_sparse is not None:
            return ConstantVariable.create(self.is_sparse)

    def method_attr_data(self, tx):
        return variables.TorchInGraphFunctionVariable(
            torch._C._autograd._get_data_attr
        ).call_function(tx, [self], {})

    def method_attr_grad_fn(self, tx):
        if self.has_grad_fn:
            unimplemented("TensorVariable has a grad_fn")
        else:
            return variables.ConstantVariable(None)

    def method_attr__version(self, tx):
        from ..tensor_version_op import _tensor_version

        return variables.TorchInGraphFunctionVariable(_tensor_version).call_function(
            tx, [self], {}
        )

    def call_hasattr(self, tx: "InstructionTranslator", name):
        from . import GetAttrVariable
        from .builtin import BuiltinVariable

        try:
            var = BuiltinVariable(getattr).call_function(
                tx, [self, ConstantVariable(name)], {}
            )
            # in the event that TensorVariable returns NotImplemented
            # BuiltinVariable.call_getattr returns GetAttrVariable
            ret_val = not isinstance(var, GetAttrVariable)
        except AttributeError:
            ret_val = False

        if self.source:
            install_guard(
                AttrSource(self.source, name).make_guard(GuardBuilder.HASATTR)
            )

        return ConstantVariable(ret_val)

    def var_getattr(self, tx: "InstructionTranslator", name):
        from . import UserDefinedClassVariable

        if self.is_strict_mode(tx) and name in self._strict_mode_banned_ops():
            unimplemented(f"Illegal getattr invocation {name} in strict mode")

        if name == "__class__":
            return UserDefinedClassVariable(self.python_type())

        handler = getattr(self, f"method_attr_{name}", None)
        result = handler(tx) if handler is not None else None

        # Add a guard for type matching, these guards are checked before tensor guards
        # In some cases, a <tensor>.<attr> guard can be evaluated first, and break if
        # <tensor> is later changed to another type
        if (
            result is not None
            and self.source
            and self.source.subguards_allowed()
            and not (
                name not in ("grad", "requires_grad") and result.is_python_constant()
            )
        ):
            install_guard(self.make_guard(GuardBuilder.TYPE_MATCH))
            result.source = AttrSource(self.source, name)

        # It's hard to get inplace view (metadata mutation) on graph input work properly across
        # dynamo/aot/inductor, just fall back.
        if self.source is not None and hasattr(torch.ops.aten, name):
            fn = getattr(torch.ops.aten, name)
            if (
                hasattr(fn, "overloads")
                and hasattr(fn, fn.overloads()[0])
                and torch.Tag.inplace_view in getattr(fn, fn.overloads()[0]).tags
            ):
                # Delay the graph break to the actual call of unsqueeze_/resize_/resize_as_ etc.
                return variables.misc.DelayGraphBreakVariable(
                    source=AttrSource(self.source, name)
                )

        # For attributes (not methods) that were not caught in the special handling above,
        # (e.g. tensor.real), we handle these generically, assuming that the output type is
        # a tensor.
        if result is None and name != "grad":

            def try_generic_attr_handling():
                from .builder import wrap_fx_proxy
                from .misc import GetAttrVariable

                try:
                    static_attr = inspect.getattr_static(torch.Tensor, name)
                except AttributeError:
                    return None

                # Make sure this is an attribute, not a method.
                # type(torch.Tensor.H) should be "getset_descriptor"
                # This is a because of CPython implementation, see THPVariableType:
                # these attributes are implemented under tp_getset, which appear
                # as `getset_descriptor`s, (compared to, say, methods which appear
                # as `method_descriptor`s)
                if type(static_attr) != types.GetSetDescriptorType:
                    return None

                proxy = GetAttrVariable.create_getattr_proxy(self.as_proxy(), name)
                if self.source is not None:
                    return wrap_fx_proxy(
                        tx=tx, proxy=proxy, source=AttrSource(self.source, name)
                    )
                else:
                    return wrap_fx_proxy(tx=tx, proxy=proxy)

            result = try_generic_attr_handling()

        if result is None:
            result = self.dynamic_getattr(tx, name)

        if result is None:
            raise NotImplementedError
        return result

    def call_id(self, tx):
        if not self.source:
            unimplemented("call_id not supported for sourceless TensorVariable")

        # For local source, we associate the real value. We use this real value
        scope = {"L": tx.output.local_scope, "G": tx.output.global_scope}
        try:
            _input_associated_real_value = eval(self.source.name(), scope)
        except Exception as exc:
            unimplemented(f"error getting associated real value: {exc}")

        if _input_associated_real_value is None:
            unimplemented("call_id without associated real value")

        install_guard(self.source.make_guard(GuardBuilder.ID_MATCH))
        id_value = id(_input_associated_real_value)
        return ConstantVariable.create(id_value)

    def has_unpack_var_sequence(self, tx):
        return self.ndim > 0

    def unpack_var_sequence(self, tx: "InstructionTranslator", idxes=None):
        from .builder import wrap_fx_proxy_cls

        if self.size:
            size_len = len(self.size)
        else:
            size_var = self.call_method(tx, "size", [], {})
            assert isinstance(size_var, SizeVariable)
            size_len = len(size_var.items)
        # Ensure we don't unpack a scalar tensor.
        assert size_len != 0, "Can't unpack scalar tensors."

        if self.size:
            length = self.size[0]
        else:
            dyn_length = self.call_method(tx, "size", [ConstantVariable.create(0)], {})
            # SymNodeVariable for symbolic sizes, ConstantVariable for constants OR values produced through
            # symbolic_shapes, but that end up as int/sympy.Integer
            assert isinstance(dyn_length, (SymNodeVariable, ConstantVariable))
            if isinstance(dyn_length, SymNodeVariable):
                length = dyn_length.evaluate_expr(tx.output)
            else:
                length = dyn_length.value

        if idxes is None:
            idxes = range(length)
        else:
            assert (
                len(idxes) == length
            ), f"Can't unpack a tensor of {length} rows into a tuple of {len(idxes)} elements."
        return [
            wrap_fx_proxy_cls(target_cls=type(self), tx=tx, proxy=self.as_proxy()[i])
            for i in idxes
        ]

    def _strict_mode_banned_ops(self):
        return torch._dynamo.config._autograd_backward_strict_mode_banned_ops

    def call_method(
        self,
        tx,
        name,
        args: "List[VariableTracker]",
        kwargs: "Dict[str, VariableTracker]",
    ) -> "VariableTracker":
        if self.is_strict_mode(tx) and name in self._strict_mode_banned_ops():
            unimplemented(f"Illegal method invocation {name} in strict mode")

        """
        Dispatch to a method-specific handler defined below.  If the
        handler returns None (or doesn't exist) we put the method call
        in the graph.
        """
        try:
            handler_method = getattr(self, f"method_{name}")
        except AttributeError:
            pass
        else:
            try:
                result = handler_method(*args, **kwargs)
                if result:
                    return result
            except TypeError as e:
                unimplemented(f"unhandled args for {name}: {e}")

        from .builder import wrap_fx_proxy

        return wrap_fx_proxy(
            tx,
            tx.output.create_proxy(
                "call_method",
                name,
                *proxy_args_kwargs([self, *args], kwargs),
            ),
        )

    def method_size(self, *args, **kwargs):
        return self._method_size_stride("size", *args, **kwargs)

    def method_stride(self, *args, **kwargs):
        return self._method_size_stride("stride", *args, **kwargs)

    def _method_size_stride(self, name, dim=None):
        dim = guard_if_dyn(dim)

        def make_const_size_variable(x, **options):
            return SizeVariable(
                [ConstantVariable.create(y, **options) for y in x], **options
            )

        RetVariable = (
            make_const_size_variable if name == "size" else ConstantVariable.create
        )

        # Technically, this should not be necessary, but I'm including it
        # for enhanced BC, in case example_value is sometimes not set
        # (it really should always be set though!)
        if (r := getattr(self, name)) is not None:
            if dim is None:
                return RetVariable(r)
            else:
                return ConstantVariable.create(r[dim])

        # It might still be constant!  Consult the fake tensor and see
        if (fake := self.proxy.node.meta.get("example_value")) is not None:
            if dim is None:
                fake_r = getattr(fake, name)()
                if not has_free_symbols(fake_r):
                    # int conversion for safety, in case a SymInt refined
                    # to constant
                    return RetVariable(tuple(int(r) for r in fake_r))
            else:
                fake_r = getattr(fake, name)(dim)
                if not has_free_symbols(fake_r):
                    return ConstantVariable.create(int(fake_r))

    def method_numel(self):
        if self.size is not None:
            return ConstantVariable.create(product(self.size))

        # It might still be constant!  Consult the fake tensor and see
        if (fake := self.proxy.node.meta.get("example_value")) is not None:
            fake_r = fake.numel()
            if not has_free_symbols(fake_r):
                return ConstantVariable.create(int(fake_r))

    method_nelement = method_numel

    def method_dim(self):
        if self.ndim is not None:
            return ConstantVariable.create(self.ndim)

    method_ndimension = method_dim

    def method_is_floating_point(self):
        if self.dtype is not None:
            return ConstantVariable.create(self.dtype.is_floating_point)

    def method_is_complex(self):
        if self.dtype is not None:
            return ConstantVariable.create(self.dtype.is_complex)

    def method_is_contiguous(self, memory_format=None):
        memory_format = (
            memory_format.as_python_constant()
            if memory_format is not None
            else torch.contiguous_format
        )
        if self.is_contiguous is not None:
            return ConstantVariable.create(memory_format in self.is_contiguous)
        elif (fake := self.proxy.node.meta.get("example_value")) is not None:
            return ConstantVariable.create(
                fake.is_contiguous(memory_format=memory_format)
            )

    def method_type(self, dtype=None, non_blocking=False, **kwargs):
        if (
            dtype is None
            and self.dtype is not None
            and isinstance(self.device, torch.device)
        ):
            tensortype = next(
                k for k, v in tensortype_to_dtype.items() if self.dtype in v
            )
            if self.device.type == "cuda":
                return ConstantVariable.create(f"torch.cuda.{tensortype.__name__}")
            else:
                return ConstantVariable.create(f"torch.{tensortype.__name__}")
        elif (
            dtype is not None
            and fqn(type(dtype.as_python_constant())) == "torch.tensortype"
        ):
            # torch.FloatTensor, etc. are all of type "torch.tensortype".
            # torch.fx's tracer fails on these types, because it doesn't support arguments of torch.tensortype type.
            # So, we pass it in as a string (which is also supported, see above implementation for .type() with 0 args)
            tensor_type = dtype.as_python_constant()
            tensor_type_const = ConstantVariable.create(fqn(tensor_type))

            from ..symbolic_convert import InstructionTranslator
            from .builder import wrap_fx_proxy

            tx = InstructionTranslator.current_tx()

            if non_blocking:
                kwargs = {"non_blocking": non_blocking, **kwargs}

            return wrap_fx_proxy(
                tx,
                tx.output.create_proxy(
                    "call_method",
                    "type",
                    *proxy_args_kwargs([self, tensor_type_const], kwargs),
                ),
            )

    def method_as_subclass(self, cls):
        if isinstance(cls, TensorSubclassVariable) and cls.source:
            from ..symbolic_convert import InstructionTranslator
            from .builder import VariableBuilder
            from .torch_function import TensorWithTFOverrideVariable

            tx = InstructionTranslator.current_tx()

            # [Note: __torch_function__] coerce this tensor variable into a TensorWithTFOverrideVariable
            # in eager, this is just a type change. This isn't sound if a __torch_function__ tensor subclass
            # defines a constructor, but if only a __torch_function__ impl is defined, this is okay to call.
            # It is up to the user whether this is correct behavior or not.
            py_cls = cls.as_python_constant()
            torch_fn = VariableBuilder(
                tx,
                AttrSource(AttrSource(cls.source, "__torch_function__"), "__func__"),
            )(py_cls.__torch_function__.__func__)

            return TensorWithTFOverrideVariable.from_tensor_var(
                tx, self, py_cls, torch_fn
            )

    def method_get_device(self):
        if isinstance(self.device, torch.device):
            index = self.device.index if self.device.type != "cpu" else -1
            return ConstantVariable.create(index)

    def method_element_size(self):
        return ConstantVariable.create(self.dtype.itemsize)

    def method_numpy(self, *, force=False):
        if not config.trace_numpy:
            unimplemented("Tensor.numpy(). config.trace_numpy is False")
        if not np:
            unimplemented("Tensor.numpy(). NumPy is not available")
        if self.layout != torch.strided:
            raise TypeError(
                f"can't convert {self.layout} layout tensor to numpy. Use Tensor.dense() first"
            )
        from ..symbolic_convert import InstructionTranslator

        tx = InstructionTranslator.current_tx()

        # We don't check that the tensor is on CPU when force is False, as this
        # allows us to execute NumPy code on CUDA. Same for requires_grad=True
        if force and force.as_python_constant():
            # If the user set force=True we try to preserve the semantics (no gradients, move to CPU...)
            t = self.call_method(tx, "detach", [], {})
            proxy = tx.output.create_proxy("call_method", "cpu", (t.as_proxy(),), {})
        else:
            # Hacky way to create a view of self that will be marked as NumpyNdarrayVariable
            proxy = tx.output.create_proxy(
                "call_method", "view_as", *proxy_args_kwargs([self, self], {})
            )
        return NumpyNdarrayVariable.create(tx, proxy)

    def method_tolist(self):
        from ..symbolic_convert import InstructionTranslator
        from .builder import SourcelessBuilder

        tx = InstructionTranslator.current_tx()

        def tolist(tensor, sub_proxy):
            def wrap(i, sub_proxy):
                # Sigh, we forgot to gate this, so this data dependent is on
                # by default and is load bearing in CI
                with unittest.mock.patch.object(
                    tx.fake_mode, "allow_scalar_outputs", True
                ):
                    return SymNodeVariable.create(
                        tx,
                        sub_proxy.item(),
                    )

            if tensor.dtype not in [
                torch.int8,
                torch.int16,
                torch.int32,
                torch.int64,
            ]:
                unimplemented("Input tensor for tolist must be an integer tensor")

            if tensor.dim() == 0:
                return wrap(tensor, sub_proxy)

            if tensor.dim() == 1:
                return [wrap(val, sub_proxy[i]) for i, val in enumerate(tensor)]

            return [
                tolist(sub_tensor, sub_proxy=sub_proxy[i])
                for i, sub_tensor in enumerate(tensor)
            ]

        tensor = self.as_proxy().node.meta["example_value"]
        out = tolist(tensor, self.as_proxy())
        return SourcelessBuilder.create(tx, out)

    def method_backward(self, *args, **kwargs):
        unimplemented("Tensor.backward")

    def method_data_ptr(self, *args, **kwargs):
        unimplemented("Tensor.data_ptr")

    def method_item(self, *args, **kwargs):
        if not config.capture_scalar_outputs:
            self._warn_capture_scalar_outputs()
            unimplemented("Tensor.item")

    @staticmethod
    @functools.lru_cache(None)
    def _warn_capture_scalar_outputs():
        user_stack = torch._guards.TracingContext.extract_stack()
        user_stack_formatted = "".join(traceback.format_list(user_stack))
        log.warning(
            textwrap.dedent(
                """\
                    Graph break from `Tensor.item()`, consider setting:
                        torch._dynamo.config.capture_scalar_outputs = True
                    or:
                        env TORCHDYNAMO_CAPTURE_SCALAR_OUTPUTS=1
                    to include these operations in the captured graph.

                    Graph break: from user code at:
                    %s
                """
            ),
            user_stack_formatted,
        )

    def method___len__(self):
        from ..symbolic_convert import InstructionTranslator

        tx = InstructionTranslator.current_tx()
        return self.call_method(tx, "size", [ConstantVariable.create(0)], {})

    def method___setitem__(self, key, value):
        def has_bool_key(v):
            if isinstance(v, TensorVariable):
                return v.dtype in (torch.bool, torch.int8)
            elif isinstance(v, variables.TupleVariable):
                return any(has_bool_key(item) for item in v.items)
            else:
                return False

        if (
            has_bool_key(key)
            and isinstance(value, TensorVariable)
            and value.requires_grad
            and torch.is_grad_enabled()
        ):
            unimplemented(
                "boolean masking setitem backwards, see https://github.com/pytorch/pytorch/issues/114123"
            )
        from ..symbolic_convert import InstructionTranslator

        tx = InstructionTranslator.current_tx()
        tx.output.create_proxy(
            "call_function",
            operator.setitem,
            *proxy_args_kwargs([self, key, value], {}),
        )
        return ConstantVariable.create(None)

    def method_resize_(self, *args, **kwargs):
        unimplemented("Tensor.resize_")

    def method_resize_as_(self, *args, **kwargs):
        unimplemented("Tensor.resize_as_")

    def method_sparse_resize_(self, *args, **kwargs):
        unimplemented("Tensor.sparse_resize_")

    def method_sparse_resize_and_clear_(self, *args, **kwargs):
        unimplemented("Tensor.sparse_resize_and_clear_")

    def method_set_(self, *args, **kwargs):
        if len(args) > 1:
            # torch.Tensor.set_() has several overloads.
            # aten::set_.source_Tensor(Tensor) gets special handling
            # in AOTAutograd and functionalization, because it is the most common
            # overload and is used by FSDP.
            # graph-breaking on aten::set_source_Tensor_storage_offset for now,
            # unless we find that we need to make it work.
            unimplemented("Tensor.set_.source_Tensor_storage_offset")

    def method_add_(self, other, *, alpha=None):
        if alpha is not None:
            from ..symbolic_convert import InstructionTranslator

            tx = InstructionTranslator.current_tx()
            result = variables.TorchInGraphFunctionVariable(torch.mul).call_function(
                tx, [other, alpha], {}
            )
            return self.call_method(tx, "add_", [result], {})

    def method_addcdiv_(self, tensor1, tensor2, *, value=None):
        from ..symbolic_convert import InstructionTranslator

        tx = InstructionTranslator.current_tx()
        if value is not None:
            result = variables.TorchInGraphFunctionVariable(torch.div).call_function(
                tx, [tensor1, tensor2], {}
            )
            result = variables.TorchInGraphFunctionVariable(torch.mul).call_function(
                tx, [result, value], {}
            )
            return self.call_method(tx, "add_", [result], {})

    def method___contains__(self, arg):
        from ..symbolic_convert import InstructionTranslator

        tx = InstructionTranslator.current_tx()

        # Rewrite __contains__ here so that downstream passes can trace through
        # without dealing with unbacked symbool. Roughly the code we translate is:
        # def __contains__(self, x):
        #     return (x == self).any().item()
        result = variables.TorchInGraphFunctionVariable(torch.eq).call_function(
            tx, [self, arg], {}
        )
        result = variables.TorchInGraphFunctionVariable(torch.any).call_function(
            tx, [result], {}
        )
        return result.call_method(tx, "item", [], {})

    def method_redistribute(self, *args, **kwargs):
        from ..symbolic_convert import InstructionTranslator

        tx = InstructionTranslator.current_tx()
        # rewrite non-primitive args/kwargs to be included in the on-the-fly prim function
        # and rewrite args to have only proxyable args, then insert call_function
        args_as_value = [x.as_python_constant() for x in args]
        kwargs_as_value = {k: v.as_python_constant() for k, v in kwargs.items()}

        def redistribute_fn_with_prim_types(x):
            return x.redistribute(*args_as_value, **kwargs_as_value)

        # attach the same function name for better debugging
        redistribute_fn_with_prim_types.__name__ = "prim_redistribute"

        from .builder import wrap_fx_proxy

        return wrap_fx_proxy(
            tx=tx,
            proxy=tx.output.create_proxy(
                "call_function",
                redistribute_fn_with_prim_types,
                *proxy_args_kwargs([self], {}),
            ),
        )

    def method_to_local(self, *args, **kwargs):
        from ..symbolic_convert import InstructionTranslator

        tx = InstructionTranslator.current_tx()
        # rewrite non-primitive args/kwargs to be included in the on-the-fly prim function
        # and rewrite args to have only proxyable args, then insert call_function
        args_as_value = [x.as_python_constant() for x in args]
        kwargs_as_value = {k: v.as_python_constant() for k, v in kwargs.items()}

        def to_local_fn_with_prim_types(x):
            return x.to_local(*args_as_value, **kwargs_as_value)

        # attach the same function name for better debugging
        to_local_fn_with_prim_types.__name__ = "prim_to_local"

        from .builder import wrap_fx_proxy

        return wrap_fx_proxy(
            tx=tx,
            proxy=tx.output.create_proxy(
                "call_function",
                to_local_fn_with_prim_types,
                *proxy_args_kwargs([self], {}),
            ),
        )

    def method_register_hook(self, *args, **kwargs):
        return self._method_register_hook("register_hook", *args, **kwargs)

    def method_register_post_accumulate_grad_hook(self, *args, **kwargs):
        return self._method_register_hook(
            "register_post_accumulate_grad_hook", *args, **kwargs
        )

    def _method_register_hook(self, name: str, hook: VariableTracker):
        # Note - do not arbitrarily add hooks here - make sure they match the same contract
        # see [On tensor.register_hook]
        from ..symbolic_convert import InstructionTranslator

        tx = InstructionTranslator.current_tx()

        if not self.source:
            if not compiled_autograd.compiled_autograd_enabled:
                # TODO(voz):
                # We can relax this by speculating the callable and ensuring that it doesn't modify arbitrary
                # python state.
                # We *Must* be in compiled_autograd here because backward hooks can contain anything, and it is unsafe to run
                # them in a compiled bwd without re-entering dynamo as compiled_autograd does.
                #
                # Discussion point 1 - Should we bypass this if nopython/fullgraph = True?
                #   No. Because this was going to be a graph break anyway - this check does not
                # introduce new graph breaks where there were none.
                #
                # Discussion point 2 - Should we defer this check to backwards?
                #   No. Because compiled autograd is not yet ready for prime time. As such, if we defer, a user
                # would have no recourse - their forward traces just fine, but will fail at backwards unless
                # compiled_autograd is enabled. If compiled_autograd fails (there are a lot of failures today)
                # then they have nothing they can do except disable compile.
                unimplemented(
                    "Compilation of intermediate hooks requires compiled autograd"
                )

            hook_name, bw_state_proxy = tx.output.add_backward_state_hook(hook)

            def _register_hook_trampoline(tensor, bw_state):
                register_hook = getattr(tensor, name)
                register_hook(
                    functools.partial(
                        trace_wrapped,
                        fn=call_hook_from_backward_state,
                        bw_state=bw_state,
                        hook_name=hook_name,
                    )
                )
                # TODO(jansel): returning None here is wrong, it should be
                # RemovableHandle, but we need some extra work to support
                # this properly.
                return None

            from .builder import wrap_fx_proxy

            return wrap_fx_proxy(
                tx,
                tx.output.create_proxy(
                    "call_function",
                    _register_hook_trampoline,
                    (self.as_proxy(), bw_state_proxy),
                    {},
                ),
            )

        handle_variable = variables.RemovableHandleVariable(
            mutable_local=variables.base.MutableLocal(),
        )
        tx.output.side_effects.register_hook(self, hook, handle_variable, name)
        return handle_variable

    def method_requires_grad_(self, requires_grad=True):
        if requires_grad is not True:
            requires_grad = requires_grad.as_python_constant()

        if self.as_proxy().node.meta["example_value"].requires_grad != requires_grad:
            unimplemented("Tensor.requires_grad_")
        else:
            return self

    def method_new(self, *args, **kwargs):
        # Convert x.new(torch.Size) into x.new_empty(torch.Size),
        # as Tensor.new acts differently with a Size input versus a tuple input.
        if (len(args) == 1 and isinstance(args[0], SizeVariable)) or (
            len(args) >= 1
            and all(
                isinstance(a, ConstantVariable) and a.python_type() == int for a in args
            )
        ):
            from ..symbolic_convert import InstructionTranslator

            return self.call_method(
                InstructionTranslator.current_tx(), "new_empty", args, kwargs
            )

    def method_untyped_storage(self):
        return UntypedStorageVariable(
            self, self.as_proxy().node.meta["example_value"].untyped_storage()
        )

    def set_name_hint(self, name: str):
        if not self._is_name_set:
            self.proxy.node._rename(name)
            self._is_name_set = True


class SymNodeVariable(VariableTracker):
    """
    Represents a symbolic scalar, either int, float or bool.  This is most commonly used to
    handle symbolic size computation, e.g., tensor.size(0), but it is also used to
    handle logic like float_tensor.item() or unspecialized float inputs.
    """

    _nonvar_fields = {
        "proxy",
        "sym_num",
        *VariableTracker._nonvar_fields,
    }

    def debug_repr(self):
        return repr(self.sym_num)

    @classmethod
    def create(cls, tx, proxy, sym_num=None, **options):
        if sym_num is None:
            sym_num = get_fake_value(proxy.node, tx)
        if "example_value" in proxy.node.meta:
            assert proxy.node.meta["example_value"] == sym_num
        set_example_value(proxy.node, sym_num)

        if isinstance(sym_num, (sympy.Integer, int, bool)):
            sym_num = int(sym_num) if isinstance(sym_num, sympy.Integer) else sym_num
            return ConstantVariable.create(sym_num)

        return SymNodeVariable(proxy, sym_num, **options)

    def __init__(self, proxy, sym_num, **kwargs) -> None:
        super().__init__(**kwargs)
        self.proxy = proxy
        # TODO: Should we allow non SymTypes here?  Today it is allowed
        self.sym_num = sym_num
        self._tensor_var = None

    def python_type(self):
        if isinstance(self.sym_num, SymTypes):
            return self.sym_num.node.pytype
        else:
            return type(self.sym_num)

    def as_proxy(self):
        return self.proxy

    def as_tensor(self, tx):
        if self._tensor_var is None:
            from .builder import SourcelessBuilder

            self._tensor_var = SourcelessBuilder.create(
                tx, torch.scalar_tensor
            ).call_function(tx, [self], {})
        return self._tensor_var

    def evaluate_expr(self, output_graph=None):
        try:
            return guard_scalar(self.sym_num)
        except GuardOnDataDependentSymNode as e:
            raise UserError(  # noqa: B904
                UserErrorType.ANTI_PATTERN,
                f"Consider annotating your code using torch._check*(). {str(e)}",
                case_name="constrain_as_size_example",
            )

    def call_method(
        self,
        tx,
        name,
        args: "List[VariableTracker]",
        kwargs: "Dict[str, VariableTracker]",
    ) -> "VariableTracker":
        from .builder import wrap_fx_proxy

        return wrap_fx_proxy(
            tx,
            tx.output.create_proxy(
                "call_method",
                name,
                *proxy_args_kwargs([self, *args], kwargs),
            ),
        )


class NumpyNdarrayVariable(TensorVariable):
    """
    Represents a np.ndarray, but backed by torch Tensor via torch._numpy.ndarray.
    Use this for Tensor.numpy() call.
    """

    @staticmethod
    def create(tx: "InstructionTranslator", proxy, **options):
        from .builder import wrap_fx_proxy_cls

        return wrap_fx_proxy_cls(
            target_cls=NumpyNdarrayVariable,
            tx=tx,
            proxy=proxy,
            **options,
        )

    def var_getattr(self, tx: "InstructionTranslator", name):
        # NB: This INTENTIONALLY does not call super(), because there is
        # no intrinsic reason ndarray properties are related to Tensor
        # properties.  The inheritance here is for implementation sharing.

        from ..utils import numpy_attr_wrapper
        from .builder import wrap_fx_proxy

        result = None

        example_value = self.as_proxy().node.meta["example_value"]
        example_ndarray = tnp.ndarray(example_value)

        def insert_into_graph():
            return wrap_fx_proxy(
                tx,
                tx.output.create_proxy(
                    "call_function", numpy_attr_wrapper, (self.as_proxy(), name), {}
                ),
            )

        if name in ["T", "real", "imag"]:
            proxy = tx.output.create_proxy(
                "call_function",
                numpy_attr_wrapper,
                (self.as_proxy(), name),
                {},
            )
            result = NumpyNdarrayVariable.create(tx, proxy)

        # These are awkward to implement.  The standard playbook for torch._numpy
        # interop is to trace a call into the torch._numpy wrapper which works for
        # Tensor operations.  However, we don't want to do this for calls
        # that don't return Tensors, because in those cases we may not want
        # to trace the attribute access into the graph at all (it is sort
        # of harmless to do so, because AOTAutograd will eliminate them,
        # but it's best not to trace them in to begin with.)  But in any
        # case, tracing these into the graph is like trying to fit a square
        # peg into a round hole; best not to do it.  So instead we
        # painstakingly implement these by hand
        #
        # NB: only ALWAYS specialized attributes can go here; notably,
        # size/shape not allowed!
        elif name in ("ndim", "itemsize"):
            return ConstantVariable.create(getattr(example_ndarray, name))
        elif name in ("shape", "stride"):
            if not has_free_symbols(r := getattr(example_ndarray, name)):
                return ConstantVariable.create(tuple(int(r) for r in r))
            return insert_into_graph()
        elif name == "size":
            if not has_free_symbols(r := example_ndarray.size):
                return ConstantVariable.create(int(r))
            return insert_into_graph()
        elif name in ["base", "flags", "dtype"]:
            unimplemented(f"TODO: add support for ndarray.{name}")
        elif name in ["__version__"]:
            unimplemented("delegate np.__version__ to NumPy")
        if result is None:
            raise NotImplementedError
        return result

    @staticmethod
    def patch_args(name, args, kwargs):
        if name == "clip":
            kwargs_rename = {"a_min": "min", "a_max": "max"}
            kwargs = {kwargs_rename.get(k, k): v for k, v in kwargs.items()}
        return args, kwargs

    def call_method(
        self,
        tx,
        name,
        args: "List[VariableTracker]",
        kwargs: "Dict[str, VariableTracker]",
    ) -> "VariableTracker":
        from ..utils import numpy_method_wrapper

        args, kwargs = self.patch_args(name, args, kwargs)

        if name in ["__len__", "size", "tolist"]:
            # delegate back to TensorVariable
            return super().call_method(tx, name, args, kwargs)
        if name in ("tostring", "tobytes"):
            unimplemented(f"{name} is not modelled in torch._numpy")
        proxy = tx.output.create_proxy(
            "call_function",
            numpy_method_wrapper(name),
            *proxy_args_kwargs([self] + list(args), kwargs),
        )
        return NumpyNdarrayVariable.create(tx, proxy)

    def python_type(self):
        return np.ndarray


class UnspecializedPythonVariable(TensorVariable):
    """
    This is a 1-element tensor represents unspecialized python float/int.
    """

    _nonvar_fields = {
        "raw_value",
        "need_unwrap",
        *TensorVariable._nonvar_fields,
    }

    def __init__(
        self, proxy: torch.fx.Proxy, *, raw_value=None, need_unwrap=True, **kwargs
    ) -> None:
        super().__init__(proxy, **kwargs)
        self.raw_value = raw_value
        self.need_unwrap = need_unwrap

    @classmethod
    def from_tensor_variable(cls, tensor_variable, raw_value, need_unwrap=True):
        # Convert a `TensorVariable` instance into an `UnspecializedPythonVariable` instance.
        return UnspecializedPythonVariable(
            **dict(tensor_variable.__dict__),
            raw_value=raw_value,
            need_unwrap=need_unwrap,
        )


class FakeItemVariable(TensorVariable):
    """An unspecialized python variable which prevents access to the underlying raw value.
    This is needed if item is called on a FakeTensor."""

    _nonvar_fields = {
        "need_unwrap",
        *TensorVariable._nonvar_fields,
    }

    def __init__(self, proxy: torch.fx.Proxy, **kwargs) -> None:
        need_unwrap = kwargs.pop("need_unwrap", False)
        super().__init__(proxy, **kwargs)
        self.need_unwrap = need_unwrap

    @classmethod
    def from_tensor_variable(cls, tensor_variable):
        return FakeItemVariable(**dict(tensor_variable.__dict__))


class TensorSubclassVariable(VariableTracker):
    def __init__(self, value, *args, **kwargs) -> None:
        self.value = value
        super().__init__(*args, **kwargs)

    def call_function(
        self,
        tx: "InstructionTranslator",
        args: List[VariableTracker],
        kwargs: Dict[str, VariableTracker],
    ) -> VariableTracker:
        if len(args) == 1 and isinstance(args[0], TensorVariable):
            from .builder import VariableBuilder
            from .torch_function import TensorWithTFOverrideVariable

            torch_fn = VariableBuilder(
                tx, AttrSource(self.source, "__torch_function__")
            )(self.value.__torch_function__)

            return TensorWithTFOverrideVariable.from_tensor_var(
                tx, args[0], self.value, torch_fn
            )

        return super().call_function(tx, args, kwargs)

    def as_python_constant(self):
        return self.value

    def python_type(self):
        return type(self.value)


class UntypedStorageVariable(VariableTracker):
    _nonvar_fields = {
        "example_value",
        *VariableTracker._nonvar_fields,
    }

    def __init__(
        self,
        from_tensor: TensorVariable,
        example_value: torch.UntypedStorage,
        **kwargs,
<<<<<<< HEAD
    ):
        super().__init__(**kwargs)
=======
    ) -> None:
        super().__init__(**kwargs),
>>>>>>> d2e9a8bf
        self.from_tensor = from_tensor
        # Example_value will always have device="meta"
        self.example_value = example_value

    def call_method(
        self,
        tx,
        name,
        args: List[VariableTracker],
        kwargs: Dict[str, VariableTracker],
    ) -> VariableTracker:
        if name == "size":
            assert not args
            assert not kwargs
            result = self.example_value.size()
            if not has_free_symbols(result):
                # avoid creating a node in the graph
                return ConstantVariable.create(int(result))
            else:
                from ..external_utils import untyped_storage_size
                from .builder import wrap_fx_proxy

                return wrap_fx_proxy(
                    tx,
                    tx.output.create_proxy(
                        "call_function",
                        untyped_storage_size,
                        (self.from_tensor.as_proxy(),),
                        {},
                    ),
                )
        if name == "resize_" and len(args) == 1:
            assert not kwargs
            tx.output.create_proxy(
                "call_function",
                torch.ops.inductor.resize_storage_bytes_,
                (self.from_tensor.as_proxy(), args[0].as_proxy()),
                {},
            )
            return self

        return super().call_method(tx, name, args, kwargs)

    def reconstruct(self, codegen):
        codegen(self.from_tensor)
        codegen.load_method("untyped_storage")
        codegen.call_method(0)<|MERGE_RESOLUTION|>--- conflicted
+++ resolved
@@ -1329,13 +1329,8 @@
         from_tensor: TensorVariable,
         example_value: torch.UntypedStorage,
         **kwargs,
-<<<<<<< HEAD
-    ):
+    ) -> None:
         super().__init__(**kwargs)
-=======
-    ) -> None:
-        super().__init__(**kwargs),
->>>>>>> d2e9a8bf
         self.from_tensor = from_tensor
         # Example_value will always have device="meta"
         self.example_value = example_value
