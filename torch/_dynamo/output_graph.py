# mypy: allow-untyped-defs
import collections
import contextlib
import copy
import dataclasses
import functools
import itertools
import json
import logging
import operator
import re
import sys
import traceback
import weakref
from dataclasses import dataclass
from typing import Any, Callable, Dict, List, Optional, Set, Tuple, TYPE_CHECKING, Union

import sympy

import torch._guards
import torch._logging
<<<<<<< HEAD
=======
import torch.distributed as dist

>>>>>>> 69c0348e
import torch.nn
import torch.utils._pytree as pytree
from torch import fx
from torch._guards import GlobalContextCheckpointState, Source, TracingContext
from torch._utils_internal import signpost_event
from torch.fx._lazy_graph_module import _make_graph_module  # type: ignore[attr-defined]
from torch.fx.experimental._backward_state import BackwardState
from torch.fx.experimental.symbolic_shapes import free_symbols, is_symbolic, ShapeEnv
from torch.fx.passes.runtime_assert import insert_deferred_runtime_asserts
from torch.utils._python_dispatch import is_traceable_wrapper_subclass

from . import config, exc, logging as torchdynamo_logging, variables
from .backends.registry import CompiledFn, CompilerFn
from .bytecode_transformation import (
    create_call_function,
    create_instruction,
    Instruction,
    unique_id,
)
from .code_context import code_context
from .codegen import PyCodegen
from .current_scope_id import enter_new_scope
from .exc import (
    BackendCompilerFailed,
    exceptions_allowed_to_be_fallback,
    SkipFrame,
    unimplemented,
    unimplemented_with_warning,
)
from .guards import GuardBuilder, install_guard
from .mutation_guard import is_dynamic_nn_module
from .side_effects import AttributeMutationExisting, SideEffects
from .source import (
    AttrSource,
    BackwardStateSource,
    ConstantSource,
    GetItemSource,
    GlobalStateSource,
    is_constant_source,
    is_from_local_source,
    LocalSource,
    ParamBufferSource,
    ShapeEnvSource,
    SyntheticLocalSource,
    TensorProperty,
    TensorPropertySource,
)
from .utils import (
    checkpoint_params,
    CleanupHook,
    clone_inputs,
    count_calls,
    counters,
    dynamo_timed,
    get_instruction_source_311,
    get_locals_to_steal,
    get_static_address_type,
    graph_break_reasons,
    increment_op_count,
    lazy_format_graph_code,
    LazyString,
    nn_module_proxy,
    same,
    set_example_value,
)
from .variables.base import VariableTracker
from .variables.builder import (
    BackwardStateGraphArg,
    GraphArg,
    TrackedFake,
    VariableBuilder,
    wrap_fx_proxy,
)
from .variables.lists import BaseListVariable
from .variables.misc import NullVariable
from .variables.nn_module import NNModuleVariable
from .variables.tensor import (
    NumpyNdarrayVariable,
    SymNodeVariable,
    TensorVariable,
    UnspecializedPythonVariable,
)
from .variables.torch_function import TensorWithTFOverrideVariable


if TYPE_CHECKING:
    from torch._dynamo.symbolic_convert import InstructionTranslatorBase

log = logging.getLogger(__name__)
graph_tabular_log = torch._logging.getArtifactLogger(__name__, "graph")
graph_code_log = torch._logging.getArtifactLogger(__name__, "graph_code")
graph_sizes_log = torch._logging.getArtifactLogger(__name__, "graph_sizes")
trace_call_log = torch._logging.getArtifactLogger(__name__, "trace_call")


@dataclass(frozen=True)
class VariableTrackerCacheKey:
    vt_id: int
    # Two different source can point to the same object. However, Dynamo handles
    # globals and local source differently when it comes to guards and possibly
    # some other parts as well. So, cache also relies on the source.
    source: Source


class VariableTrackerCache:
    def __init__(self):
        self.cache = {}

    def lookup(self, value, source):
        key = VariableTrackerCacheKey(id(value), source)
        if key not in self.cache:
            return None
        return self.cache[key]

    def add(self, value, source, vt):
        key = VariableTrackerCacheKey(id(value), source)
        self.cache[key] = vt

    def clone(self):
        # Needed for copy and restore graph state
        new_cache = VariableTrackerCache()
        new_cache.cache.update(self.cache)
        return new_cache

    def clear(self):
        self.cache.clear()


@functools.lru_cache(None)
def _step_logger():
    return torchdynamo_logging.get_step_logger(log)


@dataclass
class GraphCompileReason:
    """Stores why a given output graph was compiled; i.e. what caused the graph break."""

    reason: str
    user_stack: List[traceback.FrameSummary]

    # Indicates if this was a graph compile reason due to graph break.
    graph_break: bool = True

    def __post_init__(self):
        if self.graph_break:
            graph_break_reasons.append(self)


def _get_gen_rand_values_fn(random_calls):
    def _gen_rand_values():
        return [fn(*args, **kwargs) for fn, args, kwargs in random_calls]

    return _gen_rand_values


class FakeRootModule(torch.nn.Module):
    """Trick the constructor of fx.GraphModule"""

    def __init__(self, nn_modules: Dict[str, torch.nn.Module]):
        super().__init__()
        for k, v in nn_modules.items():
            setattr(self, k, v)

    def __repr__(self):
        return "FakeRootModule(...)"


class WrapperBackend:
    def __init__(self, backend: CompilerFn):
        self.backend: CompilerFn = backend

    def __call__(self, gm: torch.fx.GraphModule, example_inputs: List[torch.Tensor]):
        self.restore = checkpoint_params(gm)
        self.gm = gm
        copy_gm = copy.deepcopy(self.gm)
        self.candidate = self.backend(copy_gm, example_inputs)

        if self.candidate is None or self.candidate is self.gm.forward:
            return self.gm.forward

        if not config.verify_correctness:
            return self.candidate

        # if verify_correctness=True
        try:
            correct = self.gm.forward(*clone_inputs(example_inputs))
            result = self.candidate(*clone_inputs(example_inputs))

            # TODO: replace `same` function with the one in testing
            if same(correct, result):
                return self.candidate

            raise RuntimeError(f"incorrect results of backend {self}")
            return self.gm.forward

        except Exception:
            log.exception("error in verify_correctness")
            raise
        finally:
            self.restore()


Scope = Dict[str, object]


class OutputGraph:
    """
    Wrapper class to hold outputs of InstructionTranslator.  Mainly the
    generated fx.Graph.

    OutputGraph is 1:1 with a frame being processed. Each frame is associated
    with some root InstructionTranslator. When user code calls a function,
    we construct a InliningInstructionTranslator that continues to write into
    the root InstructionTranslator's OutputGraph.
    """

    def __init__(
        self,
        code_options: Dict[str, Any],
        compiler_fn: Optional[CompilerFn],
        root_tx,
        export: bool,
        export_constraints,
        frame_state,
        local_scope: Scope,
        global_scope: Scope,
        f_code,
    ):
        super().__init__()
        self.tracers = [SubgraphTracer(self, export_root=export)]
        # Map from graph input's `Source` to its `VariableTracker` to
        # de-duplicate graph inputs by source and reuse the tracker
        self.input_source_to_var: Dict[Source, VariableTracker] = {}
        self.export = export
        self.export_constraints = export_constraints
        self.frame_state = frame_state
        # Map from graph input's `Source` to sizes / strides metadata
        self.input_source_to_sizes_strides: Dict[Source, Dict[str, Any]] = {}
        self.cleanup_hooks: List[Callable[[], Any]] = []
        # compile_id is an id number for the current torch.compile
        self.compile_id: int = next(_compile_id_counter)
        # Set of globals installed via install_global* APIs
        self.installed_globals: Set[str] = set()

        # TODO: maybe should just pass the entire f_code in here?  Not
        # sure...
        self.co_fields = {
            "co_name": f_code.co_name,
            "co_filename": f_code.co_filename,
            "co_firstlineno": f_code.co_firstlineno,
        }

        # tracked_fakes says where any tensor that was wrapped to fake came
        # from.  It is similar to GraphArg, in that all GraphArgs will get
        # will get added to TrackedFakes, but TrackedFakes also contains
        # GraphArgs that got pruned, and things like Tensor attributes which
        # aren't explicit graph inputs.  Used by shape guard
        self.tracked_fakes: List[TrackedFake] = []

        # List of symbols for which we have exact bindings in the arguments
        # already
        self.bound_symbols: Set[sympy.Symbol] = set()

        shape_env = ShapeEnv(
            # Reference Cycle!
            # Share a reference to the list of TrackedFake.
            #
            # ShapeEnv needs this in order to be able to reproduce the call
            # to produce_guards at an arbitrary time point. That is because
            # TrackedFake instances may have its metadata changed throughout
            # the program execution.
            tracked_fakes=self.tracked_fakes,
            allow_scalar_outputs=config.capture_scalar_outputs,
            allow_dynamic_output_shape_ops=config.capture_dynamic_output_shape_ops,
            prefer_deferred_runtime_asserts_over_guards=config.prefer_deferred_runtime_asserts_over_guards,
            allow_complex_guards_as_runtime_asserts=config.allow_complex_guards_as_runtime_asserts,
            co_fields=self.co_fields,
        )

        # In export mode, we force the shape_env to strictly disallow any constraining
        # of the user marked dynamic dims
        import torch._functorch.config as _config

        with _config.patch(fake_tensor_allow_unsafe_data_ptr_access=False):
            fake_mode = torch._subclasses.FakeTensorMode(
                shape_env=shape_env,
                # TODO (tmanlaibaatar) Remove this once we always lift params and buffers
                allow_non_fake_inputs=True if self.export else False,
                export=self.export,
            )
        self.tracing_context: TracingContext = TracingContext(fake_mode)
        self.init_ambient_guards()

        # Map each tensor id to a list of sources. This is necessary because
        # tensor ids cannot be recovered from tracked fakes (in general).
        # We use this map to interpret (i.e., check for violations of) constraints,
        # specifically equality constraints, which have shared tensor ids in them.
        # This map should also be generally useful, e.g., for (de)serialization.
        self.tracked_fakes_id_to_source: Dict[
            int, List[Source]
        ] = collections.defaultdict(list)
        # Stores the full fqn of a param or buffer to the relevant source.
        self.param_name_to_source: Optional[Dict[str, Source]] = {}
        self.side_effects = SideEffects()
        # Cached variable trackers. This makes symbolic analysis of LOAD_GLOBAL
        # and LOAD_ATTR for same python objects free.
        self.variable_tracker_cache = VariableTrackerCache()
        self.unique_var_id = itertools.count()
        self.code_options = dict(code_options)
        self.output_instructions: List[Instruction] = []
        # used to track nodes that are added between calls of copy_graphstate
        # and restore_graphstate
        self.timestamp = 0

        # A list of register_finalizer_fns to apply to the output graph module
        self.register_finalizer_fns: List[Callable[[fx.GraphModule], None]] = []

        # Not checkpointed
        self.compiler_fn: Optional[CompilerFn] = compiler_fn
        self.global_scope = global_scope
        self.local_scope = local_scope
        self.root_tx = root_tx

        # Given a source, what are the user stacks of all locations that
        # accessed it?
        #
        # For efficiency, we only populate this:
        #   - During export, and
        #   - If the source could potentially lead to a spurious export input
        #
        # Feel free to populate this more frequently if other use-cases arise,
        # but be aware that we have to generate full stacks for each
        # recording!
        self.source_to_user_stacks: Dict[Source, List[traceback.StackSummary]] = {}

        self._current_tx: List[InstructionTranslatorBase] = []
        self.cleanups: List[CleanupHook] = []
        self.should_exit = False
        self.unspec_variable_map: Dict[str, UnspecializedPythonVariable] = {}
        self.torch_function_enabled = torch._C._is_torch_function_enabled()
        # Tracks if the output graph has a user defined allowed function in the
        # graph. This is used later to determine if we should fallback to eager
        # for certain exceptions. THe idea is that if the user has applied
        # allow_in_graph, they would like to see the error instead of falling
        # back for backend errors.
        self.has_user_defined_allowed_in_graph = False

        # Tracks a list of called ops that were not tagged with "pt2_compliant_tag".
        # This information is useful for logging.
        self.non_compliant_ops: Set[torch._ops.OpOverload] = set({})

        # Tracks a list of called custom ops that were tagged with "pt2_compliant_tag".
        # This information is useful for logging.
        self.compliant_custom_ops: Set[torch._ops.OpOverload] = set({})

        # We save the global torch state here to be restored in case of graph
        # breaks. The relevant issue is seen here
        # https://github.com/pytorch/pytorch/pull/100570#issuecomment-1543427086
        # where inlining of a function changes the global state (because of the
        # presence of torch.no_grad) and there is a graph break.
        self.save_global_state()

        # Tracks the original FQNs of the constant tensors from the original graph,
        # i.e. buffers and parameters.
        self.dynamo_flat_name_to_original_fqn: Dict[str, str] = {}

        # All calls to random() are replaced with a single call to __gen_rand_values
        # functions that returns a tuple of random values for each original call.
        # random_calls tracks calls to random() and random_values_var stores the name of
        # the variable that stores __gen_rand_values results.
        self.random_calls: List[
            Tuple[Callable[..., object], Tuple[object, ...], Dict[str, object]]
        ] = []
        self.random_values_var = None

        # Bytecode to insert right before we call the graph
        self.pregraph_bytecode: List[Instruction] = []

        # Use to pass values to backward hooks when using compiled autograd
        self.backward_state: Dict[str, VariableTracker] = {}
        self.backward_state_proxy: Optional[torch.fx.Proxy] = None
        self.backward_state_var: Optional[str] = None

        self.name_of_builtins_dict_key_in_fglobals: str = (
            self.install_builtins_dict_in_fglobals()
        )

        self.guard_on_key_order: Set[str] = set()

    def install_builtins_dict_in_fglobals(self):
        # f_globals["__builtins__"] can be a dict or a module. This is an
        # implemenation detail -
        # https://docs.python.org/3/library/builtins.html.

        # This makes guarding on any builtin messy because the guard check_fn
        # has to check if the __builtins__ is a module or dict, and then access
        # by either using getattr or getitem respectively.

        # To solve this problem, we insert a new entry in f_globals which points
        # to the builtins __dict__ and then we guard any builtin on this dict.
        # To avoid any collision with the pre-existing keys, we use the
        # install_global to give us a unique dict key.

        f_builtins = self.global_scope["__builtins__"]
        if not isinstance(f_builtins, dict):
            f_builtins = f_builtins.__dict__
        return self.install_global("__builtins_dict__", f_builtins)

    def add_backward_state_hook(self, hook: VariableTracker, prefix="hook"):
        name = f"{prefix}{len(self.backward_state)}"
        assert name not in self.backward_state
        self.backward_state[name] = hook
        return name, self.get_backward_state_proxy()

    def get_backward_state_proxy(self):
        if self.backward_state_proxy is None:
            if self.export:
                unimplemented("backward_state does not support export")
            self.backward_state_proxy = self.root_tracer.create_graph_input(
                "dynamo_backward_state", BackwardState, source=BackwardStateSource()
            )
            self.backward_state_proxy.node.meta["grapharg"] = BackwardStateGraphArg()
            set_example_value(self.backward_state_proxy.node, BackwardState())
            self.backward_state_var = self.new_var()
        return self.backward_state_proxy

    # This gets its own helper function so guards DEBUG logs are more informative
    def init_ambient_guards(self):
        # Register a SHAPE_ENV guard to make sure we setup shape guards
        # that show up in ShapeEnv
        self.guards.add(ShapeEnvSource().make_guard(GuardBuilder.SHAPE_ENV))

        self.guards.add(
            GlobalStateSource().make_guard(GuardBuilder.DETERMINISTIC_ALGORITHMS)
        )

        self.guards.add(GlobalStateSource().make_guard(GuardBuilder.GRAD_MODE))

        self.guards.add(GlobalStateSource().make_guard(GuardBuilder.DEFAULT_DEVICE))

        self.guards.add(
            GlobalStateSource().make_guard(GuardBuilder.TORCH_FUNCTION_STATE)
        )

        ci = torch._C._functorch.peek_interpreter_stack()
        if ci is not None:
            self.guards.add(
                GlobalStateSource().make_guard(GuardBuilder.FUNCTORCH_STACK_MATCH)
            )

    def synthetic_graph_input(self, fn, args):
        """
        call fn(*args) before the graph runs and turn the result into a fake input.
        """
        example_value = fn(*args)
        varname = self.new_var()
        cg = PyCodegen(self.root_tx)
        cg.add_push_null(
            lambda: cg.load_import_from(
                fn.__module__,
                fn.__name__,
            )
        )
        cg.foreach(map(variables.ConstantVariable.create, args))
        cg.call_function(len(args), False)
        cg.store(varname)
        self.pregraph_bytecode.extend(cg.get_instructions())
        source = SyntheticLocalSource(varname)
        result = VariableBuilder(self.root_tx, source)(example_value)
        TracingContext.get().guards_context.dynamo_guards.remove_guards_with_source(
            source
        )
        return result

    def add_cleanup_hook(self, fn: Callable[[], Any]):
        self.cleanup_hooks.append(fn)

    def call_cleanup_hooks(self):
        for hook in reversed(self.cleanup_hooks):
            hook()
        self.cleanup_hooks.clear()

    @property
    def root_tracer(self):
        return self.tracers[0]

    @property
    def current_tracer(self):
        return self.tracers[-1]

    def is_root_tracer(self):
        # Helper to tell if we are inside the higher order operator tracing.
        return len(self.tracers) == 1

    @property
    def graph(self):
        return self.current_tracer.graph

    # TODO(rzou): can delete after we refactor speculate_subgraph to use nested GraphTracer.
    @graph.setter
    def graph(self, value):
        self.current_tracer.graph = value

    @property
    def input_name_to_proxy(self):
        return self.current_tracer.input_name_to_proxy

    @property
    def real_value_cache(self):
        return self.current_tracer.real_value_cache

    # If you are here, and you're looking for create_graph_input,
    # to avoid ambiguity, please call one of the following:
    # - self.current_tracer.create_graph_input
    # - self.root_tracer.create_graph_input
    # See NOTE [HigherOrderOperator tracing design] for more context.

    def create_proxy(self, *args, **kwargs):
        return self.current_tracer.create_proxy(*args, **kwargs)

    def create_node(self, *args, **kwargs):
        return self.current_tracer.create_node(*args, **kwargs)

    def remove_node(self, *args, **kwargs):
        return self.current_tracer.remove_node(*args, **kwargs)

    @contextlib.contextmanager
    def subtracer(self, source_target, prior_tracer):
        new_scope_ctx = enter_new_scope()
        try:
            if prior_tracer:
                # Lineage MUST stay preserved
                assert prior_tracer.parent is self.current_tracer
            new_scope_ctx.__enter__()
            tracer = (
                prior_tracer
                if prior_tracer
                else SubgraphTracer(
                    self, parent=self.current_tracer, source_target=source_target
                )
            )
            self.tracers.append(tracer)
            yield tracer
        finally:
            new_scope_ctx.__exit__(None, None, None)
            self.tracers.pop()

    @property
    def output(self):
        return self

    @property
    def fake_mode(self):
        return self.tracing_context.fake_mode

    @property
    def shape_env(self):
        return self.tracing_context.fake_mode.shape_env

    @property
    def guards(self) -> torch._guards.GuardsSet:
        return self.tracing_context.guards_context.dynamo_guards

    @property
    def nn_modules(self) -> Dict[str, Any]:
        return self.tracing_context.module_context.nn_modules

    def save_global_state(self, out=None):
        """
        Saves to out if it is provided. Else saves to the tracing context's global_state.
        """
        global_state = (
            out if out is not None else self.tracing_context.global_context.global_state
        )

        # TODO - Consider having a torch level API for torch_function_state. As
        # of now, we create a ref cycle by passing the
        # output.set_torch_function_state to
        # output.tracing_context.global_context.global_state. In the interim,
        # the problem can be solved by manually set
        # output.tracing_context.global_context.global_state to None at cleanup.
        global_state["torch_function_enabled"] = (
            self.set_torch_function_state,
            self.torch_function_enabled,
        )
        global_state["grad_enabled"] = (torch.set_grad_enabled, torch.is_grad_enabled())

        global_state["autocast_enabled"] = (
            functools.partial(torch.set_autocast_enabled, "cuda"),
            torch.is_autocast_enabled("cuda"),
        )
        global_state["autocast_cpu_enabled"] = (
            functools.partial(torch.set_autocast_enabled, "cpu"),
            torch.is_autocast_enabled("cpu"),
        )
        global_state["autocast_gpu_dtype"] = (
            functools.partial(torch.set_autocast_dtype, "cuda"),
            torch.get_autocast_dtype("cuda"),
        )
        global_state["autocast_cpu_dtype"] = (
            functools.partial(torch.set_autocast_dtype, "cpu"),
            torch.get_autocast_dtype("cpu"),
        )
        global_state["autocast_cache_enabled"] = (
            torch.set_autocast_cache_enabled,
            torch.is_autocast_cache_enabled(),
        )

    def push_tx(self, tx):
        self._current_tx.append(tx)

    def pop_tx(self):
        return self._current_tx.pop()

    @property
    def current_tx(self):
        return self.root_tx if not self._current_tx else self._current_tx[-1]

    def add_symbol_bindings(self, arg: GraphArg):
        # Insert implicit size vars as necessary.  With dynamic shapes, we
        # maintain the invariant that every sizevar gets a direct SymInt input
        # into the graph.  This means downstream graph transforms can assume
        # every size variable is explicitly bound and accessible, instead of
        # having to pull it out implicitly from tensors.

        if self.export:
            return

        assert arg.fake_tensor is not None

        def bind_symint(s, prop):
            if not (is_symbolic(s) and isinstance(s.node.expr, sympy.Symbol)):
                return
            s0 = s.node.expr
            if s0 in self.bound_symbols:
                return
            self.bound_symbols.add(s0)
            log.debug("bind_symint %s %s", s, prop.name())
            # TODO: don't readd symint if we already have it in graph
            # (this is harmless because we do remove the unused ones later)
            proxy = self.root_tracer.create_graph_input(
                str(s0),
                torch.SymInt,
                before=True,
                source=prop,
            )
            set_example_value(proxy.node, s)
            proxy.node.meta["grapharg"] = GraphArg(
                prop,
                s,
                pass_arg_as_tensor=False,
                fake_tensor=None,
                is_tensor=False,
            )

        def handle_tensor(t, src):
            for i, s in enumerate(t.size()):
                bind_symint(s, TensorPropertySource(src, TensorProperty.SIZE, i))
            if t.layout is torch.strided:
                for i, s in enumerate(t.stride()):
                    bind_symint(s, TensorPropertySource(src, TensorProperty.STRIDE, i))
                bind_symint(
                    t.storage_offset(),
                    TensorPropertySource(src, TensorProperty.STORAGE_OFFSET),
                )
            elif t.layout is torch.sparse_coo:
                handle_tensor(t._indices(), src)
                handle_tensor(t._values(), src)
            elif t.layout in {torch.sparse_csr, torch.sparse_bsr}:
                handle_tensor(t.crow_indices(), src)
                handle_tensor(t.col_indices(), src)
            elif t.layout in {torch.sparse_csc, torch.sparse_bsc}:
                handle_tensor(t.ccol_indices(), src)
                handle_tensor(t.row_indices(), src)
            if is_traceable_wrapper_subclass(t):
                attrs, ctx = t.__tensor_flatten__()
                for attr in attrs:
                    inner_t = getattr(t, attr)
                    handle_tensor(inner_t, AttrSource(src, attr))

        handle_tensor(arg.fake_tensor, arg.source)

    def count_calls(self):
        return count_calls(self.graph)

    def is_empty_graph(self):
        return len(list(self.graph.nodes)) == 0

    def get_submodule(self, keys):
        assert keys
        obj: Union[torch.nn.Module, Dict[str, torch.nn.Module]] = self.nn_modules
        for k in keys.split("."):
            if isinstance(obj, dict):
                obj = obj[k]
            else:
                obj = getattr(obj, k)
        return obj

    def new_var(self, name="tmp"):
        existing = set(self.code_options["co_varnames"])
        # In common case, this will be O(1)
        while True:
            var = f"{name}_{next(self.unique_var_id)}"
            if var not in existing:
                self.code_options["co_varnames"] += (var,)
                return var

    def update_co_names(self, name):
        """Ensure self.code_options.co_names contains name"""
        if name not in self.code_options["co_names"]:
            self.code_options["co_names"] += (name,)

    @staticmethod
    def module_key_name(*names):
        # create a new unique name
        name = "_".join(map(str, names))
        # Strip the guard lookup L/G access
        name = re.sub(r"^[GL]\['?(.*?)'?\]$", r"\1", name)
        # e.g. replace abc.xyz[123].qkv with abc.xyz_123.qkv
        name = re.sub(r"\[(\d+)\]", r"_\g<1>", name)
        # e.g. replace abc.xyz_123.qkv with abc_xyz_123_qkv
        name = re.sub(r"[^a-zA-Z0-9]", "_", name)

        if not name or not name[0].isalpha():
            name = "sub" + name

        return name

    def register_attr_or_module(
        self,
        target: Union[torch.nn.Module, torch.Tensor, Any],
        *names,
        **options,
    ):
        if is_dynamic_nn_module(target, self.root_tx.export):
            # Instead of returning UnspecializedNNModuleVariable, call
            # VariableBuilder so that it is tracked for mutation.
            return VariableBuilder(self.current_tx, **options)(target)

        options = dict(options)
        assert "source" in options
        source = options["source"]
        assert not isinstance(source, ParamBufferSource)

        if isinstance(target, torch.Tensor):
            tracer = self.current_tracer
            if not self.is_root_tracer():
                # For higher order ops, we don't want to insert the get_attr in
                # innermost graph. Instead, we want to raise the params/buffers
                # as inputs to the higher-order graph, and register them as
                # get_attrs in the root tracer.

                # Note that Dynamo will still call lift_tracked_freevar_to_input
                # when these inputs are encountered for the inner graph. The
                # only difference is what happens at the root tracer for
                # nn.Parameters vs free inputs. The free inputs are registered
                # as placeholders in the root graph, whereas the nn.Parameters
                # are registered as get_attr nodes in the root graph.
                tracer = self.root_tracer

            def wrap_name(module_key):
                assert self.param_name_to_source is not None
                self.param_name_to_source[module_key] = source

                # Check if the attr has already been registered. This can happen
                # when two different sources point to the same tensor.
                if target in self.root_tx.output.side_effects:
                    return self.root_tx.output.side_effects[target]

                if get_static_address_type(target) == "guarded":
                    install_guard(source.make_guard(GuardBuilder.ID_MATCH))
                elif not is_constant_source(source):
                    install_guard(source.make_guard(GuardBuilder.TENSOR_MATCH))

                vt = wrap_fx_proxy(
                    self.root_tx,
                    tracer.create_proxy("get_attr", module_key, (), {}),
                    example_value=target,
                    **options,
                )

                # Track the object so to avoid duplicate registration in case of
                # different sources pointing to the same tensor object.
                vt = self.root_tx.output.side_effects.track_object_existing(target, vt)

                assert "tensor_dict" not in vt.proxy.node.meta
                vt.proxy.node.meta["tensor_dict"] = target.__dict__.copy()

                return vt

        elif isinstance(target, torch.nn.Module):
            assert isinstance(target, torch.nn.Module)

            if source:
                install_guard(source.make_guard(GuardBuilder.NN_MODULE))

                def wrap_name(module_key):
                    return NNModuleVariable(type(target), module_key, target, **options)

            else:
                # This is Dynamo created graph module, e.g., graph module coming
                # from higher order ops. NNModuleVariable tracker can't be
                # sourceless, so let's return a unspecializedNNModule variable
                # tracker.
                def wrap_name(module_key):
                    return variables.UnspecializedNNModuleVariable(target, **options)

        elif isinstance(target, (torch.SymInt, torch.SymFloat)):
            # HACKY CODE REGION BEGIN
            # WE ARE PIGGYBACKING ON EXISTING INFRA TO REGISTER ATTRS
            # This ultimately gets written to self.nn_modules, which is unfortunate
            # Attrs that are tenors and symints and such need to be migrated to have their
            # own storage
            # alas, this is like this for now

            def wrap_name(module_key):
                return SymNodeVariable.create(
                    self,
                    self.create_proxy("get_attr", module_key, (), {}),
                    sym_num=target,
                    **options,
                )

            # HACKY CODE REGION END
        else:

            def wrap_name(module_key):
                self.output.update_co_names(module_key)
                self.global_scope[module_key] = target
                return VariableBuilder(self, ConstantSource(source_name=module_key))(
                    target
                )

        for k, v in self.nn_modules.items():
            if v is target:
                # it already exists
                return wrap_name(k)

        name = OutputGraph.module_key_name(*names)

        base = name
        for i in itertools.count():
            if name not in self.nn_modules:
                self.nn_modules[name] = target
                if isinstance(target, torch.nn.Module):

                    def register_leaf_name(leaf_name):
                        assert self.param_name_to_source is not None
                        new_source = ParamBufferSource(source, leaf_name)
                        new_name = f"{name}.{leaf_name}"
                        self.param_name_to_source[new_name] = new_source
                        if isinstance(source, LocalSource):
                            self.dynamo_flat_name_to_original_fqn[
                                OutputGraph.module_key_name(new_source.name())
                            ] = leaf_name

                    # annoying, but there are cases when we do not have parameters
                    # see test_nn_moduledict_contains
                    if hasattr(target, "_parameters"):
                        for leaf_name, _ in target.named_parameters():
                            register_leaf_name(leaf_name)
                    if hasattr(target, "_buffers"):
                        for leaf_name, _ in target.named_buffers():
                            register_leaf_name(leaf_name)

                return wrap_name(name)
            name = f"{base}_{i}"

        raise AssertionError("unreachable")

    def handle_aliases_for_stolen_lists(self, tx):
        # If list inputs are stolen, but still needed after the function call, create aliases to keep them alive
        maybe_gm = self.local_scope.get("self")
        stolen_list_names = get_locals_to_steal(maybe_gm)
        if not stolen_list_names:
            return []

        alias_insts = []
        needs_alias: Dict[
            str, List[Union[VariableTracker, AttributeMutationExisting]]
        ] = {}

        queue = [
            *tx.stack,
            *tx.symbolic_locals.values(),
            *self.side_effects.store_attr_mutations.keys(),
        ]

        while queue:
            x = queue.pop()
            if isinstance(x, BaseListVariable):
                assert isinstance(x.items, List)
                queue += x.items
                continue

            if not (
                isinstance(x, (VariableTracker, AttributeMutationExisting))
                and isinstance(x.source, GetItemSource)
                and isinstance(x.source.base, LocalSource)
                and x.source.base.local_name in stolen_list_names
            ):
                continue

            stolen_name = x.source.base.local_name
            if stolen_name not in needs_alias:
                needs_alias[stolen_name] = []
            needs_alias[stolen_name].append(x)

        visited = {}
        for arg in self.graphargs:
            if not (
                isinstance(arg._example, list)
                and isinstance(arg.source, LocalSource)
                and arg.source.local_name in needs_alias
            ):
                continue

            # arg is a list that will be cleared by the compiled function
            list_name = arg.source.local_name
            assert list_name in self.code_options["co_varnames"]
            for x in needs_alias[list_name]:
                list_idx = x.source.index
                if list_idx not in visited:
                    alias_name = self.new_var(
                        f"{list_name}_ref"
                    )  # self.new_var already adds unique id suffix

                    visited[list_idx] = alias_name
                    # bytecode of `alias_name = list_name[list_idx]`
                    alias_insts.extend(
                        [
                            create_instruction("LOAD_FAST", argval=list_name),
                            create_instruction("LOAD_CONST", argval=list_idx),
                            create_instruction("BINARY_SUBSCR"),
                            create_instruction("STORE_FAST", argval=alias_name),
                        ]
                    )

                # operate on alias, handled by suffix codegen
                x.source = LocalSource(visited[list_idx])

        return alias_insts

    def compile_subgraph(
        self, tx, partial_convert=False, reason: Optional[GraphCompileReason] = None
    ):
        """
        Generate a subgraph to continue execution on user code.
        Automatically restore live variables.
        """
        assert reason is not None

        from .decorators import disable

        self.partial_convert = partial_convert
        self.compile_subgraph_reason = reason
        self.should_exit = True

        log.debug("COMPILING GRAPH due to %s", reason)

        if not all(block.can_restore() for block in tx.block_stack):
            unimplemented("compile_subgraph with block_depth != 0")

        prefix_insts: List[Instruction] = []
        if sys.version_info >= (3, 11):
            # prefix instructions (Python 3.11+)
            for inst in tx.prefix_insts:
                if inst.opname == "MAKE_CELL":
                    prefix_insts.append(
                        create_instruction("MAKE_CELL", argval=inst.argval)
                    )
                elif inst.opname == "COPY_FREE_VARS":
                    prefix_insts.append(
                        create_instruction(
                            "COPY_FREE_VARS", arg=len(tx.code_options["co_freevars"])
                        )
                    )
                else:
                    prefix_insts.append(copy.copy(inst))
        assert not (
            self.pregraph_bytecode and self.export
        ), "export does not support pregraph_bytecode"
        prefix_insts.extend(self.pregraph_bytecode)
        prefix_insts.extend(self.handle_aliases_for_stolen_lists(tx))

        def append_prefix_insts():
            self.add_output_instructions(prefix_insts)
            prefix_insts.clear()

        for block in reversed(tx.block_stack):
            block.exit(tx)

        self.cleanup_graph()
        tx.prune_dead_locals()
        stack_values = list(tx.stack)

        # realize any unrealized tensor VTs in case they
        # need to be added to self.nn_modules as attributes
        for value in stack_values:
            value.realize()

        # Use nn.Module "proxies" in the constructed GraphModule so that
        # the resulting GM does not hold additional strong references to the original modules.
        # This prevents a strong ref cycle where Dynamo created code holds on to references
        # to modules that also have Dynamo code cache invalidation checks.
        # When cache invalidation runs, the generated GM will be invalidated, which also deletes
        # the proxies.
        nn_modules_proxies = {
            name: nn_module_proxy(mod) for name, mod in self.nn_modules.items()
        }
        root = FakeRootModule(nn_modules_proxies)
        # Add all the local vars to the "stack" so restore at the end
        restore_vars = []
        val_to_names: Dict[VariableTracker, List[str]] = {}
        if stack_values:
            val_to_names[stack_values[-1]] = []
        # NB: Typically (i.e., for graph compile from RETURN_VALUE),
        # symbolic_locals will be empty at this point, as prune_dead_locals
        # will clear out all of symbolic_locals because RETURN_VALUE is the
        # last instruction and no more locals are used.  The fanciness here
        # is only needed for partial graphs.
        for k, v in tx.symbolic_locals.items():
            # Note! this explicitly uses .local_name for matching
            # Failure to do so will cause spurious registrations in val_to_names.
            # This will in turn result in spurious variables showing up in the graph.
            # This was very tricky to debug. For an example, dump the graph at call_user_compiler
            # while running test_subgraphs.py
            if isinstance(v.source, LocalSource) and v.source.local_name == k:
                continue  # no need to restore initial state
            # Do not load variable if it is NULL.
            if sys.version_info >= (3, 12):
                # Continuation function will load the NULL for v.
                if type.__instancecheck__(NullVariable, v):
                    continue
            else:
                # A variable should never be NULL in < 3.12
                assert not type.__instancecheck__(NullVariable, v)
            if v not in val_to_names:
                val_to_names[v] = []
            val_to_names[v].append(k)
        for v in val_to_names.keys():
            restore_vars.extend(val_to_names[v])
            stack_values.extend([v] * len(val_to_names[v]))

        # to handle random calls
        if len(self.random_calls) > 0:
            append_prefix_insts()
            random_calls_instructions = []
            self.random_values_var = self.new_var("random_values")
            rand_fn = disable(_get_gen_rand_values_fn(self.random_calls))
            rand_fn_name = self.install_global("__gen_rand_values", rand_fn)
            codegen = PyCodegen(tx, root)
            random_calls_instructions.extend(
                codegen.load_function_name(rand_fn_name, True)
            )
            random_calls_instructions.extend(create_call_function(0, False))
            random_calls_instructions.append(
                codegen.create_store(tx.output.random_values_var),
            )
            self.add_output_instructions(random_calls_instructions)

        if (
            stack_values
            and all(
                not isinstance(
                    v,
                    (
                        UnspecializedPythonVariable,
                        NumpyNdarrayVariable,
                        TensorWithTFOverrideVariable,
                    ),
                )
                and not (isinstance(v, SymNodeVariable) and v.python_type() is float)
                for v in stack_values
            )
            and all(isinstance(x, TensorVariable) for x in stack_values)
            and len(set(stack_values)) == len(stack_values)
            and self.side_effects.is_empty()
            and not len(tx.debug_locals) != 0
            and not self.backward_state
        ):
            append_prefix_insts()
            # optimization to generate better code in a common case
            self.add_output_instructions(
                self.compile_and_call_fx_graph(tx, list(reversed(stack_values)), root)
                + [create_instruction("UNPACK_SEQUENCE", arg=len(stack_values))]
            )
            # restore all the live local vars
            self.add_output_instructions(
                [PyCodegen(tx).create_store(var) for var in reversed(restore_vars)]
            )
        else:
            graph_output_var = self.new_var("graph_out")
            pass1 = PyCodegen(tx, root, graph_output_var)
            self.codegen_suffix(tx, stack_values, pass1)

            # one more time now that we have established tempvars
            pass2 = PyCodegen(
                tx,
                root,
                graph_output_var,
                tempvars={val: None for val, count in pass1.uses.items() if count > 1},
            )
            self.codegen_suffix(tx, stack_values, pass2)

            stored_graph_output_var = False
            output = []
            if count_calls(self.graph) != 0 or len(pass2.graph_outputs) != 0:
                output.extend(
                    self.compile_and_call_fx_graph(tx, pass2.graph_output_vars(), root)
                )

                if len(pass2.graph_outputs) != 0:
                    output.append(pass2.create_store(graph_output_var))
                    stored_graph_output_var = True
                else:
                    output.append(create_instruction("POP_TOP"))
            append_prefix_insts()
            self.add_output_instructions(output + pass2.get_instructions())

            # restore all the live local vars
            self.add_output_instructions(
                [PyCodegen(tx).create_store(var) for var in reversed(restore_vars)]
            )

            if stored_graph_output_var:
                self.add_output_instructions(
                    [PyCodegen(tx).create_delete(graph_output_var)]
                )

    def codegen_suffix(self, tx, stack_values, cg):
        if self.backward_state:
            assert not self.export
            for name, val in self.backward_state.items():
                cg(val)
                cg.append_output(cg.create_load(self.backward_state_var))
                cg.store_attr(name)
        self.side_effects.codegen_hooks(cg)
        self.side_effects.codegen_save_tempvars(cg)

        # Return variables used for logging at the end
        for debug_var, args in tx.debug_locals:
            cg.add_push_null(lambda: cg(debug_var))
            for arg in args:
                cg(arg)
            cg.extend_output(create_call_function(len(args), False))
            cg.extend_output([create_instruction("POP_TOP")])

        cg.restore_stack(stack_values, value_from_source=not tx.export)
        self.side_effects.codegen_update_mutated(cg)

    def cleanup_graph(self):
        """
        Remove "creation_timestamp" from node meta

        Remove this pattern from the graph:
            torch._C._set_grad_enabled(False)
            torch._C._set_grad_enabled(True)
        """
        assert self.should_exit
        nodes = list(self.graph.nodes)
        for node in nodes:
            node.meta.pop("creation_timestamp", None)

        grad_enabled = torch.is_grad_enabled()
        for node1, node2 in zip(nodes, nodes[1:]):
            if (
                node1.target is torch._C._set_grad_enabled
                and tuple(node1.args) == (not grad_enabled,)
                and not node1._erased
            ):
                grad_enabled = node1.args[0]
                if (
                    node2.target is torch._C._set_grad_enabled
                    and tuple(node2.args) == (not grad_enabled,)
                    and not node2._erased
                ):
                    grad_enabled = node2.args[0]
                    self.graph.erase_node(node1)
                    self.graph.erase_node(node2)

    def get_graph_sizes_structured(self):
        ret = {}
        for node in self.graph.nodes:
            example_value = node.meta.get("example_value", None)
            if isinstance(example_value, torch._subclasses.FakeTensor):
                size = example_value.size()
                ret[node.name] = [s if isinstance(s, int) else repr(s) for s in size]
        return ret

    def get_graph_sizes(self, name: str):
        graph_sizes_str = "TRACED GRAPH TENSOR SIZES\n"
        graph_sizes_str += f"===== {name} =====\n"
        for node in self.graph.nodes:
            example_value = node.meta.get("example_value", None)
            if isinstance(example_value, torch._subclasses.FakeTensor):
                size = example_value.size()
                graph_sizes_str += f"{node.name}: {tuple(size)}\n"
                concrete_size = []
                has_symint = False
                for sz in size:
                    if isinstance(sz, int):
                        concrete_size.append(sz)
                    elif isinstance(sz, torch.SymInt):
                        has_symint = True
                        concrete_size.append(sz.node.hint)
                    else:
                        break
                else:
                    if has_symint:
                        graph_sizes_str += (
                            f"{node.name} (concrete): {tuple(concrete_size)}\n"
                        )
        return graph_sizes_str

    @contextlib.contextmanager
    def restore_global_state(self):
        """
        Momentarily restores the global state to what it was prior to tracing the current output
        """
        prior_global_state = self.tracing_context.global_context.copy_graphstate()
        current_global_state: Dict[str, Tuple[Any, bool]] = {}
        self.save_global_state(out=current_global_state)
        try:
            # Set to state prior to tracing the graph
            self.tracing_context.global_context.restore_graphstate(prior_global_state)
            yield
        finally:
            # Reset to state at the current time (e.g. before calling the user compiler)
            self.tracing_context.global_context.restore_graphstate(
                GlobalContextCheckpointState(current_global_state)
            )

    @torch._guards.TracingContext.clear_frame()
    def compile_and_call_fx_graph(self, tx, rv, root):
        """
        Generate code from self.graph and return the Instruction()s to
        call that generated code.
        """
        from .decorators import disable

        if (ds := tx.distributed_state) is not None and ds.all_states is None:
            compile_pg = ds.compile_pg
            log.info("compiler_collective %s", ds.local_state)
            torch._logging.trace_structured(
                "artifact",
                metadata_fn=lambda: {
                    "name": "compiler_collective",
                    "encoding": "json",
                },
                payload_fn=lambda: json.dumps(
                    dataclasses.asdict(ds.local_state),
                ),
            )
            with torch.cuda.device(compile_pg.rank() % torch.cuda.device_count()):
                all_states = [None] * compile_pg.size()
                dist.all_gather_object(all_states, ds.local_state, group=compile_pg)
                ds.all_states = all_states
            # Clear speculation log, because are tracing may diverge due to
            # this information from the compiler collective
            tx.speculation_log.clear()
            raise exc.CompileCollectiveRestartAnalysis

        assert self.should_exit

        name = unique_id("__compiled_fn")

        assert isinstance(rv, list)
        assert isinstance(root, FakeRootModule)
        output_node = self.create_node(
            "output",
            "output",
            (self.current_tracer.create_arg(tuple(x.as_proxy() for x in rv)),),
            {},
        )
        tx.output.current_tracer._maybe_preserve_original_meta(tx, output_node)
        if not config.do_not_emit_runtime_asserts:
            insert_deferred_runtime_asserts(
                fx.GraphModule(root, self.graph),
                self.shape_env,
                name,
            )
        # NB: deferred runtime asserts can keep graphargs live, so make sure
        # those are inserted before pruning
        self.remove_unused_graphargs()
        ncalls = count_calls(self.graph)
        counters["stats"]["calls_captured"] += ncalls

        # free a bit of memory
        self.real_value_cache.clear()

        gm = _make_graph_module(root, self.graph)
        for register_finalizer in self.register_finalizer_fns:
            register_finalizer(gm)

        gm.compile_subgraph_reason = self.compile_subgraph_reason
        gm.meta[
            "dynamo_flat_name_to_original_fqn"
        ] = self.dynamo_flat_name_to_original_fqn.copy()

        graph_code_log.debug(
            "%s",
            lazy_format_graph_code(
                name, gm, include_stride=True, include_device=True, colored=True
            ),
        )
        torch._logging.trace_structured(
            "dynamo_output_graph",
            lambda: {"sizes": self.get_graph_sizes_structured()},
            payload_fn=lambda: gm.print_readable(
                print_output=False, include_stride=True, include_device=True
            ),
        )
        self.call_cleanup_hooks()
        old_fake_mode = self.tracing_context.fake_mode
        if not self.export:
            import torch._functorch.config as _config

            with _config.patch(fake_tensor_allow_unsafe_data_ptr_access=False):
                # TODO(voz): The way export uses gm, and fake tensors, is not supported with us resetting
                backend_fake_mode = torch._subclasses.FakeTensorMode(
                    shape_env=old_fake_mode.shape_env,
                )
            # TODO(voz): Ostensibily, this should be scoped and
            # restore back to old_fake_mode, but doing so currently violates
            # a lot of fake_tensor ownership assumptions and runs afoul of detect_fake_mode
            self.tracing_context.fake_mode = backend_fake_mode

        with self.restore_global_state():
            compiled_fn = self.call_user_compiler(gm)

        from torch.fx._lazy_graph_module import _LazyGraphModule

        if isinstance(compiled_fn, _LazyGraphModule) or (
            isinstance(getattr(compiled_fn, "__self__", None), _LazyGraphModule)
            and compiled_fn.__name__ == "_lazy_forward"  # type: ignore[attr-defined]
        ):
            # Since dynamo will run the forward method for the GraphModule shortly
            # anyways, it does not hurt to do the real recompilation here if
            # this is a _LazyGraphModule. This makes it easier for dynamo to
            # optimize a _LazyGraphModule.

            lazy_gm = (
                compiled_fn
                if isinstance(compiled_fn, _LazyGraphModule)
                else compiled_fn.__self__  # type: ignore[attr-defined]
            )

            _LazyGraphModule.force_recompile(lazy_gm)

            if not isinstance(compiled_fn, _LazyGraphModule):
                # replace compiled_fn with the real forward method
                compiled_fn = lazy_gm.forward

        compiled_fn = disable(compiled_fn)

        counters["stats"]["unique_graphs"] += 1
        # This is safe because we pre-process name to be unique
        self.install_global_unsafe(name, compiled_fn)

        cg = PyCodegen(tx)
        cg.make_call_generated_code(name)
        return cg.get_instructions()

    @property
    def placeholders(self) -> List[fx.Node]:
        return self.graph.find_nodes(op="placeholder")

    @property
    def graphargs(self) -> List[GraphArg]:
        return [node.meta["grapharg"] for node in self.placeholders]

    @dynamo_timed(phase_name="backend_compile")
    def call_user_compiler(self, gm: fx.GraphModule) -> CompiledFn:
        assert self.compiler_fn is not None
        tot = 0
        placeholders = []
        for node in gm.graph.nodes:
            if node.op in ("call_function", "call_method", "call_module"):
                tot += 1
            if node.op == "placeholder":
                placeholders.append(node)
        increment_op_count(tot)
        for pl in placeholders:
            arg = pl.meta["grapharg"]
            # TODO: Why isn't this stored in meta :think:
            pl._dynamo_source = arg.source

        gm._param_name_to_source = self.param_name_to_source  # type: ignore[assignment]
        gm._source_to_user_stacks = self.source_to_user_stacks  # type: ignore[assignment]

        try:
            name = (
                self.compiler_fn.__name__
                if hasattr(self.compiler_fn, "__name__")
                else ""
            )
            _step_logger()(logging.INFO, f"calling compiler function {name}")
            compiler_fn = self.compiler_fn
            if config.verify_correctness:
                compiler_fn = WrapperBackend(compiler_fn)
            compiled_fn = compiler_fn(gm, self.example_inputs())
            _step_logger()(logging.INFO, f"done compiler function {name}")
            assert callable(compiled_fn), "compiler_fn did not return callable"
        except exceptions_allowed_to_be_fallback as e:
            if self.has_user_defined_allowed_in_graph:
                raise BackendCompilerFailed(self.compiler_fn, e).with_traceback(
                    e.__traceback__
                ) from None
            msg = (
                "Backend compiler failed with a fake tensor exception at \n"
                f"{self.root_tx.format_frame_summary()}"
                "Adding a graph break."
            )
            unimplemented_with_warning(e, self.root_tx.f_code, msg)
        except SkipFrame as e:
            # The backend compiler has requested that we skip the frame, instead of
            # aborting execution.
            raise e
        except Exception as e:
            raise BackendCompilerFailed(self.compiler_fn, e).with_traceback(
                e.__traceback__
            ) from None

        signpost_event(
            "dynamo",
            "OutputGraph.call_user_compiler",
            {
                **self.co_fields,
                "op_count": tot,
                "node_count": len(gm.graph.nodes),
                "input_count": len(placeholders),
            },
        )

        return compiled_fn

    def example_inputs(self) -> List[torch.Tensor]:
        result = []
        for arg in self.graphargs:
            result.append(arg.example)
        return result

    def remove_unused_graphargs(self) -> None:
        # NB: It's always OK to drop GraphArg for symbols that ended up being
        # specialized.  You don't even have to make a guard for it, because
        # ShapeEnv produce_guards operates on tracked_fakes, which never gets
        # pruned.  That being said, you'll get marginally better generated
        # guard code if you promote the guard into a Dynamo guard (since that
        # allows for the guard to be done using C++ guards.)  If we get
        # ShapeEnv guards to go into C++ guards, this will stop being a thing
        # though!

        assert self.should_exit

        # Miniature DCE pass, but only for obviously trivial operations
        def is_static_true(b_node: fx.node.Argument):
            if b_node is True:
                return True
            if not isinstance(b_node, fx.Node):
                return False
            b = b_node.meta.get("example_value")
            if b is None:
                return False
            if b is True:
                return True
            if (
                isinstance(b, torch.SymBool)
                and (r := b.node.maybe_as_bool()) is not None
            ):
                return r
            # TODO: We can also technically remove all cases when the input
            # doesn't have unbacked inputs, since it's all in the ShapeEnv
            return False

        def is_symnode_arg(a: fx.node.Argument):
            from torch.fx.experimental.sym_node import SymTypes

            if isinstance(a, (int, float, bool)):
                return True
            if isinstance(a, fx.Node):
                return isinstance(a.meta.get("example_value"), SymTypes)
            return False

        # NB: We assume that you cannot do mutations on int/float/bool,
        # because they are immutable types, and therefore is always safe to
        # DCE.
        def is_symnode_compute_node(node):
            from torch.fx.experimental.sym_node import SymTypes

            if node.op != "call_function":
                return False
            # TODO: I don't think it's possible to have a bare int/float here?
            if not isinstance(node.meta.get("example_value"), SymTypes):
                return False
            # TODO: This will bail here if you ever end up with a more complicated
            # computation function, like sum(list_of_ints), even though it
            # should be DCE'able
            if not all(is_symnode_arg(a) for a in node.args):
                return False
            if not all(is_symnode_arg(a) for a in node.kwargs.values()):
                return False
            return True

        # NB: You could try to expand this to cover more cases by simply
        # detecting whenever you have an int output, but this is a bit
        # dangerous in case someone adds a function that returns an int but is
        # mutating.  So manually whitelist for now.
        def is_accessor_node(node):
            if (
                node.op == "call_method"
                and isinstance(node.args[0].meta.get("example_value"), torch.Tensor)
                and node.target in ["size", "stride", "storage_offset", "item"]
            ):
                return True
            if node.op == "call_function" and node.target in [
                torch.ops.aten.sym_size,
                torch.ops.aten.sym_size.default,
                torch.ops.aten.sym_size.int,
                torch.ops.aten.sym_stride,
                torch.ops.aten.sym_stride.default,
                torch.ops.aten.sym_stride.int,
                torch.ops.aten.sym_storage_offset,
                torch.ops.aten.sym_storage_offset.default,
            ]:
                return True
            return False

        for node in reversed(list(self.graph.nodes)):
            if len(list(node.users)) == 0:
                if (
                    node.op == "get_attr"
                    or (node.op == "call_function" and node.target is operator.getitem)
                    or (
                        node.op == "call_function"
                        and node.target is torch._check
                        and is_static_true(node.args[0])
                    )
                    or is_symnode_compute_node(node)
                    or is_accessor_node(node)
                ):
                    self.remove_node(node)

        def placeholder_binds_symbol(node):
            arg = node.meta["grapharg"]
            example = arg.example
            if isinstance(example, torch.SymInt) and isinstance(
                example.node.expr, sympy.Symbol
            ):
                return example.node.expr
            return None

        def remove_unused(node):
            log.debug("REMOVE UNUSED GRAPHARG %s", node.meta["grapharg"].source.name())
            # I'm not really sure why you need to delete these from the
            # node since the node is going to get removed
            del node.meta["grapharg"]
            self.remove_node(node)
            self.real_value_cache.pop(node, None)

        used_symbols: Set[sympy.Symbol] = set()

        def update_used_symbols(used_symbols, fake: Union[torch.SymInt, torch.Tensor]):
            used_symbols |= free_symbols(fake)

        recheck_placeholders = []
        for node in self.placeholders:
            binds_symbol = placeholder_binds_symbol(node) is not None
            # Don't delete symbol bindings yet
            if binds_symbol:
                if not node.users:
                    recheck_placeholders.append(node)
            else:
                if not node.users and not isinstance(
                    node.meta["grapharg"], BackwardStateGraphArg
                ):
                    remove_unused(node)
                else:
                    # Register the free symbols as uses
                    arg = node.meta["grapharg"]
                    if isinstance(arg, BackwardStateGraphArg):
                        continue
                    if isinstance(node.meta["grapharg"].example, torch.ScriptObject):
                        real_script_obj = node.meta["grapharg"].example
                        fake_script_obj = node.meta["grapharg"].example_strong_ref
                        if not torch._library.fake_class_registry.tracing_with_real(
                            real_script_obj
                        ):
                            flat_dict = dict(real_script_obj.__obj_flatten__())  # type: ignore[attr-defined]
                            for attr in flat_dict.keys():
                                fake_attr_val = getattr(
                                    fake_script_obj.wrapped_obj, attr
                                )
                                pytree.tree_map_only(
                                    (torch.SymInt, torch.Tensor),
                                    lambda t: update_used_symbols(used_symbols, t),
                                    fake_attr_val,
                                )
                        continue
                    fake = (
                        arg.fake_tensor if arg.fake_tensor is not None else arg.example
                    )
                    update_used_symbols(used_symbols, fake)

        # After removing unused graphargs, prune unused binds_symbol
        for node in recheck_placeholders:
            symbol = placeholder_binds_symbol(node)
            if symbol is not None:
                if symbol not in used_symbols:
                    remove_unused(node)
                else:
                    # Make sure we delete later occurrences of the same symbol
                    used_symbols.remove(symbol)

    def add_output_instructions(self, prefix: List[Instruction]) -> None:
        """
        We call this on the creation of a new compiled subgraph that is inserted
        before user code.
        """
        self.output_instructions.extend(prefix)
        self.should_exit = True

    def install_global_unsafe(self, name, value) -> None:
        """
        WARNING: prefer the safer `install_global_by_id/install_global`.
        torch.compile instances should be independent of each other;
        one footgun is to have one instance depend on the existence of
        a global installed by another instance. This can happen if we mangle
        a global the same way across both instances.
        """
        assert name not in self.installed_globals
        self.installed_globals.add(name)
        self.cleanups.append(CleanupHook.create(self.global_scope, name, value))

    def install_global_by_id(self, prefix, value) -> str:
        """
        Installs a global if it hasn't been installed already.
        This is determined by (prefix, id(value)) pair.

        Returns the name of the newly installed global.
        """
        # NB: need self.compile_id to distinguish this global
        # from another global created in a different torch.compile instance
        name = f"{prefix}_{id(value)}_c{self.compile_id}"
        if name in self.installed_globals:
            return name
        self.install_global_unsafe(name, value)
        return name

    def install_global(self, prefix, value) -> str:
        """
        Installs a global, generating a unique name for it.

        Returns the name of the newly installed global.
        """
        # NB: unique_id is unique, even across torch.compile instances
        name = unique_id(prefix)
        self.install_global_unsafe(name, value)
        return name

    def cleanup(self) -> None:
        # There is a reference cycle between tracer and OutputGraph, causing
        # some of the tensor objects to be held alive for longer than necessary.
        self.root_tx = None
        self.nn_modules.clear()
        self.param_name_to_source = None

        for node in self.graph.nodes:
            if "grapharg" in node.meta:
                del node.meta["grapharg"]
        self.real_value_cache.clear()
        self.input_name_to_proxy.clear()
        self.side_effects.clear()
        self.variable_tracker_cache.clear()
        self.register_finalizer_fns.clear()
        self.dynamo_flat_name_to_original_fqn.clear()
        self.tracing_context.clear()

    def set_torch_function_state(self, enabled: bool) -> None:
        self.torch_function_enabled = enabled

    def add_graph_finalizer(
        self, register_finalizer: Callable[[fx.GraphModule], None]
    ) -> None:
        self.register_finalizer_fns.append(register_finalizer)

    def example_value_from_input_node(self, node: torch.fx.Node):
        """Extract the non-fake example tensor"""
        if node.op == "placeholder":
            return node.meta["grapharg"].example
        assert node.op == "get_attr"
        return self.nn_modules[node.target]  # type: ignore[index]


err_epilogue = (
    "With the current config, we will graph break "
    "(and fall back to eager-mode PyTorch) on all ops "
    "that have do not have the 'pt2_compliant_tag'. "
    "Please see the following doc for how to mark this op as PT2 compliant "
    "https://pytorch.org/tutorials/advanced/custom_ops_landing_page.html"
)


def check_pt2_compliant_op(output_graph, kind, target, args, kwargs):
    if kind != "call_function":
        return

    def encountered_compliant_op(target):
        if target.namespace in {"prim", "prims", "aten"}:
            return
        output_graph.compliant_custom_ops.add(target)

    def encountered_non_compliant_op(target, msg):
        output_graph.non_compliant_ops.add(target)
        if config.only_allow_pt2_compliant_ops:
            unimplemented(msg + " " + err_epilogue)

    if isinstance(target, torch._ops.OpOverload):
        if torch.Tag.pt2_compliant_tag in target.tags:
            encountered_compliant_op(target)
            return
        encountered_non_compliant_op(
            target,
            f"Encountered the torch.ops.OpOverload {target} "
            f"that is not PT2 compliant.",
        )
        return

    if isinstance(target, torch._ops.OpOverloadPacket):
        overloads = tuple(target.overloads())
        # Optimization: Overload resolution is expensive.
        # If there's only one overload, we know what it will resolve to.
        if len(overloads) == 1:
            op = getattr(target, overloads[0])
            if torch.Tag.pt2_compliant_tag in op.tags:
                encountered_compliant_op(op)
                return
            encountered_non_compliant_op(
                op,
                f"Encountered the non-overloaded "
                f"torch.ops.OpOverloadPacket {target} "
                f"that is not PT2 compliant. ",
            )
            return

        args, kwargs = torch._dynamo.utils.get_fake_values_from_nodes(
            output_graph.current_tx, (args, kwargs), False
        )
        try:
            overload = torch._C._jit_resolve_packet(
                target._qualified_op_name, *args, **kwargs
            )
        except RuntimeError as e:
            unimplemented(str(e))

        op = getattr(target, overload)
        if torch.Tag.pt2_compliant_tag in op.tags:
            encountered_compliant_op(op)
        else:
            encountered_non_compliant_op(
                op,
                f"Encountered the torch.ops.OpOverloadPacket {target} "
                f"which resolves to the overload ({overload}) that is "
                f"not PT2 compliant.",
            )


_compile_id_counter = itertools.count()


class SubgraphTracer(fx.Tracer):
    """
    Holds an FX graph that is being traced. OutputGraph owns a SubgraphTracer
    and the separation of responsibilities is that SubgraphTracer is
    responsible for building the graph while OutputGraph is responsible for
    compiling and executing the graph.
    """

    def __init__(
        self, output_graph, parent=None, export_root=False, source_target=None
    ):
        super().__init__()
        self.output_graph = weakref.proxy(output_graph)
        self.graph = torch.fx.Graph()

        # The export is only ever set for the ROOT tracer.  It controls
        # whether or not certain inputs are allowed to be added or not.
        # Look at call sites of create_graph_input to see how it is used.
        if export_root:
            assert parent is None
        self.export_root = export_root
        # Map from graph input name to its placeholder proxy object, where the
        # map's keys give all current placeholder node names and can be used to
        # create unique node names
        self.input_name_to_proxy: Dict[str, fx.Proxy] = {}
        # Node => computed real value (see utils.get_real_value)
        self.real_value_cache: Dict[fx.Node, torch.Tensor] = {}

        # SubgraphTracers can be nested. See NOTE [HigherOrderOperator tracing design]
        self.parent = parent
        # A dict mapping previously free variables (Proxy objects)
        # to new Proxy objects that wrap inputs to this subgraph.
        #
        # This dict serves two purposes:
        # - Proxies are associated with VariableTrackers. If we see
        # the same VariableTracker twice (and it is a free variable),
        # then we want to use the same Proxy in the current subgraph to
        # record the tracing.
        # - If we are tracing a HigherOrderOperator's body_fn, then we
        # need to keep track of what free variables were lifted so we can
        # rewrite the HigherOrderOperator call using the traced body_fn.
        # Dicts maintain the order of args for the HigherOrderOperator call.
        self.lifted_freevars = {}
        self.prev_inst = None

        self._cur_code = None
        self._orig_gm_meta = None
        self._orig_gm_lineno_map = None
        self._orig_gm_firstlineno = None
        # Each SubgraphTracer is associated with a source target, which indicates
        # which operator this subgraph is attached to. We compute a source_fn_stack
        # based on the source target. For the root tracer, it's set to [].
        # This is useful for debugging and transforming the exported graph.
        if self.parent is None:
            self.source_fn_stack = []
        else:
            self.source_fn_stack = self.parent.source_fn_stack + [
                (self.graph._target_to_str(source_target), source_target)
            ]

    # preserve original meta if it is available
    def _maybe_preserve_original_meta(self, tx, node):
        if (
            self._orig_gm_meta
            and self._orig_gm_lineno_map
            and self._orig_gm_firstlineno
        ):
            lineno = tx.current_instruction.starts_line
            node_idx = None
            if lineno is not None:
                node_idx = self._orig_gm_lineno_map.get(
                    lineno - self._orig_gm_firstlineno, None
                )
            if node_idx is not None:
                meta = self._orig_gm_meta[node_idx]
                for field in fx.proxy._COPY_META_FIELDS:
                    if field in meta:
                        node.meta[field] = meta[field]
                if "stack_trace" in meta:
                    node.meta["stack_trace"] = meta["stack_trace"]

    def create_proxy(
        self,
        kind,
        target,
        args,
        kwargs,
        name=None,
        type_expr=None,
        proxy_factory_fn=None,
    ):
        # NOTE: [Nested SubgraphTracer and free_variable handling]
        # --------------------------------------------------------
        # Read NOTE [HigherOrderOperator tracing design] first.
        #
        # Let's say we're in the middle of introspecting the body of a possibly
        # nested HigherOrderOperator, and we see a free variable.
        #
        # There are two cases:
        # 1. We see a free variable that is already tracked by Dynamo.
        # 2. We see a free variable that has not been tracked by Dynamo
        #
        # In case 1, we call `maybe_lift_tracked_freevar_to_input` (below)
        # which will lift the freevar to be an input of this subgraph
        # and also recursively lift it to be an input on the parent(s).
        #
        # In case 2, before the call to `create_proxy`, the InstructionTranslator
        # will see the freevar when it gets loaded by Python bytecode.
        # E.g. for Python 3.11 the bytecodes that may do this are LOAD_DEREF or
        # LOAD_GLOBAL.
        # There, the InstructionTranslator asks Dynamo to begin tracking the
        # freevar by building a new Variable.
        # Building a new Variable automatically lifts the freevar to be an
        # input of the root SubgraphTracer.
        #
        # The implications for the code below are:
        # - We will always be in Case 1 when we get to this code.
        # - Any "free variable" we encounter here is guaranteed to already be
        #   bound, that is, it is either a graph input of the root graph, or
        #   some local variable of the root graph or a subgraph.
        # - The additional work we need to do here is *only* that we need to
        #   lift this free variable into inputs (recursively) of each nested
        #   higher-order-op subgraph until we hit the subgraph where the free
        #   variable is bound
        if self.parent is not None:
            flat_args, tree_spec = pytree.tree_flatten((args, kwargs))
            new_flat_args = []
            for arg in flat_args:
                maybe_new_arg = self.maybe_lift_tracked_freevar_to_input(arg)
                new_flat_args.append(maybe_new_arg)

            args, kwargs = pytree.tree_unflatten(new_flat_args, tree_spec)

        rv = super().create_proxy(
            kind, target, args, kwargs, name, type_expr, proxy_factory_fn
        )

        # append stack trace to fx node
        tx = self.output_graph.current_tx

        # log detailed location of line of code in 3.11
        if sys.version_info >= (3, 11) and kind in (
            "call_function",
            "call_method",
            "call_module",
        ):
            cur_inst = tx.current_instruction
            if (
                cur_inst is not self.prev_inst
                and cur_inst.positions is not None
                and cur_inst.positions.lineno is not None
            ):
                tx_code = tx.f_code
                header = tx.get_line_of_code_header(lineno=cur_inst.positions.lineno)

                def get_trace_call_log_str():
                    line = get_instruction_source_311(tx_code, cur_inst).rstrip()
                    return f"TRACE FX call {rv.node.name} from {header}\n{line}"

                trace_call_log.debug("%s", LazyString(get_trace_call_log_str))
                self.prev_inst = cur_inst

        # update reference to original meta if we're tracing a new code object
        is_retracing = False
        if tx.f_code is not self._cur_code:
            orig_graphmodule_maybe = code_context.get_context(tx.f_code).get(
                "orig_graphmodule", lambda: None
            )()
            if isinstance(orig_graphmodule_maybe, torch.fx.GraphModule):
                is_retracing = True
                self._orig_gm_meta = [
                    nd.meta for nd in orig_graphmodule_maybe.graph.nodes
                ]
                self._orig_gm_lineno_map = orig_graphmodule_maybe._lineno_map
                self._orig_gm_firstlineno = (
                    orig_graphmodule_maybe.forward.__code__.co_firstlineno
                )
            else:
                self._orig_gm_meta = None
                self._orig_gm_lineno_map = None
                self._orig_gm_firstlineno = None
        nn_module_stack = tx.nn_module_stack
        if nn_module_stack:
            rv.node.meta["nn_module_stack"] = nn_module_stack.copy()

        if kind in {"call_function", "call_method"}:
            rv.node.meta["source_fn_stack"] = self.source_fn_stack + [
                (rv.node.name, target)
            ]
        elif kind == "call_module":
            if self.parent is not None:
                unimplemented("Invoking an nn.Module inside HigherOrderOperator")
            # For modules we store the class
            rv.node.meta["source_fn_stack"] = self.source_fn_stack + [
                (
                    rv.node.name,
                    rv.node.meta["nn_module_stack"][target][1],
                )
            ]

        self._maybe_preserve_original_meta(tx, rv.node)

        if not is_retracing:
            if "nn_module_stack" not in rv.node.meta:
                nn_module_stack = tx.nn_module_stack
                if nn_module_stack:
                    rv.node.meta["nn_module_stack"] = nn_module_stack.copy()

            if "source_fn_stack" not in rv.node.meta:
                if kind in {"call_function", "call_method"}:
                    rv.node.meta["source_fn_stack"] = self.source_fn_stack + [
                        (rv.node.name, target)
                    ]
                elif kind == "call_module":
                    if self.parent is not None:
                        unimplemented(
                            "Invoking an nn.Module inside HigherOrderOperator"
                        )
                    # For modules we store the class
                    rv.node.meta["source_fn_stack"] = self.source_fn_stack + [
                        (
                            rv.node.name,
                            rv.node.meta["nn_module_stack"][target][1],
                        )
                    ]

        if "stack_trace" not in rv.node.meta:
            frame_summaries: List[traceback.FrameSummary] = []
            while tx:
                # Avoid frame summaries from inside the torch/nn/modules. This ensures that we keep the stack trace of
                # the user code.
                if not tx.is_co_filename_from_nn_modules():
                    frame_summaries.append(tx.frame_summary())
                tx = getattr(tx, "parent", None)
            # Reverse the frame_summaries, such that the innermost frame is at the last
            frame_summaries.reverse()

            # official from_list stub doesn't have new-style type
            msgs = traceback.StackSummary.from_list(frame_summaries).format()
            rv.node.stack_trace = "".join(msgs)

        return rv

    def create_node(
        self, op, target, args=None, kwargs=None, name=None, type_expr=None
    ):
        check_pt2_compliant_op(self.output_graph, op, target, args, kwargs)
        if self.parent is not None:
            flat_args = pytree.arg_tree_leaves(*args, **kwargs)
            for arg in flat_args:
                if not isinstance(arg, torch.fx.Node):
                    continue
                assert (
                    arg.graph == self.graph
                ), "create_node using arg not from this SubgraphTracer"

        node = super().create_node(op, target, args, kwargs, name, type_expr)
        node.meta["creation_timestamp"] = self.output_graph.timestamp
        return node

    # Note: we did not override erase_node since
    # we call self.graph.erase_node elsewhere
    def remove_node(self, node):
        if len(node.users) > 0:
            user_graph_nodes: List[torch.fx.Node] = []
            for user in node.users.keys():
                # For the case where user.graph == self.graph, that is a real bug and will raise
                # properly.
                if user.graph != self.graph:
                    # This is a nested graph, which needs to be deleted.
                    # If we do not do this, we will raise on attempting to remove this.
                    # As we only get here during restoration cleanup, this is sound.
                    user_graph_nodes.extend(reversed(list(user.graph.nodes)))
            for other_graph_node in user_graph_nodes:
                other_graph_node.graph.erase_node(other_graph_node)
        self.graph.erase_node(node)
        self.input_name_to_proxy.pop(node.name, None)

    # when before=True, we will insert this input before the most recent
    # inserted proxy.  This is a hack to get around an ordering problem,
    # where we first insert a tensor argument, and then insert bindings
    # for SymInts that may occur in the tensor argument.
    # Remove this if https://github.com/pytorch/pytorch/issues/99007 gets
    # fixed.
    def create_graph_input(self, name, type_expr=None, before=False, source=None):
        log.debug(
            "create_graph_input %s %s",
            name,
            source.name() if source is not None else "(none)",
        )
        if source is None:
            assert (
                self.parent is not None
            ), "you are required to provide a source for inputs on the root tracer"

        # In eager, we are generally OK with adding graph inputs whenever we
        # want, because we take care of writing the bytecode that knows how
        # to source all the inputs.
        #
        # In export, this is bad, because you want a self-contained export
        # object which only depends on the inputs you explicitly passed to it.
        # So we are a bit more strict about what sources can become inputs
        # in export
        if self.export_root:
            if not is_from_local_source(source, allow_cell_or_freevar=False):
                self.output_graph.source_to_user_stacks.setdefault(source, []).append(
                    TracingContext.extract_stack()
                )

        # unique
        if name in self.input_name_to_proxy:
            for i in itertools.count():
                candidate_name = f"{name}_{i}"
                if candidate_name not in self.input_name_to_proxy:
                    name = candidate_name
                    break

        if self.input_name_to_proxy:
            prev_name = next(reversed(self.input_name_to_proxy))
            node = self.input_name_to_proxy[prev_name].node
            if before:
                ctx = self.graph.inserting_before(node)
            else:
                ctx = self.graph.inserting_after(node)
        else:
            ctx = self.graph.inserting_before(None)
        with ctx:
            proxy = self.create_proxy("placeholder", name, (), {}, type_expr=type_expr)
            if self.input_name_to_proxy and before:
                k, v = self.input_name_to_proxy.popitem()
                self.input_name_to_proxy[name] = proxy
                self.input_name_to_proxy[k] = v
            else:
                self.input_name_to_proxy[name] = proxy
            return proxy

    # See NOTE: [Nested SubgraphTracer and free_variable handling] for more details
    def lift_tracked_freevar_to_input(self, proxy):
        # You're doing something wrong if we are the root SubgraphTracer because
        # Dynamo adds tensors to graph inputs before creating a proxy for them.
        assert (
            self.parent is not None
        ), "lift_tracked_freevar_to_input should not be called on root SubgraphTracer"
        # Proxys are associated with VariableTracker.
        # It is possible that we've already lifted the Proxy to be an input.
        # If that is the case, just return the already lifted Proxy.
        if proxy in self.lifted_freevars:
            return self.lifted_freevars[proxy]
        new_proxy = self.create_graph_input(proxy.node.name)
        set_example_value(new_proxy.node, proxy.node.meta["example_value"])
        self.lifted_freevars[proxy] = new_proxy
        if self.parent is not None and proxy.tracer != self.parent:
            self.parent.lift_tracked_freevar_to_input(proxy)
        return new_proxy

    def maybe_lift_tracked_freevar_to_input(self, arg):
        """
        If arg is a free variable, then lift it to be an input.
        Returns the new lifted arg (if arg was a freevar), else the
        original arg.
        """
        if not isinstance(arg, torch.fx.Proxy):
            return arg
        elif arg.tracer == self:
            return arg
        return self.lift_tracked_freevar_to_input(arg)


# NOTE: [HigherOrderOperator tracing design]
# Ignoring HigherOrderOperators for a moment,
# OutputGraph represents the graph being built by Dynamo that may be compiled
# and executed. It holds a root SubgraphTracer where the FX graph is built.
#
# HigherOrderOperators are operators that take functions as their arguments.
# When Dynamo encounters a HigherOrderOperator, then it attempts to introspect
# the function passed to it (call this the "body function"), capture it into a
# GraphModule, and rewrite the call to the HigherOrderOperator to use the
# GraphModule.
#
# The way we handle the capture of body functions is through having
# (possibly nested) SubgraphTracers, one per body function.
#
# Mechanically, we do the introspection by:
# - Creating a new SubgraphTracer via OutputGraph.subtracer
# - Executing the body function.
# This constructs the graph of the body function in the new SubgraphTracer
# while modifying the state of the OutputGraph. For example:
# - the OutputGraph can receive new GraphArgs (if we discover any new
#   untracked Tensors)
# - side effects from the body function get accumulated into
#   OutputGraph.side_effects
# - guards produced by the body function get accumulated into OutputGraph.guards
#
# The traced function has some special properties that make it easier for us
# to transform later down the line:
# - we lift all free variables to being inputs.
#
# If the introspection fails (due to the existence of graph breaks), then
# we roll back the current OutputGraph state and graph break on the
# HigherOrderOperator.<|MERGE_RESOLUTION|>--- conflicted
+++ resolved
@@ -19,11 +19,7 @@
 
 import torch._guards
 import torch._logging
-<<<<<<< HEAD
-=======
 import torch.distributed as dist
-
->>>>>>> 69c0348e
 import torch.nn
 import torch.utils._pytree as pytree
 from torch import fx
@@ -112,6 +108,7 @@
 if TYPE_CHECKING:
     from torch._dynamo.symbolic_convert import InstructionTranslatorBase
 
+
 log = logging.getLogger(__name__)
 graph_tabular_log = torch._logging.getArtifactLogger(__name__, "graph")
 graph_code_log = torch._logging.getArtifactLogger(__name__, "graph_code")
