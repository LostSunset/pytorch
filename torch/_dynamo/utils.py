# mypy: allow-untyped-defs
import atexit
import collections
import contextlib
import copy
import dataclasses
import datetime
import dis
import enum
import functools
import gc
import importlib
import inspect
import itertools
import linecache
import logging
import math
import operator
import os
import re
import sys
import textwrap
import threading
import time
import types
import typing
import warnings
import weakref
from contextlib import contextmanager
from functools import lru_cache
from types import MethodWrapperType
from typing import (
    Any,
    Callable,
    cast,
    ClassVar,
    Counter,
    DefaultDict,
    Deque,
    Dict,
    Iterable,
    Iterator,
    KeysView,
    List,
    Optional,
    overload,
    Set,
    Tuple,
    Type,
    TypeVar,
    Union,
    ValuesView,
)
from typing_extensions import Literal, TypeGuard

import torch
import torch._functorch.config
import torch._inductor.config as inductor_config
import torch.fx.experimental.symbolic_shapes
import torch.utils._pytree as pytree
from torch import fx
from torch._dispatch.python import enable_python_dispatcher
from torch._guards import TracingContext
from torch._subclasses.meta_utils import is_sparse_compressed
from torch._utils_internal import log_compilation_event
from torch.fx._utils import _format_graph_code, lazy_format_graph_code
from torch.nn.modules.lazy import LazyModuleMixin
from torch.utils._triton import has_triton, has_triton_package
from torch.utils.hooks import RemovableHandle


try:
    import numpy as np
except ModuleNotFoundError:
    np = None  # type: ignore[assignment]

try:
    import torch._logging
    import torch._numpy as tnp
    from torch._guards import detect_fake_mode  # noqa: F401n
    from torch._logging import LazyString

    from . import config

    # NOTE: Make sure `NP_SUPPORTED_MODULES` and `NP_TO_TNP_MODULE` are in sync.
    if np:
        NP_SUPPORTED_MODULES: Tuple[types.ModuleType, ...] = (
            np,
            np.fft,
            np.linalg,
            np.random,
        )

        NP_TO_TNP_MODULE = {
            np: tnp,
            np.fft: tnp.fft,
            np.linalg: tnp.linalg,
            np.random: tnp.random,
        }
    else:
        NP_SUPPORTED_MODULES = ()

        NP_TO_TNP_MODULE = {}
    from torch._subclasses.fake_tensor import FakeTensor, is_fake, maybe_get_fake_mode
except ImportError:
    pass


T = TypeVar("T")

unpatched_nn_module_getattr = torch.nn.Module.__getattr__

counters: DefaultDict[str, Counter[str]] = collections.defaultdict(collections.Counter)
optimus_scuba_log: Dict[str, Any] = {}
troubleshooting_url = (
    "https://pytorch.org/docs/main/torch.compiler_troubleshooting.html"
)
nnmodule_doc_url = "https://pytorch.org/docs/main/torch.compiler_nn_module.html"
nnmodule_doc_url_msg = f"See {nnmodule_doc_url} for more information and limitations."
log = logging.getLogger(__name__)

# profiling compilation time by function
compilation_time_metrics: Dict[str, List[float]] = {}

# profiling compilation time by frame phase
frame_phase_timing: Dict[str, Dict[str, float]] = collections.defaultdict(
    lambda: collections.defaultdict(float)
)

timer_counter = itertools.count()


def tabulate(
    rows: Union[List[Tuple[str, object]], List[List[object]]],
    headers: Union[Tuple[str, ...], List[str]],
) -> str:
    try:
        import tabulate

        return tabulate.tabulate(rows, headers=headers)
    except ImportError:
        return "\n".join(
            ", ".join(map(str, row)) for row in itertools.chain([headers], rows)
        )


curr_frame = 0


# Note: Called for you by dynamo - you almost never ever want to invoke this yourself.
def increment_frame() -> None:
    global curr_frame
    curr_frame = curr_frame + 1


# Note: Called for you by dynamo - you almost never ever want to invoke this yourself.
def reset_frame_count() -> None:
    global curr_frame
    frame_phase_timing.clear()
    compilation_time_metrics.clear()
    curr_frame = 0


op_count = 0


def increment_op_count(cnt: int) -> None:
    global op_count
    op_count += cnt


# Calculate total time spent so far for each phase
# For example, {'entire_frame_compile':8.574629999999999, 'backend_compile':5.26806}
def calculate_time_spent() -> Dict[str, float]:
    total_wall_time = 0.0
    total_by_key = {}
    for timings in frame_phase_timing.values():
        total_wall_time += timings.get(
            "entire_frame_compile", timings.get("inductor_compile", 0)
        )

        for key, timing in timings.items():
            if key not in total_by_key:
                total_by_key[key] = timing
            else:
                total_by_key[key] += timing

    if total_by_key:
        total_by_key["total_wall_time"] = total_wall_time

    return total_by_key


# Print a report of time spent so far
# Ex:
# TIMING:
# entire_frame_compile:8.574629999999999
# backend_compile:5.26806
def print_time_report() -> None:
    total_by_key = calculate_time_spent()

    out = "TIMING:"
    for key, value in total_by_key.items():
        out = f"{out} {key}:{round(value, 5)}"

    print(out)


def _add_time_spent(key: str, phase_name: str, time_spent: float) -> None:
    frame_phase_timing[key][phase_name] += time_spent


# dynamo_timed is a context manager
# By wrapping a function in dynamo_timed, we can store a record in compilation_time_metrics
# where the key is the functions name.
# For example:
#
#   def _foo(...):
#       with dynamo_timed("_foo"):
#           ...
#
# Would show up as an entry in our timing dict:
# OrderedDict([('_foo', [0.083690, 0.23949, 3.1425e-05])])
# This is extremely useful for granular debugging.
#
# Although it is tempting to use dynamo_timed as a decorator, please do not.
# In its decorator form it makes cProfile traces less useful as dynamo_timed
# suddenly becomes a bottleneck for lots of function calls (as only one parent
# pointer is recorded).
#
# For a higher-level mode, pass a phase_name into dynamo_timed
# phase_names record an extra record into a separate compilation timing structure,
# one keyed on frame+name rather than function.
# The frame is incremented outside of this function, in def increment_frame() above.
# `fwd_only` is used to identify if this phase or function is only called
# during compiling fwd graphs, e.g, `entire_frame_compile` and `backend_compile`.
# The other phases (`inductor_compile` and `code_gen`) are called for both fwd and bwd graphs.


<<<<<<< HEAD
@overload
def dynamo_timed(
    original_function: Callable[_P, T],
    phase_name: Optional[str] = None,
    fwd_only: bool = True,
) -> Callable[_P, T]: ...


@overload
def dynamo_timed(
    original_function: Literal[None] = None,
    phase_name: Optional[str] = None,
    fwd_only: bool = True,
) -> Callable[[Callable[_P, T]], Callable[_P, T]]: ...


=======
@contextmanager
>>>>>>> fcef6cc6
def dynamo_timed(
    key: str,
    phase_name: Optional[str] = None,
    fwd_only: bool = True,
):
    if key not in compilation_time_metrics:
        compilation_time_metrics[key] = []

    fail_type: Optional[str] = None
    fail_reason: Optional[str] = None
    time_spent = float("-inf")
    try:
        with torch.profiler.record_function(f"{key} (dynamo_timed)"):
            t0 = time.time()
            yield
            time_spent = time.time() - t0
        compilation_time_metrics[key].append(time_spent)
    except Exception as e:
        fail_type = str(type(e))
        fail_reason = str(e)
        raise
    finally:
        # Only record backward compilation metrics if phase_name is not None!
        if phase_name:
            frame_key = str(curr_frame)
            # fwd only compilation stages: entire_frame_compile, backend_compile.
            # use frame_key as time aggregation key.
            if fwd_only and fail_type is None:
                _add_time_spent(frame_key, phase_name, time_spent)
            else:
                # fwd + bwd compilation stages: inductor_compile, code_gen.
                # use frame_key as time aggregation key for fwd graphs;
                # use compile_id as time aggregation key for bwd graphs.
                if torch._guards.TracingContext.try_get() is not None:
                    aot_graph_name = str(
                        torch._guards.TracingContext.get().aot_graph_name
                    )
                    if (
                        "forward" in aot_graph_name or "inference" in aot_graph_name
                    ) and fail_type is None:
                        _add_time_spent(frame_key, phase_name, time_spent)
                    elif "backward" in aot_graph_name:
                        compile_id = str(
                            torch._guards.CompileContext.current_compile_id()
                        )
                        if fail_type is None:
                            _add_time_spent(compile_id, phase_name, time_spent)

                        # log backward compilation metrics at the end of `inductor_compile` of bwd graph,
                        # one record for one bwd graph.
                        if phase_name == "inductor_compile":
                            if fail_type is None:
                                inductor_compile_time = frame_phase_timing[
                                    compile_id
                                ].get("inductor_compile", None)
                                code_gen_time = frame_phase_timing[compile_id].get(
                                    "code_gen", None
                                )
                            else:
                                inductor_compile_time = None
                                code_gen_time = None
                            metrics = BwdCompilationMetrics(
                                compile_id,
                                inductor_compile_time,
                                code_gen_time,
                                fail_type,
                                fail_reason,
                            )
                            record_compilation_metrics(metrics)


@overload
def compile_times(repr: Literal["str"], aggregate: bool = False) -> str: ...


@overload
def compile_times(
    repr: Literal["csv"], aggregate: bool = False
) -> Tuple[List[str], List[object]]: ...


def compile_times(repr="str", aggregate: bool = False):
    """
    Get metrics about torchdynamo frontend/backend compilation times.

    Accumulates information from functions tagged with `dynamo_timed`.

    repr='str' returns a printable string for user interaction, and 'csv'
    returns headers, rows which can be logged for output

    aggregate causes values from multiple compilations (e.g. split graphs)
    to be accumulated into one value.  If false, expect more than one value
    per metric.
    """

    def fmt_fn(values, item_fn=lambda x: x):
        if aggregate:
            return item_fn(sum(values))
        return ", ".join(map(item_fn, values))

    if repr == "str":
        rows = [
            (k, fmt_fn(compilation_time_metrics[k], item_fn=lambda x: f"{x:.4f}"))
            for k in compilation_time_metrics
        ]
        out = "TorchDynamo compilation metrics:\n"
        out += tabulate(rows, headers=("Function", "Runtimes (s)"))
        return out
    elif repr == "csv":
        values = [
            fmt_fn(v, item_fn=lambda x: f"{x:.6f}")
            for v in compilation_time_metrics.values()
        ]
        headers = list(compilation_time_metrics.keys())
        return headers, values
    return None


@atexit.register
def dump_compile_times() -> None:
    log.info(compile_times(repr="str", aggregate=True))


tensortype_to_dtype = {
    torch.FloatTensor: (torch.float32, torch.float),
    torch.DoubleTensor: (torch.float64, torch.double),
    torch.HalfTensor: (torch.float16, torch.half),
    torch.BFloat16Tensor: (torch.bfloat16,),
    torch.ByteTensor: (torch.uint8,),
    torch.CharTensor: (torch.int8,),
    torch.LongTensor: (torch.int64, torch.long),
    torch.IntTensor: (torch.int32, torch.int),
    torch.ShortTensor: (torch.int16, torch.short),
    torch.BoolTensor: (torch.bool,),
}


class DuplicateWarningChecker:
    def __init__(self, maxsize: int = 4096) -> None:
        self.maxsize = maxsize
        self.reset()

    def reset(self):
        self.set = collections.OrderedDict()

    def add(self, key: Union[str, Tuple[object, object]]) -> bool:
        if key in self.set:
            self.set.move_to_end(key, last=True)
            if not config.verbose:
                return False
        else:
            self.set[key] = None
            while len(self.set) > self.maxsize:
                self.set.popitem(last=False)
        return True


graph_break_dup_warning_checker = DuplicateWarningChecker()


def setup_compile_debug():
    compile_debug = os.environ.get("TORCH_COMPILE_DEBUG", "0") == "1"

    if compile_debug:
        return add_file_handler()

    return contextlib.ExitStack()


def reset_graph_break_dup_checker() -> None:
    graph_break_dup_warning_checker.reset()


def add_file_handler():
    log_path = os.path.join(get_debug_dir(), "torchdynamo")
    os.makedirs(log_path, exist_ok=True)

    log_file_handler = logging.FileHandler(os.path.join(log_path, "debug.log"))
    logger = logging.getLogger("torch._dynamo")
    logger.addHandler(log_file_handler)

    exitstack = contextlib.ExitStack()
    exitstack.callback(lambda: logger.removeHandler(log_file_handler))
    return exitstack


def setup_log_file():
    exitstack = contextlib.ExitStack()
    if config.log_file_name is not None:
        log_file_handler = logging.FileHandler(config.log_file_name)
        for logger in torch._logging._internal.get_loggers():
            logger.addHandler(log_file_handler)
            exitstack.callback(lambda: logger.removeHandler(log_file_handler))
        return exitstack

    return exitstack


def gen_record_file_name(exc, code) -> str:
    return f"{get_debug_dir()}/error_recordings/\
{code.co_name}_{type(exc).__name__}_{code.co_firstlineno}.rec"


def write_record_to_file(filename: str, exec_record) -> None:
    try:
        if os.path.exists(filename):
            log.warning(
                "Unable to write execution record %s; file already exists.", filename
            )
        else:
            os.makedirs(os.path.dirname(filename), exist_ok=True)
            with open(filename, "wb") as f:
                exec_record.dump(f)
    except Exception:
        log.exception("Unable to write execution record %s", filename)


def count_calls(g: fx.Graph) -> int:
    c = 0
    for n in g.nodes:
        if "call" in n.op:
            c += 1
    return c


def identity(x):
    return x


def hashable(x):
    try:
        hash(x)
        return True
    except TypeError:
        return False
    # cannot hash writable memoryview object
    except ValueError:
        return False


def nothing(*args, **kwargs):
    pass


class ExactWeakKeyDictionary:
    """Similar to weakref.WeakKeyDictionary, but use `is`/`id` rather than `==` to compare equality"""

    def __init__(self):
        self.values = {}
        self.refs = {}

    def __getitem__(self, key):
        return self.values[id(key)]

    def get(self, key, default=None):
        return self.values.get(id(key), default)

    def __contains__(self, key):
        return id(key) in self.values

    def __setitem__(self, key, value):
        idx = id(key)
        if idx not in self.refs:
            self.refs[idx] = weakref.ref(key, lambda ref: self._remove_id(idx))
        self.values[idx] = value

    def _remove_id(self, idx):
        if idx in self.values:
            del self.values[idx]
        if idx in self.refs:
            del self.refs[idx]

    def clear(self):
        self.refs.clear()
        self.values.clear()


@overload
def istype(obj: object, allowed_types: Type[T]) -> TypeGuard[T]: ...


@overload
def istype(
    obj: object, allowed_types: Tuple[Type[List[T]], Type[Tuple[T, ...]]]
) -> TypeGuard[T]: ...


@overload
def istype(obj: object, allowed_types: Iterable[type]) -> bool: ...


def istype(obj, allowed_types):
    """isinstance() without subclasses"""
    if isinstance(allowed_types, (tuple, list, set)):
        return type(obj) in allowed_types
    return type(obj) is allowed_types


if sys.version_info >= (3, 12):
    # Some typing classes moved to C in 3.12,
    # which no longer have the _Final mixin.
    _builtin_final_typing_classes = (
        typing.ParamSpecArgs,
        typing.ParamSpecKwargs,
        typing.ParamSpec,
        typing.TypeVar,
        typing.TypeVarTuple,
        typing.TypeAliasType,
    )


def is_typing(value):
    # _Final catches most of typing classes:
    #   - Any
    #   - Callable
    #   - Union
    #   ...
    #
    # NB: we intentionally ignore classes that inherit from Generic, since they
    # can be used as both TypingVariable as well as UserDefinedClassVariable.
    if sys.version_info >= (3, 12) and isinstance(value, _builtin_final_typing_classes):
        return True
    return isinstance(value, typing._Final) or value is typing.Generic  # type: ignore[attr-defined]


def is_numpy_int_type(value):
    if not np:
        return False

    return istype(
        value,
        (
            np.int8,
            np.int16,
            np.int32,
            np.int64,
            np.uint8,
            np.uint16,
            np.uint32,
            np.uint64,
        ),
    )


def is_numpy_float_type(value):
    if not np:
        return False

    return istype(
        value,
        (
            np.float16,
            np.float32,
            np.float64,
        ),
    )


def is_lru_cache_wrapped_function(value):
    return isinstance(value, functools._lru_cache_wrapper) and is_function(
        inspect.getattr_static(value, "__wrapped__")
    )


def is_function_or_wrapper(value):
    return is_function(value) or isinstance(
        value, (torch._ops.OpOverloadPacket, torch._ops.OpOverload)
    )


def is_function(value):
    return isinstance(
        value,
        (
            types.FunctionType,
            types.BuiltinFunctionType,
            types.MethodDescriptorType,
            types.WrapperDescriptorType,
        ),
    )


def is_wrapper_or_member_descriptor(value):
    return isinstance(
        value,
        (
            # set up by PyGetSetDef
            types.GetSetDescriptorType,
            # set by PyMethodDef, e.g. list.append
            types.MethodDescriptorType,
            # slots - list.__add__
            types.WrapperDescriptorType,
            # set up by PyMemberDef
            types.MemberDescriptorType,
            # wrapper over C functions
            types.MethodWrapperType,
        ),
    )


def unwrap_if_wrapper(fn):
    return unwrap_with_attr_name_if_wrapper(fn)[0]


def unwrap_with_attr_name_if_wrapper(fn):
    # TODO(anijain2305) - Investigate if we can get rid of this function
    # unpack @torch._dynamo.optimize()(fn) wrapped function
    if is_function(fn) and inspect.getattr_static(fn, "_torchdynamo_inline", False):
        fn = inspect.getattr_static(fn, "_torchdynamo_inline", fn)
        attr_name = "_torchdynamo_inline"
    else:
        attr_name = None
    return fn, attr_name


def is_numpy_ndarray(value):
    if not np:
        return False

    return istype(value, np.ndarray)


def istensor(obj):
    """Check of obj is a tensor"""
    tensor_list: Tuple[type, ...] = (
        torch.Tensor,
        torch.nn.Parameter,
        *config.traceable_tensor_subclasses,
    )
    tensor_list = tensor_list + (torch._subclasses.FakeTensor,)
    return istype(obj, tensor_list)


def is_lazy_module(mod):
    return isinstance(mod, LazyModuleMixin)


@functools.lru_cache(4096)
def print_once(*args):
    print(*args)


def make_cell(val=None):
    """Some black magic to create a cell object that usually only exists in a closure"""
    x = val

    def f():
        return x

    assert f.__closure__ is not None and len(f.__closure__) == 1
    return f.__closure__[0]


def proxy_args_kwargs(args, kwargs):
    try:
        proxy_args = tuple(arg.as_proxy() for arg in args)
        proxy_kwargs = {key: arg.as_proxy() for key, arg in kwargs.items()}
        return proxy_args, proxy_kwargs
    except NotImplementedError as e:
        from .exc import unimplemented
        from .variables.base import typestr

        unimplemented(
            f"call_function args: {typestr(*args)} {typestr(*list(kwargs.values()))}",
            from_exc=e,
        )


@dataclasses.dataclass
class CompilationMetrics:
    compile_id: str
    frame_key: str
    co_name: str
    co_filename: str
    co_firstlineno: int
    cache_size: int
    accumulated_cache_size: int
    guard_count: Optional[int]
    shape_env_guard_count: Optional[int]
    graph_op_count: Optional[int]
    graph_node_count: Optional[int]
    graph_input_count: Optional[int]
    start_time: float
    entire_frame_compile_time_s: Optional[float]
    backend_compile_time_s: Optional[float]
    inductor_compile_time_s: Optional[float]
    code_gen_time_s: Optional[float]
    fail_type: Optional[str]
    fail_reason: Optional[str]
    fail_user_frame_filename: Optional[str]
    fail_user_frame_lineno: Optional[int]
    non_compliant_ops: Set[str]
    compliant_custom_ops: Set[str]
    restart_reasons: Set[str]
    dynamo_time_before_restart_s: float
    # Sometimes, we will finish analyzing a frame but conclude we don't want
    # to install any guarded code.  True means we actually decided to install
    # a compiled frame
    has_guarded_code: bool


@dataclasses.dataclass
class BwdCompilationMetrics:
    compile_id: str
    inductor_compile_time_s: Optional[float]
    code_gen_time_s: Optional[float]
    fail_type: Optional[str]
    fail_reason: Optional[str]


DEFAULT_COMPILATION_METRICS_LIMIT = 64


_compilation_metrics: Deque[Union[CompilationMetrics, BwdCompilationMetrics]] = (
    collections.deque(maxlen=DEFAULT_COMPILATION_METRICS_LIMIT)
)


def record_compilation_metrics(
    compilation_metrics: Union[CompilationMetrics, BwdCompilationMetrics],
):
    global _compilation_metrics
    _compilation_metrics.append(compilation_metrics)
    if isinstance(compilation_metrics, CompilationMetrics):
        name = "compilation_metrics"
    else:
        name = "bwd_compilation_metrics"
    torch._logging.trace_structured(
        name,
        lambda: {
            k: list(v) if isinstance(v, set) else v
            for k, v in dataclasses.asdict(compilation_metrics).items()
        },
    )
    if config.log_compilation_metrics:
        log_compilation_event(compilation_metrics)


def set_compilation_metrics_limit(new_size: int) -> None:
    global _compilation_metrics
    while len(_compilation_metrics) > new_size:
        _compilation_metrics.popleft()
    new_deque = collections.deque(_compilation_metrics, maxlen=new_size)
    _compilation_metrics = new_deque


def clear_compilation_metrics() -> None:
    global _compilation_metrics
    _compilation_metrics.clear()


def get_compilation_metrics() -> List[Union[CompilationMetrics, BwdCompilationMetrics]]:
    return list(_compilation_metrics)


@dataclasses.dataclass
class CleanupHook:
    """Remove a global variable when hook is called"""

    scope: Dict[str, Any]
    name: str

    def __call__(self, *args):
        # Make sure we're not shutting down
        if CleanupManager is not None:
            CleanupManager.count -= 1
        del self.scope[self.name]

    @staticmethod
    def create(scope, name, val):
        assert name not in scope
        CleanupManager.count += 1
        scope[name] = val
        return CleanupHook(scope, name)


class CleanupManager(ExactWeakKeyDictionary):
    count = 0
    instance: ClassVar["CleanupManager"]

    def _remove_id(self, idx):
        for hook in self.values[idx]:
            hook()
        super()._remove_id(idx)


CleanupManager.instance = CleanupManager()


def clone_tensor(x):
    """Clone the tensor and its gradient"""
    y = x.clone().requires_grad_(x.requires_grad)
    if x.is_leaf and x.grad is not None:
        y.grad = x.grad.clone()
    return y


def clone_input(x, *, dtype=None):
    """copy while preserving strides"""
    # TODO: this is questionable
    if is_fake(x):
        # this func fails on fake tensors in __torch_dispatch__
        return x

    def torch_clone(x):
        y = torch.clone(x)
        if x.is_leaf:
            y.requires_grad_(x.requires_grad)
        if x.is_leaf and x.grad is not None:
            y.grad = clone_input(x.grad, dtype=dtype)
        if hasattr(x, "_dynamo_dynamic_indices"):
            y._dynamo_dynamic_indices = x._dynamo_dynamic_indices.copy()  # type: ignore[attr-defined]
        return y

    with torch.no_grad():
        if x.device.type == "xla":
            # Access data_ptr() for a xla tensor will cause crash
            return torch_clone(x)

        # Handle sparse storage (no stride).
        if x.layout is torch.sparse_coo:
            return torch.sparse_coo_tensor(
                torch_clone(x._indices()),
                torch_clone(x._values()),
                x.shape,
                is_coalesced=x.is_coalesced(),
            )
        elif is_sparse_compressed(x):
            if x.layout in {torch.sparse_csr, torch.sparse_bsr}:
                compressed_indices = x.crow_indices()
                plain_indices = x.col_indices()
            else:
                compressed_indices = x.ccol_indices()
                plain_indices = x.row_indices()
            return torch.sparse_compressed_tensor(
                torch_clone(compressed_indices),
                torch_clone(plain_indices),
                torch_clone(x.values()),
                x.shape,
                layout=x.layout,
            )

        needed_size = sum(
            (shape - 1) * stride for shape, stride in zip(x.size(), x.stride())
        )
        if x.is_quantized:
            result = torch.empty_quantized((needed_size + 32,), x)
        else:
            result = torch.empty(
                needed_size + 32, dtype=dtype or x.dtype, device=x.device
            )
        cache_line_offset = (
            (x.data_ptr() - result.data_ptr()) % 32
        ) // x.element_size()
        result.as_strided_(x.size(), x.stride(), cache_line_offset)
        try:
            result.copy_(x.clone())
            if x.is_leaf:
                result.requires_grad_(x.requires_grad)
            if x.is_leaf and x.grad is not None:
                result.grad = clone_input(x.grad, dtype=dtype)
        except RuntimeError:
            # RuntimeError: unsupported operation: more than one element of the written-to
            # tensor refers to a single memory location. Please clone() the tensor before
            # performing the operation.
            return torch_clone(x)
        if hasattr(x, "_dynamo_dynamic_indices"):
            result._dynamo_dynamic_indices = x._dynamo_dynamic_indices.copy()  # type: ignore[attr-defined]
        return result


def clone_inputs(example_inputs):
    res: Union[Dict[Any, Any], List[Any]]
    if type(example_inputs) is dict:
        res = dict(example_inputs)
        for key, value in res.items():
            if isinstance(value, tuple):
                res[key] = clone_inputs(value)
            else:
                assert isinstance(value, torch.Tensor), type(value)
                res[key] = clone_input(value)
        return res

    res = list(example_inputs)
    for i in range(len(res)):
        if isinstance(res[i], torch.Tensor):
            res[i] = clone_input(res[i])
    return res


def skip_frame_if_in_functorch_mode(val: torch.Tensor):
    try:
        val.data_ptr()  # will throw for functorch tensors
    except RuntimeError as e:
        from .exc import SkipFrame

        # This will be GradTrackingTensor/BatchedTensor/etc
        functorch_subclass_name = re.sub(r"\(.*", "", repr(val))
        raise SkipFrame(
            f"torch.compile cannot be run in context: {functorch_subclass_name}"
        ) from e


@contextmanager
def preserve_rng_state():
    disable_functorch = torch._C._DisableFuncTorch
    disable_current_modes = torch.utils._python_dispatch._disable_current_modes
    with disable_current_modes(), disable_functorch():
        rng_state = torch.clone(torch.random.get_rng_state())
        skip_frame_if_in_functorch_mode(rng_state)
        if torch.cuda.is_available():
            cuda_rng_state = torch.clone(torch.cuda.get_rng_state())
    try:
        yield
    finally:
        with torch.utils._python_dispatch._disable_current_modes():
            torch.random.set_rng_state(rng_state)
            if torch.cuda.is_available():
                torch.cuda.set_rng_state(cuda_rng_state)  # type: ignore[possibly-undefined]


def is_jit_model(model0):
    return isinstance(
        model0,
        (
            torch.jit._trace.TopLevelTracedModule,
            torch.jit._script.RecursiveScriptModule,
            torch.jit.ScriptFunction,
            torch.jit.ScriptModule,
        ),
    )


def torchscript(model, example_inputs, verbose=False):
    if is_jit_model(model):
        # already done?
        return model

    try:
        return torch.jit.trace(model, example_inputs)
    except Exception:
        try:
            return torch.jit.script(model)
        except Exception:
            if verbose:
                log.exception("jit error")
            else:
                log.error("Both torch.jit.trace and torch.jit.script failed")
    return None


def getfile(obj):
    try:
        return inspect.getfile(obj)
    except (TypeError, OSError):
        return None


def is_namedtuple(obj):
    """Test if an object is a namedtuple or a torch.return_types.* quasi-namedtuple"""
    return is_namedtuple_cls(type(obj))


def is_namedtuple_cls(cls):
    """Test if an object is a namedtuple or a (torch.return_types|torch.autograd.forward_ad).* quasi-namedtuple"""
    try:
        if issubclass(cls, tuple):
            bases = getattr(cls, "__bases__", []) or [None]
            module = getattr(cls, "__module__", None)
            return module in ("torch.return_types", "torch.autograd.forward_ad") or (
                bases[0] is tuple and hasattr(cls, "_make") and hasattr(cls, "_fields")
            )
    except TypeError:
        pass
    return False


@functools.lru_cache(1)
def namedtuple_fields(cls):
    """Get the fields of a namedtuple or a torch.return_types.* quasi-namedtuple"""
    if cls is slice:
        return ["start", "stop", "step"]

    assert issubclass(cls, tuple)
    if hasattr(cls, "_fields"):
        # normal namedtuples
        return cls._fields

    @dataclasses.dataclass
    class Marker:
        index: int

    # frustrating ones e.g. torch.return_types.max
    assert cls.__module__ == "torch.return_types"
    obj = cls(map(Marker, range(cls.n_fields)))
    fields: List[Optional[str]] = [None] * cls.n_fields
    for name in dir(obj):
        if name[0] != "_" and isinstance(getattr(obj, name), Marker):
            fields[getattr(obj, name).index] = name
    return fields


def checkpoint_params(gm):
    with torch.no_grad():
        rng_state = torch.clone(torch.random.get_rng_state())
        if torch.cuda.is_available():
            cuda_rng_state = torch.clone(torch.cuda.get_rng_state())
        saved_state = []
        for param in itertools.chain(gm.parameters(), gm.buffers()):
            saved_state.append((param, param._version, torch.clone(param)))

    def restore():
        with torch.no_grad():
            torch.random.set_rng_state(rng_state)
            if torch.cuda.is_available():
                torch.cuda.set_rng_state(cuda_rng_state)
            for param, version, original_value in saved_state:
                if param._version != version:
                    param.copy_(original_value)

    return restore


def timed(model, example_inputs, times=1):
    if torch.cuda.is_available():
        synchronize = torch.cuda.synchronize
    else:
        synchronize = nothing

    synchronize()
    gc.collect()
    torch.manual_seed(1337)
    t0 = time.perf_counter()
    for _ in range(times):
        result = model(*example_inputs)
        synchronize()
    t1 = time.perf_counter()
    return result, t1 - t0  # type: ignore[possibly-undefined]


def check_is_cuda(gm, example_inputs):
    return all(x.is_cuda for x in itertools.chain(example_inputs, gm.parameters(True)))


@lru_cache(32)
def rot_n_helper(n):
    assert n > 1
    vars = [f"v{i}" for i in range(n)]
    rotated = reversed(vars[-1:] + vars[:-1])
    fn = eval(f"lambda {','.join(vars)}: ({','.join(rotated)})")
    fn.__name__ = f"rot_{n}_helper"
    return fn


common_constant_types: Set[type] = {
    int,
    float,
    complex,
    bool,
    str,
    bytes,
    type(None),
    Ellipsis.__class__,
    types.CodeType,
    torch.device,
    torch.dtype,
    torch.memory_format,
    torch.layout,
}

if has_triton_package():
    import triton

    common_constant_types.add(triton.language.dtype)


def is_safe_constant(v):
    if istype(v, (tuple, frozenset)):
        return all(map(is_safe_constant, v))
    return isinstance(v, (enum.Enum, type)) or istype(
        v,
        common_constant_types | {slice},
    )


def specialize_symnode(arg):
    from .variables import ConstantVariable, SymNodeVariable

    # Guard and specialize
    if isinstance(arg, SymNodeVariable):
        return ConstantVariable.create(arg.evaluate_expr())

    return arg


def guard_if_dyn(arg):
    from .variables import ConstantVariable

    arg = specialize_symnode(arg)

    if isinstance(arg, ConstantVariable):
        return arg.as_python_constant()

    return arg


def check_constant_args(args, kwargs):
    return all(x.is_python_constant() for x in itertools.chain(args, kwargs.values()))


def check_unspec_python_args(args, kwargs):
    from .variables.constant import ConstantVariable
    from .variables.tensor import UnspecializedPythonVariable

    unspec_count = 0
    for x in itertools.chain(args, kwargs.values()):
        if isinstance(x, UnspecializedPythonVariable):
            unspec_count += 1
        elif not isinstance(x, ConstantVariable):
            return False
    return unspec_count > 0


def check_unspec_or_constant_args(args, kwargs):
    # A fused version of:
    # return check_constant_args(args, kwargs) or check_unspec_python_args(args, kwargs)
    from .variables.tensor import UnspecializedPythonVariable

    for x in itertools.chain(args, kwargs.values()):
        if not (x.is_python_constant() or isinstance(x, UnspecializedPythonVariable)):
            return False
    return True


def check_numpy_ndarray_args(args, kwargs):
    from .variables.tensor import NumpyNdarrayVariable

    return any(
        isinstance(x, NumpyNdarrayVariable)
        for x in itertools.chain(args, kwargs.values())
    )


dict_keys: Type[KeysView[Any]] = type({}.keys())
dict_values: Type[ValuesView[Any]] = type({}.values())
odict_values: Type[ValuesView[Any]] = type(collections.OrderedDict().values())
tuple_iterator: Type[Iterator[Any]] = type(iter(()))
tuple_iterator_len = tuple_iterator.__length_hint__  # type: ignore[attr-defined]
object_new = object.__new__


def nn_module_new(cls):
    obj = object_new(cls)
    torch.nn.Module.__init__(obj)
    return obj


def product(it):
    return functools.reduce(operator.mul, it, 1)


def tuple_iterator_getitem(it, index):
    _, (obj,), start = it.__reduce__()
    return obj[start + index]


iter_next = next


def to_subclass(t, cls):
    return t.as_subclass(cls)


def dict_keys_getitem(d, n):
    return next(itertools.islice(iter(d), n, n + 1))


def enum_repr(value, local):
    # enum class can override __str__ method. Use __class__ and name attribute
    # to extract the class name and key name.
    name = value.__class__.__name__
    val = value.name
    scope = "L" if local else "G"
    local_name = f'{scope}["{name}"].{val}'
    return local_name


def set_example_value(node, example_value):
    # NB: example_value is a bit of a misnomer, because this is always a fake
    # tensor of some sort.  Furthermore, these example values serve as the
    # runtime state of Dynamo tracing, which means if metadata mutation
    # occurs, the example_value gets directly updated (so you can't rely on
    # this to accurately reflect what the state of the value was at the time
    # the program was traced).
    node.meta["example_value"] = example_value
    shape_env = TracingContext.get().fake_mode.shape_env
    if symbol_to_path := torch.fx.experimental.symbolic_shapes.compute_unbacked_bindings(
        shape_env, example_value
    ):
        node.meta["unbacked_bindings"] = symbol_to_path


def _get_fake_tensor(vt):
    fake_tensor = vt.as_proxy().node.meta.get("example_value")
    if not is_fake(fake_tensor):
        from .exc import unimplemented

        unimplemented("Cannot check Tensor object identity without its fake value")
    return fake_tensor


def iter_contains(items, search, tx, check_tensor_identity=False):
    from .variables import (
        BuiltinVariable,
        ConstantVariable,
        TensorVariable,
        VariableTracker,
    )

    if search.is_python_constant():
        found_const = any(
            x.is_python_constant()
            and x.as_python_constant() == search.as_python_constant()
            for x in items
        )
        return ConstantVariable.create(found_const)

    must_check_tensor_id = False
    if check_tensor_identity and isinstance(search, TensorVariable):
        must_check_tensor_id = True
        # Match of Tensor means match of FakeTensor
        search = _get_fake_tensor(search)

    found: Optional[VariableTracker] = None
    for x in items:
        if must_check_tensor_id:
            if isinstance(x, TensorVariable):
                if search is _get_fake_tensor(x):  # Object equivalence
                    return ConstantVariable.create(True)
        else:
            check = BuiltinVariable(operator.eq).call_function(tx, [x, search], {})
            if found is None:
                found = check
            else:
                found = BuiltinVariable(operator.or_).call_function(
                    tx, [check, found], {}
                )
    if found is None:
        found = ConstantVariable.create(False)
    return found


def key_is_id(k):
    """Returns whether it indexes dictionaries using its id"""
    return isinstance(k, (torch.Tensor, torch.nn.Module, MethodWrapperType))


def key_to_id(value):
    return [id(k) if key_is_id(k) else k for k in value.keys()]


def const_repr(x, *, local) -> str:
    from .trace_rules import is_builtin_callable

    if isinstance(x, (list, tuple)):
        elems_repr = ",".join(const_repr(s, local=local) for s in x)
        if isinstance(x, list):
            return f"[{elems_repr}]"
        else:
            assert isinstance(x, tuple)
            if len(x) == 1:
                return f"({elems_repr},)"
            else:
                return f"({elems_repr})"
    elif isinstance(x, enum.Enum):
        # To workaround repr(Enum) returning invalid global reference before python 3.11
        # by calling enum_repr and removing quotes to render enum in guard code.
        return enum_repr(x, local=local).replace("'", "")
    elif is_builtin_callable(x):
        return x.__name__
    elif isinstance(x, type):

        def fullname(o):
            klass = o.__class__
            module = klass.__module__
            if module == "builtins":
                return klass.__qualname__  # avoid outputs like 'builtins.str'
            return module + "." + klass.__qualname__

        return fullname(x)
    else:
        return f"{x!r}"


def dict_keys_repr(const_keys, *, local) -> str:
    keys_str = ",".join(const_repr(s, local=local) for s in const_keys)
    return "[" + keys_str + "]"


GLOBAL_KEY_PREFIX = "__dict_key"


from torch._subclasses import UnsupportedFakeTensorException  # noqa: F401


def wrap_fake_exception(fn):
    try:
        return fn()
    except UnsupportedFakeTensorException as e:
        from .exc import unimplemented

        msg = f"Unsupported: {e.reason} with fake tensor propagation."
        log.warning(msg)
        unimplemented(msg, from_exc=e)


def deepcopy_to_fake_tensor(obj, fake_mode):
    with torch._subclasses.fake_tensor.FakeCopyMode(fake_mode):
        return wrap_fake_exception(lambda: copy.deepcopy(obj))


def rmse(ref, res):
    """
    Calculate root mean squared error
    """
    return torch.sqrt(torch.mean(torch.square(ref - res)))


def same(
    ref,
    res,
    fp64_ref=None,
    cos_similarity=False,
    tol=1e-4,
    equal_nan=False,
    exact_dtype=True,
    relax_numpy_equality=False,
    ignore_non_fp=False,
    log_error=log.error,
    use_larger_multiplier_for_smaller_tensor=False,
):
    """Check correctness to see if ref and res match"""
    if fp64_ref is None:
        fp64_ref = ref
    if isinstance(ref, (list, tuple, torch.nn.ParameterList, torch.Size)):
        assert isinstance(res, (list, tuple)), f"type mismatch {type(ref)} {type(res)}"
        if len(ref) != len(res):
            log_error("Length mismatch")
            return False
        return len(ref) == len(res) and all(
            same(
                ai,
                bi,
                fp64_refi,
                cos_similarity,
                tol,
                equal_nan,
                exact_dtype,
                relax_numpy_equality,
                ignore_non_fp,
                log_error=log_error,
            )
            for ai, bi, fp64_refi in zip(ref, res, fp64_ref)
        )
    elif type(ref).__name__ == "QuestionAnsweringModelOutput":
        # This skips checking accuracy for start_logits/end_logits.
        # Tentatively, start_logits/end_logits appear to be very prone to
        # inaccuracies and is somewhat subsumed by checking the loss.
        return same(
            ref.loss,
            res.loss,
            fp64_ref.loss,
            cos_similarity,
            tol,
            equal_nan,
            exact_dtype,
            relax_numpy_equality,
            ignore_non_fp,
            log_error=log_error,
        )
    elif isinstance(ref, dict):
        assert isinstance(res, dict)
        assert set(ref.keys()) == set(
            res.keys()
        ), f"keys mismatch {set(ref.keys())} == {set(res.keys())}"
        for k in sorted(ref.keys()):
            if not (
                same(
                    ref[k],
                    res[k],
                    fp64_ref[k],
                    cos_similarity=cos_similarity,
                    tol=tol,
                    equal_nan=equal_nan,
                    exact_dtype=exact_dtype,
                    relax_numpy_equality=relax_numpy_equality,
                    ignore_non_fp=ignore_non_fp,
                    log_error=log_error,
                )
            ):
                log_error("Accuracy failed for key name %s", k)
                return False
        return True
    elif isinstance(ref, set):
        assert isinstance(res, set)
        assert set(ref) == set(res), f"elements mismatch {set(ref)} == {set(res)}"
        return True
    elif isinstance(ref, (torch.Tensor, float)):
        assert not isinstance(ref, torch._subclasses.FakeTensor)
        assert not isinstance(res, torch._subclasses.FakeTensor)

        def to_tensor(t):
            return t if isinstance(t, torch.Tensor) else torch.tensor(t)

        ref, res, fp64_ref = (to_tensor(val) for val in (ref, res, fp64_ref))

        if ref.is_sparse:
            assert res.is_sparse
            ref = ref.to_dense()
            res = res.to_dense()
        assert isinstance(res, torch.Tensor), f"type mismatch {type(ref)} {type(res)}"
        if exact_dtype:
            if ref.dtype != res.dtype:
                log_error("dtype mismatch %s, %s", ref.dtype, res.dtype)
                return False
            if ref.dtype == torch.bool:
                if ignore_non_fp:
                    return True
                # triton stores bool as int8, so add this for more accurate checking
                r = torch.allclose(
                    ref.to(dtype=torch.uint8),
                    res.to(dtype=torch.uint8),
                    atol=tol,
                    rtol=tol,
                    equal_nan=equal_nan,
                )
                if not r:
                    log_error("Accuracy failed: uint8 tensor did not match")
                return r

        if cos_similarity:
            ref = ref.flatten().to(torch.float32)
            res = res.flatten().to(torch.float32)
            if torch.allclose(ref, res, atol=tol, rtol=tol, equal_nan=True):
                # early exit that handles zero/nan better
                # cosine_similarity(zeros(10), zeros(10), dim=0) is 0
                return True
            score = torch.nn.functional.cosine_similarity(ref, res, dim=0, eps=1e-6)
            if score < 0.99:
                log.warning("Similarity score=%s", score.cpu().detach().item())
            return score >= 0.99
        else:
            if not exact_dtype:
                ref = ref.to(res.dtype)

            # First try usual allclose
            if torch.allclose(ref, res, atol=tol, rtol=tol, equal_nan=equal_nan):
                return True

            # Check error from fp64 version
            if fp64_ref.dtype == torch.float64:
                ref_error = rmse(fp64_ref, ref).item()
                # ref unable to produce this with stable numerics in this precision, ignore
                if math.isnan(ref_error):
                    log.warning(
                        "Found nan in reference. Consider running in higher precision."
                    )

                res_error = rmse(fp64_ref, res).item()

                # In the case of using AMP (Automatic Mixed Precision), certain models have
                # failed the benchmark's correctness check. However, the end-to-end model's
                # accuracy when comparing AMP with FP32 is within a difference of less than 0.1%.
                # Thus, it's possible that the correctness check failures for these models are
                # false alarms. We use multiplier of 3 instead of 2 to avoid these false alarms.
                multiplier = 3.0 if res.dtype == torch.bfloat16 else 2.0

                if use_larger_multiplier_for_smaller_tensor and (
                    fp64_ref.numel() <= 10 and tol >= 4 * 1e-2
                ):
                    multiplier = 10.0
                elif use_larger_multiplier_for_smaller_tensor and (
                    fp64_ref.numel() <= 500 and tol >= 4 * 1e-2
                ):
                    multiplier = 5.0
                elif (
                    fp64_ref.numel() < 1000
                    or (ref.ndim == 4 and ref.shape[-1] == ref.shape[-2] == 1)
                    # large tol means a benchmark has been specified as REQUIRE_HIGHER_TOLERANCE
                    or tol >= 2 * 1e-2
                ):
                    # In the presence of noise, noise might dominate our error
                    # metric for smaller tensors.
                    # Similary, for 1x1 kernels, there seems to be high noise with amp.
                    multiplier = 3.0

                passes_test = res_error <= (multiplier * ref_error + tol / 10.0)
                if (
                    not passes_test
                    and equal_nan
                    and math.isnan(ref_error)
                    and math.isnan(res_error)
                    # Some unit test for the accuracy minifier relies on
                    # returning false in this case.
                    and not inductor_config.cpp.inject_relu_bug_TESTING_ONLY
                ):
                    passes_test = True
                if not passes_test:
                    log_error(
                        "RMSE (res-fp64): %.5f, (ref-fp64): %.5f and shape=%s. res.dtype: %s, multiplier: %f, tol: %f",
                        res_error,
                        ref_error,
                        res.size(),
                        res.dtype,
                        multiplier,
                        tol,
                    )
                    # import pdb; pdb.set_trace()
                return passes_test

            if ignore_non_fp:
                return True

            log_error("Accuracy failed: allclose not within tol=%s", tol)
            return False
    elif isinstance(ref, (str, int, type(None), bool, torch.device)):
        if ignore_non_fp:
            return True
        r = ref == res
        if not r:
            log_error("Accuracy failed (%s): %s != %s", type(ref), ref, res)
        return r
    elif is_numpy_int_type(ref) or is_numpy_float_type(ref):
        if relax_numpy_equality and not (
            is_numpy_int_type(res) or is_numpy_float_type(res)
        ):
            ref = ref.item()
        r = (type(ref) is type(res)) and (ref == res)
        if not r:
            log_error("Accuracy failed (numpy): %s != %s", ref, res)
        return r
    elif is_numpy_ndarray(ref):
        return (type(ref) is type(res)) and same(
            torch.as_tensor(ref),
            torch.as_tensor(res),
            fp64_ref,
            cos_similarity=cos_similarity,
            tol=tol,
            equal_nan=equal_nan,
            exact_dtype=exact_dtype,
            relax_numpy_equality=relax_numpy_equality,
            ignore_non_fp=ignore_non_fp,
            log_error=log_error,
        )
    elif type(ref).__name__ in (
        "MaskedLMOutput",
        "Seq2SeqLMOutput",
        "CausalLMOutputWithCrossAttentions",
        "LongformerMaskedLMOutput",
        "Instances",
        "SquashedNormal",
        "Boxes",
        "Normal",
        "TanhTransform",
        "Foo",
        "Variable",
    ):
        assert type(ref) is type(res)
        return all(
            same(
                getattr(ref, key),
                getattr(res, key),
                getattr(fp64_ref, key),
                cos_similarity=cos_similarity,
                tol=tol,
                equal_nan=equal_nan,
                exact_dtype=exact_dtype,
                relax_numpy_equality=relax_numpy_equality,
                ignore_non_fp=ignore_non_fp,
                log_error=log_error,
            )
            for key in ref.__dict__.keys()
        )
    else:
        raise RuntimeError(f"unsupported type: {type(ref).__name__}")


def format_func_info(code):
    short_filename = code.co_filename.split("/")[-1]
    return f"'{code.co_name}' ({short_filename}:{code.co_firstlineno})"


@contextlib.contextmanager
def disable_cache_limit():
    prior = config.cache_size_limit
    config.cache_size_limit = sys.maxsize
    prior_acc_limit = config.accumulated_cache_size_limit
    config.accumulated_cache_size_limit = sys.maxsize

    try:
        yield
    finally:
        config.cache_size_limit = prior
        config.accumulated_cache_size_limit = prior_acc_limit


# map from transformed code back to original user code
orig_code_map = ExactWeakKeyDictionary()

# keep a record of code_obj -> list of guard failure reasons for logging
guard_failures: DefaultDict[Any, List[Any]] = collections.defaultdict(list)

# Keep a record of graph break reasons for logging
graph_break_reasons: List["torch._dynamo.output_graph.GraphCompileReason"] = []

# keep record of compiled code, if we are in "error if recompile"
# to track code that dynamo has compiled previously
seen_code_map = ExactWeakKeyDictionary()


class CompileProfiler:
    """Utility for profiling how and what dynamo would compile.

    Can be used for
     * diagnosing recompilation issues
     * determining an appropriate compile cache limit
     * (TODO)confirming which functions got compiled/skipped
    """

    def __init__(self):
        self.frame_count = 0
        self.op_count = 0
        self.backend_ctx_ctor = disable_cache_limit

    def __call__(self, gm: torch.fx.GraphModule, example_inputs):
        self.frame_count += 1
        for node in gm.graph.nodes:
            if "call" in node.op:
                self.op_count += 1
        return gm.forward

    # no-op __enter__ and __exit__ to preserve BC
    def __enter__(self):
        return self

    def __exit__(self, typ, val, traceback):
        pass

    def get_metrics(self):
        return {"guard_failures": guard_failures}

    def report(self):
        metrics = self.get_metrics()
        gf = metrics["guard_failures"]

        def num_recompiles(code):
            return len(gf[code])

        def recompile_reasons(code):
            return "\n".join([str(x) for x in gf[code]])

        summarized_gf = [
            [format_func_info(code), num_recompiles(code), recompile_reasons(code)]
            for code in gf
        ]

        def graph_break_report():
            if "graph_break" in counters:
                graph_breaks = counters["graph_break"]
                return tabulate(
                    [[msg, graph_breaks[msg]] for msg in graph_breaks],
                    headers=["Graph Break Reason", "Count"],
                )

        def recompilation_report():
            if len(gf):
                max_recompiles = max(num_recompiles(code) for code in gf)
                recomp_table = tabulate(
                    summarized_gf,
                    headers=["Function", "Recompiles", "Recompile Reasons"],
                )
                return recomp_table + textwrap.dedent(
                    f"""

                    Set torch._dynamo.config.cache_size_limit to {max_recompiles} to avoid being cache limited.
                """
                )

        report = textwrap.dedent(
            """
            Torchdynamo Profiler Report
            ===========================

            Graph Breaks
            ------------
            Graph breaks happen when torchdynamo encounters code it can't safely trace.
            If you want to find out why breaks are happening, check below for each break reason
            You may gain additional insight by passing `fullgraph=True` to torch.compile,
            to stop at the first break.

        """
        )
        report += graph_break_report() or "No graph breaks detected."
        report += textwrap.dedent(
            """

            Recompilation
            -------------
            These subgraphs were recompiled more than once due to guard failures
            Guard failures indicate some condition assumed to be static by the tracer changed,
            making it unsafe to reuse the compiled program.

        """
        )
        report += recompilation_report() or "No recompilation detected.\n"
        return report


# return same dir unless user changes config between calls
@functools.lru_cache(None)
def _get_debug_dir(root_dir):
    dir_name = (
        "run_"
        + datetime.datetime.now().strftime("%Y_%m_%d_%H_%M_%S_%f")
        # use pid to avoid conflicts among ranks
        + "-pid_"
        + str(os.getpid())
    )
    return os.path.join(root_dir, dir_name)


def get_debug_dir():
    debug_root = config.debug_dir_root
    return _get_debug_dir(debug_root)


def extract_fake_example_value(node, required=True):
    if "example_value" in node.meta and is_fake(node.meta["example_value"]):
        return node.meta["example_value"]
    elif required:
        from torch._dynamo.exc import unimplemented

        unimplemented("`FakeTensor` example value was required but not available")
    else:
        return None


def ensure_graph_fake(e, tx):
    assert maybe_get_fake_mode(e) is tx.fake_mode
    return e


def get_fake_values_from_nodes(tx, nodes, allow_non_graph_fake):
    def visit(n: torch.fx.Node):
        if n.op == "call_function" and "example_value" not in n.meta:
            # fake tensor validity is checked inside get_fake_value using
            # ensure_graph_fake
            return get_fake_value(n, tx, allow_non_graph_fake)

        out = n.meta["example_value"]
        if not allow_non_graph_fake and isinstance(out, torch.Tensor):
            return ensure_graph_fake(out, tx)
        return out

    return torch.fx.node.map_arg(nodes, visit)


def get_fake_value(node, tx, allow_non_graph_fake=False):
    """
    Run the computation represented by `node` using fake tensors and return the result.

    allow_non_graph_fake: whether to allow the return result to be:
        1. non-fake or 2. fake that is not created by this instance of Dynamo.
        If `True`, you must be prepared to deal with such return values, ideally
        by further wrapping them as this graph's fakes.
    """
    from torch.utils._sympy.value_ranges import ValueRangeError

    from .exc import (
        TorchRuntimeError,
        unimplemented,
        Unsupported,
        UserError,
        UserErrorType,
    )

    op = node.op

    # FX Node should always return the same fake value
    if "example_value" in node.meta and is_fake(node.meta["example_value"]):
        return node.meta["example_value"]

    args, kwargs = get_fake_values_from_nodes(
        tx, (node.args, node.kwargs), allow_non_graph_fake
    )

    nnmodule = None
    if op == "call_method" and len(args) > 0 and isinstance(args[0], torch.nn.Module):
        # If the first argument is nn.Module, should copy to fake mode.
        args = (deepcopy_to_fake_tensor(args[0], tx.fake_mode),) + tuple(args[1:])

    if op == "call_module":
        nnmodule = tx.output.nn_modules[node.target]

        if is_lazy_module(nnmodule) and hasattr(nnmodule, "_initialize_hook"):
            # In the case of a lazy module, we want to run
            # the pre-hooks which initialize it.
            # Afterwards, lazy module deletes its pre-hooks
            # to avoid treating it as lazy on subsequent recompile.
            nnmodule._infer_parameters(nnmodule, args)

        # no matter it's lazy module or not, we should copy to fake mode.
        nnmodule = deepcopy_to_fake_tensor(nnmodule, tx.fake_mode)

    try:
        with tx.fake_mode, enable_python_dispatcher():
            ret_val = wrap_fake_exception(
                lambda: run_node(tx.output, node, args, kwargs, nnmodule)
            )
    except Unsupported:
        raise
    except RuntimeError as e:
        cause: BaseException = e
        if e.__cause__ is not None:
            cause = e.__cause__

        if isinstance(
            cause, torch._subclasses.fake_tensor.DataDependentOutputException
        ):
            unimplemented(
                f"data dependent operator: {cause.func}; "
                "to enable, set torch._dynamo.config.capture_scalar_outputs = True"
            )
        elif isinstance(
            cause, torch._subclasses.fake_tensor.DynamicOutputShapeException
        ):
            if not torch._dynamo.config.capture_dynamic_output_shape_ops:
                unimplemented(
                    f"dynamic shape operator: {cause.func}; "
                    "to enable, set torch._dynamo.config.capture_dynamic_output_shape_ops = True"
                )
            else:
                unimplemented(
                    f"dynamic shape operator: {cause.func}; "
                    "Operator does not have a meta kernel that supports dynamic output shapes, "
                    "please report an issue to PyTorch"
                )
        elif isinstance(
            cause, torch._subclasses.fake_tensor.UnsupportedOperatorException
        ):
            op = cause.func
            import_suggestion = ""
            if isinstance(op, torch._ops.OpOverload):
                maybe_pystub = torch._C._dispatch_pystub(
                    op._schema.name, op._schema.overload_name
                )
                if maybe_pystub is not None:
                    module, ctx = maybe_pystub
                    import_suggestion = (
                        f"It's possible that the support was implemented in "
                        f"module `{module}` and you may need to `import {module}`"
                        f"({ctx}), otherwise "
                    )
            unimplemented(
                f"unsupported operator: {cause.func} ({import_suggestion}see "
                "https://docs.google.com/document/d/1GgvOe7C8_NVOMLOCwDaYV1mXXyHMXY7ExoewHqooxrs/edit#heading=h.64r4npvq0w0"
                " for how to fix)"
            )
        elif isinstance(
            cause, torch.fx.experimental.symbolic_shapes.GuardOnDataDependentSymNode
        ):
            raise UserError(  # noqa: B904
                UserErrorType.CONSTRAINT_VIOLATION,
                "Tried to use data-dependent value in the subsequent computation. "
                "This can happen when we encounter unbounded dynamic value that is unknown during tracing time.  "
                "You will need to explicitly give hint to the compiler. Please take a look at "
                f"torch._check OR torch._check_is_size APIs.  {cause}",
                case_name="constrain_as_size_example",
            )
        elif isinstance(cause, ValueRangeError):
            raise UserError(UserErrorType.CONSTRAINT_VIOLATION, e.args[0]) from e
        elif isinstance(cause, TypeError) and "argument" in str(cause):
            unimplemented(f"TypeError {node.target}: {cause}")

        raise TorchRuntimeError(str(e)).with_traceback(e.__traceback__) from None

    if not allow_non_graph_fake:
        _ = pytree.tree_map_only(
            torch.Tensor, functools.partial(ensure_graph_fake, tx=tx), ret_val
        )
    return ret_val


_current_node = threading.local()


def get_current_node():
    return getattr(_current_node, "value", None)


@contextmanager
def set_current_node(node):
    old = get_current_node()
    _current_node.value = node
    try:
        yield
    finally:
        _current_node.value = old


def run_node(tracer, node, args, kwargs, nnmodule):
    """
    Runs a given node, with the given args and kwargs.

    Behavior is dictated by a node's op.

    run_node is useful for extracting real values out of nodes.
    See get_real_value for more info on common usage.

    Note: The tracer arg is only used for 'get_attr' ops
    Note: The nnmodule arg is only used for 'call_module' ops

    Nodes that are not call_function, call_method, call_module, or get_attr will
    raise an AssertionError.
    """
    op = node.op

    with set_current_node(node):

        def make_error_message(e):
            return f"Failed running {op} {node.target}(*{args}, **{kwargs}):\n" + str(e)

        try:
            if op == "call_function":
                return node.target(*args, **kwargs)
            elif op == "call_method":
                return getattr(args[0], node.target)(*args[1:], **kwargs)
            elif op == "call_module":
                assert nnmodule is not None
                return nnmodule(*args, **kwargs)
            elif op == "get_attr":
                return tracer.output_graph.get_submodule(node.target)
            elif op == "placeholder":
                assert "example_value" in node.meta
                return node.meta["example_value"]

        except (NotImplementedError, UnsupportedFakeTensorException) as e:
            # NB: mimic how wrap_fake_exception does it
            from .exc import unimplemented

            unimplemented(make_error_message(e), from_exc=e)
        except Exception as e:
            raise RuntimeError(make_error_message(e)).with_traceback(
                e.__traceback__
            ) from e

    raise AssertionError(op)


def get_real_value(node, tracer):
    """
    Run the actual computation represented by `node` and return the result.
    This will execute any dependent nodes in the graph as well.
    """
    from .exc import TorchRuntimeError

    cache = tracer.real_value_cache
    if node in cache:
        return cache[node]

    op = node.op
    args, kwargs = torch.fx.node.map_arg(
        (node.args, node.kwargs),
        lambda n: get_real_value(n, tracer),
    )

    if op == "placeholder" and "grapharg" in node.meta:
        return node.meta["grapharg"].example

    if op == "call_module":
        nn_module = tracer.output_graph.nn_modules[node.target]
        if not is_lazy_module(nn_module):
            nn_module = copy.deepcopy(nn_module)
        else:
            # In the case of a lazy module, we want to run
            # the pre-hooks which initialize it
            nn_module(*args, **kwargs)
    else:
        nn_module = None

    try:
        real_value = run_node(tracer, node, args, kwargs, nn_module)
        cache[node] = real_value
    except RuntimeError as e:
        raise TorchRuntimeError(str(e)).with_traceback(e.__traceback__) from None
    return real_value


def assert_no_fake_params_or_buffers(gm):
    from torch._subclasses.fake_tensor import FakeTensorConfig, is_fake

    def stack_or_hint(t):
        if FakeTensorConfig.debug:
            import traceback

            return f"FAKE TENSOR CREATION TRACEBACK: \n {traceback.format_list(t._debug_trace)}"
        else:
            return "Enable TORCH_FAKE_TENSOR_DEBUG=1 to get creation stack traces on fake tensors."

    for name, buffer in gm.named_buffers():
        assert not is_fake(
            buffer
        ), f"Unexpected fake buffer {name} {stack_or_hint(buffer)}"
    for name, param in gm.named_parameters():
        assert not is_fake(
            param
        ), f"Unexpected fake param {name} {stack_or_hint(param)}"


def fqn(obj: Any):
    """
    Returns the fully qualified name of the object.
    """
    return f"{obj.__module__}.{obj.__qualname__}"


def ifdynstaticdefault(count1, count2):
    if torch._dynamo.config.assume_static_by_default:
        return count1
    else:
        return count2


def import_submodule(mod: types.ModuleType):
    """
    Ensure all the files in a given submodule are imported
    """
    for filename in sorted(os.listdir(os.path.dirname(cast(str, mod.__file__)))):
        if filename.endswith(".py") and filename[0] != "_":
            importlib.import_module(f"{mod.__name__}.{filename[:-3]}")


def object_has_getattribute(value: Any):
    try:
        if isinstance(
            inspect.getattr_static(type(value), "__getattribute__"),
            types.FunctionType,
        ):
            return True
    except AttributeError:
        pass
    return False


def get_custom_getattr(value: Any, ignore_nn_module_getattr: bool = False):
    try:
        getattr_fn = inspect.getattr_static(type(value), "__getattr__")
    except AttributeError:
        getattr_fn = None
    if ignore_nn_module_getattr and getattr_fn is torch.nn.Module.__getattr__:
        # ignore this case of getattr
        getattr_fn = None
    return getattr_fn


class TensorStaticReason(enum.Enum):
    PARAMETER = 2
    NOT_TENSOR = 4
    NN_MODULE_PROPERTY = 5


def tensor_static_reason_to_message(reason: TensorStaticReason):
    if reason == TensorStaticReason.PARAMETER:
        return "mark_dynamic on parameter, parameters are always static today."
    if reason == TensorStaticReason.NOT_TENSOR:
        return "mark_dynamic on a non tensor, how did this happen?"
    if reason == TensorStaticReason.NN_MODULE_PROPERTY:
        return "tensor is static because it is nn module associated."
    raise AssertionError(f"Illegal reason {reason}")


def tensor_always_has_static_shape(
    tensor: Union[torch.Tensor, Any],
    is_tensor: bool,
    guard_source: "torch._guards.GuardSource",
) -> Tuple[bool, Optional[TensorStaticReason]]:
    """
    Given a tensor, source, and is_tensor flag, determine if a shape should be static.

    Args:
    tensor - the real tensor to evaluate, parameters force a static shape.
    is_tensor - internal dynamo check, essentially "is_tensor": target_cls is TensorVariable,
    tensors not in a TensorVariable for whatever reason are forced static.

    Returns a tuple, where the first element is the bool of whether or not this tensor should have a static shape.
    The second element is a TensorStaticReason, useful for passing to tensor_static_reason_to_message if needed.
    """
    if (
        guard_source.is_specialized_nn_module()
        and config.force_nn_module_property_static_shapes
    ):
        return True, TensorStaticReason.NN_MODULE_PROPERTY
    if type(tensor) is torch.nn.Parameter and config.force_parameter_static_shapes:
        return True, TensorStaticReason.PARAMETER
    if not is_tensor:
        return True, TensorStaticReason.NOT_TENSOR
    return False, None


def lazy_format_graph_tabular(fn_name, gm):
    def inner():
        try:
            from tabulate import tabulate  # TODO: Check that this is installed
        except ImportError:
            return (
                "Tabulate module missing, please install tabulate to log the graph in tabular format, logging code instead:\n"
                + str(lazy_format_graph_code(fn_name, gm))
            )

        node_specs = [
            [n.op, n.name, n.target, n.args, n.kwargs] for n in gm.graph.nodes
        ]
        graph_str = tabulate(
            node_specs, headers=["opcode", "name", "target", "args", "kwargs"]
        )
        return _format_graph_code(fn_name, gm.forward.__code__.co_filename, graph_str)

    return LazyString(inner)


def format_bytecode(prefix, name, filename, line_no, code):
    return f"{prefix} {name} {filename} line {line_no} \n{dis.Bytecode(code).dis()}\n"


forward_hook_names = ["_forward_pre_hooks", "_forward_hooks"]
backward_hook_names = ["_backward_pre_hooks", "_backward_hooks"]
state_dict_hook_names = [
    "_state_dict_pre_hooks",
    "_state_dict_hooks",
    "_load_state_dict_pre_hooks",
    "_load_state_dict_post_hooks",
]
all_hook_names = forward_hook_names + backward_hook_names + state_dict_hook_names


def nn_module_has_global_hooks():
    # This is limited to backward hooks for now because NNModuleVariable
    # supports fwd hooks underneath.
    return len(torch.nn.modules.module._global_backward_hooks) or len(
        torch.nn.modules.module._global_backward_pre_hooks
    )


def nn_module_get_all_hooks(
    mod,
    check_forward_hooks=False,
    check_backward_hooks=False,
    check_state_dict_hooks=False,
):
    """
    Sometimes its useful to differentiate between types of hooks such as forward/backward/pre
    hooks executed during module.__call__, and state_dict hooks which are executed separately.
    """
    hook_dicts_to_check = []
    check_all_hooks = (
        not check_forward_hooks
        and not check_backward_hooks
        and not check_state_dict_hooks
    )
    if check_forward_hooks or check_all_hooks:
        hook_dicts_to_check.extend(forward_hook_names)
    if check_backward_hooks or check_all_hooks:
        hook_dicts_to_check.extend(backward_hook_names)
    if check_state_dict_hooks:
        hook_dicts_to_check.extend(state_dict_hook_names)

    all_hooks = []
    for hook_dict_name in hook_dicts_to_check:
        hooks = getattr(mod, hook_dict_name, [])
        for hook_name in hooks:
            hook = hooks[hook_name]

            all_hooks.append(hook)
    return all_hooks


def nnmodule_has_hooks(
    mod,
    check_forward_hooks=False,
    check_backward_hooks=False,
    check_state_dict_hooks=False,
):
    """
    Helper function to check if a module has any hooks attached to it.
    """
    hooks = nn_module_get_all_hooks(
        mod,
        check_forward_hooks=check_forward_hooks,
        check_backward_hooks=check_backward_hooks,
        check_state_dict_hooks=check_state_dict_hooks,
    )
    return bool(hooks)


def to_numpy_helper(value):
    """Convert tensor and tnp.ndarray to numpy.ndarray."""
    if is_fake(value):
        return value
    if isinstance(value, tnp.ndarray):
        return to_numpy_helper(value.tensor)
    elif isinstance(value, torch.Tensor):
        return value.numpy(force=True)
    elif isinstance(value, (tuple, list)):
        return type(value)(to_numpy_helper(obj) for obj in value)
    else:
        return value


def numpy_to_tensor(value):
    """Convert tnp.ndarray to tensor, leave other types intact. If a list/tuple, loop through it to convert."""
    assert np is not None
    if isinstance(value, np.ndarray):
        return torch.as_tensor(value)
    if isinstance(value, tnp.ndarray):
        return value.tensor
    elif isinstance(value, (tuple, list)):
        return type(value)(numpy_to_tensor(obj) for obj in value)
    else:
        return value


class numpy_to_tensor_wrapper:
    def __init__(self, f):
        self.f = f
        self.__name__ = "wrapped_" + self.f.__name__

    def __repr__(self):
        return f"<Wrapped function <original {self.f.__name__}>>"

    def __call__(self, *args, **kwargs):
        out = self.f(*args, **kwargs)
        return numpy_to_tensor(out)


def numpy_attr_wrapper(obj, name):
    if isinstance(obj, tnp.ndarray):
        out = getattr(obj, name)
        return numpy_to_tensor(out)
    elif isinstance(obj, torch.Tensor):
        out = getattr(tnp.ndarray(obj), name)
        return numpy_to_tensor(out)


class numpy_method_wrapper:
    """Convert obj from torch.Tensor to tnp.ndarray and call method. Then convert result back to torch.Tensor."""

    def __init__(self, method: str):
        self.method = method
        self.__name__ = "wrapped_" + self.method

    def __repr__(self):
        return f"<Wrapped method <original {self.method}>>"

    def __call__(self, *args, **kwargs):
        obj = args[0]
        if isinstance(obj, torch.Tensor):
            obj = tnp.ndarray(obj)
        method_callable = getattr(obj, self.method)
        out = method_callable(*args[1:], **kwargs)
        return numpy_to_tensor(out)


class numpy_operator_wrapper:
    """Implements dunder methods for tnp.ndarray via functions from the operator library"""

    def __init__(self, op: Callable[..., Any]):
        self.op = op
        self.__name__ = f"wrapped_{op.__name__}"

    def __repr__(self):
        return f"<Wrapped operator <original {self.__name__}>>"

    def __call__(self, *args, **kwargs):
        assert not kwargs

        args = (
            tnp.ndarray(arg) if isinstance(arg, torch.Tensor) else arg for arg in args
        )
        out = self.op(*args)
        return numpy_to_tensor(out)


def defake(x):
    if not isinstance(x, FakeTensor):
        return x
    size: torch._prims_common.ShapeType
    stride: torch._prims_common.StrideType
    if x._has_symbolic_sizes_strides:
        size = []
        for s in x.size():
            if isinstance(s, torch.SymInt):
                size.append(s.node.shape_env.size_hint(s.node.expr))
            else:
                size.append(s)
        stride = []
        for s in x.stride():
            if isinstance(s, torch.SymInt):
                stride.append(s.node.shape_env.size_hint(s.node.expr))
            else:
                stride.append(s)
    else:
        size = x.size()
        stride = x.stride()
    y = torch.empty_strided(
        size,
        stride,
        dtype=x.dtype,
        device=x.device,
        requires_grad=x.requires_grad,
    )
    y.zero_()
    return y


def is_utils_checkpoint(obj):
    # Lazy import to avoid circular dependencies
    import torch.utils.checkpoint

    return obj is torch.utils.checkpoint.checkpoint


def build_checkpoint_variable(**options):
    import torch._higher_order_ops.wrap as higher_order_ops

    from .variables.higher_order_ops import TorchHigherOrderOperatorVariable

    # TODO - This is a temporary situation where we have two versions of
    # checkpointing implementation. We will converge on one and remove the other.
    activation_checkpoint_op: torch._ops.HigherOrderOperator = (
        higher_order_ops.tag_activation_checkpoint
    )
    if torch._functorch.config.functionalize_rng_ops:
        activation_checkpoint_op = higher_order_ops.wrap_activation_checkpoint

    return TorchHigherOrderOperatorVariable.make(
        activation_checkpoint_op,
        **options,
    )


def is_compile_supported(device_type):
    from .eval_frame import is_dynamo_supported

    compile_supported = is_dynamo_supported()
    if device_type == "cpu":
        pass
    elif device_type == "cuda" and compile_supported:
        compile_supported = has_triton()
    else:
        compile_supported = False
    return compile_supported


# The following 3.11 source code functions are adapted from
# https://github.com/python/cpython/blob/v3.11.4/Lib/traceback.py
# in order to output source code corresponding to bytecode in 3.11+.
# We need our own versions since we want to support multiline expressions.
def _fix_offset(str: str, offset: int) -> int:
    """
    Convert byte offset `offset` of `str` into character offset.
    Byte offset is used for 3.11+ instruction column data.
    Takes things like unicode characters into consideration.

    Unchanged from CPython implementation.
    """
    as_utf8 = str.encode("utf-8")
    return len(as_utf8[:offset].decode("utf-8", errors="replace"))


@dataclasses.dataclass
class _Anchors:
    # inclusive
    left_end_lineno: int
    left_end_offset: int
    right_start_lineno: int
    # exclusive
    right_start_offset: int


def _extract_anchors_from_expr(segment: str) -> Optional[_Anchors]:
    """
    Given source code `segment` corresponding to a bytecode
    instruction, determine:
        - for binary ops, the location of the binary op
        - for indexing, the location of the brackets.
    `segment` is expected to be a valid Python expression
    """
    assert sys.version_info >= (3, 11)

    import ast

    try:
        # Without brackets, `segment` is parsed as a statement.
        # We expect an expression, so wrap `segment` in
        # brackets to handle multi-line expressions.
        tree = ast.parse("(\n" + segment + "\n)")
    except SyntaxError:
        return None

    if len(tree.body) != 1:
        return None

    lines = segment.split("\n")

    # get character index given byte offset
    def normalize(lineno, offset):
        return _fix_offset(lines[lineno], offset)

    # Gets the next valid character index in `lines`, if
    # the current location is not valid. Handles empty lines.
    def next_valid_char(lineno, col):
        while lineno < len(lines) and col >= len(lines[lineno]):
            col = 0
            lineno += 1
        assert lineno < len(lines) and col < len(lines[lineno])
        return lineno, col

    # Get the next valid character index in `lines`.
    def increment(lineno, col):
        col += 1
        lineno, col = next_valid_char(lineno, col)
        assert lineno < len(lines) and col < len(lines[lineno])
        return lineno, col

    # Get the next valid character at least on the next line
    def nextline(lineno, col):
        col = 0
        lineno += 1
        lineno, col = next_valid_char(lineno, col)
        assert lineno < len(lines) and col < len(lines[lineno])
        return lineno, col

    statement = tree.body[0]
    if isinstance(statement, ast.Expr):
        expr = statement.value
        if isinstance(expr, ast.BinOp):
            # ast gives locations for BinOp subexpressions, e.g.
            # ( left_expr ) + ( right_expr )
            #   left^^^^^       right^^^^^
            # -2 since end_lineno is 1-indexed and because we added an extra
            # bracket to `segment` when calling ast.parse
            cur_lineno = cast(int, expr.left.end_lineno) - 2
            cur_col = normalize(cur_lineno, expr.left.end_col_offset)
            cur_lineno, cur_col = next_valid_char(cur_lineno, cur_col)

            # Heuristic to find the operator character.
            # The original CPython implementation did not look for ), \, or #,
            # leading to incorrect anchor location, e.g.
            # (x) + (y)
            # ~~^~~~~~~
            while (ch := lines[cur_lineno][cur_col]).isspace() or ch in ")\\#":
                if ch in "\\#":
                    cur_lineno, cur_col = nextline(cur_lineno, cur_col)
                else:
                    cur_lineno, cur_col = increment(cur_lineno, cur_col)

            # binary op is 1 or 2 characters long, on the same line
            right_col = cur_col + 1
            if (
                right_col < len(lines[cur_lineno])
                and not (ch := lines[cur_lineno][right_col]).isspace()
                and ch not in "\\#"
            ):
                right_col += 1
            # right_col can be invalid since it is exclusive

            return _Anchors(cur_lineno, cur_col, cur_lineno, right_col)
        elif isinstance(expr, ast.Subscript):
            # ast gives locations for value and slice subexpressions, e.g.
            # ( value_expr ) [ slice_expr ]
            #   value^^^^^     slice^^^^^
            # subscript^^^^^^^^^^^^^^^^^^^^
            # find left bracket (first '[' after value)
            left_lineno = cast(int, expr.value.end_lineno) - 2
            left_col = normalize(left_lineno, expr.value.end_col_offset)
            left_lineno, left_col = next_valid_char(left_lineno, left_col)
            while lines[left_lineno][left_col] != "[":
                left_lineno, left_col = increment(left_lineno, left_col)
            # find right bracket (final character of expression)
            right_lineno = cast(int, expr.end_lineno) - 2
            right_col = normalize(right_lineno, expr.end_col_offset)
            return _Anchors(left_lineno, left_col, right_lineno, right_col)
        elif isinstance(expr, ast.Call):
            # ( func_expr ) (args, kwargs)
            #   func^^^^^
            # call^^^^^^^^^^^^^^^^^^^^^^^^
            # find left bracket (first '(' after func)
            left_lineno = cast(int, expr.func.end_lineno) - 2
            left_col = normalize(left_lineno, expr.func.end_col_offset)
            left_lineno, left_col = next_valid_char(left_lineno, left_col)
            while lines[left_lineno][left_col] != "(":
                left_lineno, left_col = increment(left_lineno, left_col)
            # find right bracket (final character of expression)
            right_lineno = cast(int, expr.end_lineno) - 2
            right_col = normalize(right_lineno, expr.end_col_offset)
            return _Anchors(left_lineno, left_col, right_lineno, right_col)

    return None


def get_instruction_source_311(code: types.CodeType, inst: dis.Instruction) -> str:
    """
    Python 3.11+ only. Returns lines of source code (from code object `code`)
    corresponding to `inst`'s location data, and underlines relevant code to `inst`.

    Example: CALL on `g`:
    f(g(
      ^^
        h(x)))
        ^^^^^

    We need our own implementation since `format_frame_summary` in
    Python's `traceback` module doesn't handle multi-line expressions
    (and their anchor extraction code is not completely correct).
    """
    assert inst.positions is not None
    if inst.positions.lineno is None:
        return ""
    # The rstrip + "\n" pattern is used throughout this function to handle
    # linecache.getline errors. Error lines are treated as empty strings "", but we want
    # to treat them as blank lines "\n".
    first_line = linecache.getline(code.co_filename, inst.positions.lineno).rstrip()
    if inst.positions.end_lineno is None:
        return first_line
    if inst.positions.col_offset is None or inst.positions.end_col_offset is None:
        return first_line

    # character index of the start of the instruction
    start_offset = _fix_offset(first_line, inst.positions.col_offset)
    # character index of the end of the instruction
    # compute later since end may be a different line
    end_offset = None
    # expression corresponding to the instruction so we can get anchors
    segment = ""
    # underline markers to be printed - start with `~` marker and replace with `^` later
    markers = []

    # Compute segment and initial markers
    if inst.positions.end_lineno == inst.positions.lineno:
        end_offset = _fix_offset(first_line, inst.positions.end_col_offset)
        segment = first_line[start_offset:end_offset]
        markers.append(" " * start_offset + "~" * (end_offset - start_offset))
    else:
        segment = first_line[start_offset:] + "\n"
        markers.append(" " * start_offset + "~" * (len(first_line) - start_offset))
        last_line = linecache.getline(
            code.co_filename, inst.positions.end_lineno
        ).rstrip()
        end_offset = _fix_offset(last_line, inst.positions.end_col_offset)
        for lineno in range(inst.positions.lineno + 1, inst.positions.end_lineno):
            line = linecache.getline(code.co_filename, lineno).rstrip()
            segment += line + "\n"
            # don't underline leading spaces
            num_spaces = len(line) - len(line.lstrip())
            markers.append(" " * num_spaces + "~" * (len(line) - num_spaces))
        segment += last_line[:end_offset]
        num_spaces = len(last_line) - len(last_line.lstrip())
        markers.append(" " * num_spaces + "~" * (end_offset - num_spaces))

    anchors: Optional[_Anchors] = None
    try:
        anchors = _extract_anchors_from_expr(segment)
    except AssertionError:
        pass

    # replace `~` markers with `^` where necessary
    if anchors is None:
        markers = [marker.replace("~", "^") for marker in markers]
    else:
        # make markers mutable
        mutable_markers: List[List[str]] = [list(marker) for marker in markers]

        # anchor positions do not take start_offset into account
        if anchors.left_end_lineno == 0:
            anchors.left_end_offset += start_offset
        if anchors.right_start_lineno == 0:
            anchors.right_start_offset += start_offset

        # Turn `~`` markers between anchors to `^`
        for lineno in range(len(markers)):
            for col in range(len(mutable_markers[lineno])):
                if lineno < anchors.left_end_lineno:
                    continue
                if lineno == anchors.left_end_lineno and col < anchors.left_end_offset:
                    continue
                if (
                    lineno == anchors.right_start_lineno
                    and col >= anchors.right_start_offset
                ):
                    continue
                if lineno > anchors.right_start_lineno:
                    continue
                if mutable_markers[lineno][col] == "~":
                    mutable_markers[lineno][col] = "^"

        # make markers into strings again
        markers = ["".join(marker) for marker in mutable_markers]

    result = ""
    for i in range(len(markers)):
        result += (
            linecache.getline(code.co_filename, inst.positions.lineno + i).rstrip()
            + "\n"
        )
        result += markers[i] + "\n"
    return result


def get_static_address_type(t):
    if isinstance(t, torch.Tensor):
        return getattr(t, "_dynamo_static_input_type", None)

    return None


def is_rng_state_getter_or_setter(value):
    getters = (
        # The following two functions are not identical, so don't remove anyone!
        torch._C.Generator.get_state,
        torch.default_generator.get_state,
        torch.get_rng_state,
        torch.cuda.get_rng_state,
    )
    setters = (
        torch._C.Generator.set_state,
        torch.default_generator.set_state,
        torch.set_rng_state,
        torch.cuda.set_rng_state,
    )
    return value in (*setters, *getters)


def is_tensor_base_attr_getter(value):
    return (
        isinstance(value, types.MethodWrapperType)
        and value.__name__ == "__get__"
        and value.__self__.__objclass__ is torch._C._TensorBase  # type: ignore[attr-defined]
    )


def is_torch_function_object(value):
    return hasattr(value, "__torch_function__")


def has_torch_function(vt: "torch._dynamo.variables.base.VariableTracker") -> bool:
    from torch._dynamo.variables import LazyVariableTracker, UserDefinedObjectVariable
    from torch._dynamo.variables.torch_function import TensorWithTFOverrideVariable

    if isinstance(vt, TensorWithTFOverrideVariable):
        return True

    if isinstance(vt, LazyVariableTracker):
        LazyVariableTracker.realize(vt)

    return isinstance(vt, UserDefinedObjectVariable) and hasattr(
        vt.value, "__torch_function__"
    )


# see note [Tensor Fakification and Symbol Caching]
def to_fake_tensor(t, fake_mode):
    symbolic_context = None
    source = None
    if tracing_context := torch._guards.TracingContext.try_get():
        if t in tracing_context.tensor_to_context:
            symbolic_context = tracing_context.tensor_to_context[t]
            source = symbolic_context.tensor_source

    return fake_mode.from_tensor(
        t, static_shapes=False, symbolic_context=symbolic_context, source=source
    )


def get_first_attr(obj, *attrs):
    """
    Return the first available attribute or throw an exception if none is present.
    """
    for attr in attrs:
        if hasattr(obj, attr):
            return getattr(obj, attr)

    raise AssertionError(f"{obj} does not has any of the attributes: {attrs}")


@contextlib.contextmanager
def maybe_enable_compiled_autograd(should_enable, fullgraph=True, dynamic=True):
    if not should_enable:
        yield
    else:

        def compiler_fn(gm):
            def inner_compiler(gm_, example_inputs_):
                torch._dynamo.utils.counters["compiled_autograd"]["compiles"] += 1
                return torch._inductor.compile(gm_, example_inputs_)

            return torch.compile(
                gm, backend=inner_compiler, fullgraph=fullgraph, dynamic=dynamic
            )

        with torch._dynamo.compiled_autograd.enable(compiler_fn) as ctx:
            yield ctx


def invalid_removeable_handle():
    # need a subclass so weakref works
    class Invalid(dict):  # type: ignore[type-arg]
        pass

    return RemovableHandle(Invalid())


# Returns a "proxy" (new object with the same class and dict) for (non-GraphModule) nn.Module's.
# Attribute changes to the original object/proxy will be reflected in the other.
# This is useful for cases where we want a keep-alive reference to a module without increasing
# its reference count.
def nn_module_proxy(mod):
    if not isinstance(mod, torch.nn.Module):
        return mod
    if isinstance(mod, torch.fx.GraphModule):
        # Dynamo-generated GM's shouldn't contain user-created GM's
        return mod
    proxy = mod.__class__.__new__(mod.__class__)
    proxy.__dict__ = mod.__dict__
    return proxy


class GmWrapper(torch.nn.Module):
    def __init__(self, gm, unflatten_fn):
        super().__init__()
        self.gm = gm
        self.unflatten_fn = unflatten_fn

    def forward(self, *args):
        args: List[Any] = list(args)
        return self.gm(*self.unflatten_fn(args))


def flatten_graph_inputs(gm: torch.fx.GraphModule, inputs, compile_gm):
    """
    Mutate inputs so that they are flat and wrap gm such that it
    accepts those inputs.  This is needed for graphs that take
    bumpy inputs.
    """
    inputs_idx_to_clear = [
        i
        for i, node in enumerate(gm.graph.nodes)
        if node.op == "placeholder" and node.meta.get("steal_arg", False)
    ]

    if torch._dynamo.compiled_autograd.in_compiled_autograd_region:
        # fast path, avoid pytree overhead
        # compiled autograd inputs are always a list of tensors, maybe followed by symints
        assert inputs_idx_to_clear == [0]
        assert isinstance(inputs[0], list)
        boxed_inputs_count = len(inputs[0])

        def flatten_fn(args):
            return args[0] + list(args[1:])

        def unflatten_fn(flat_args):
            return (flat_args[:boxed_inputs_count], *flat_args[boxed_inputs_count:])

        compiled_fn = compile_gm(GmWrapper(gm, unflatten_fn), flatten_fn(inputs))
    else:
        # slow path, don't know inputs structure
        flat_inputs, spec = pytree.tree_flatten(inputs)
        unflatten_fn = functools.partial(pytree.tree_unflatten, treespec=spec)
        compiled_fn = compile_gm(GmWrapper(gm, unflatten_fn), flat_inputs)
        # note this doesn't check the spec, assuming it is the same
        flatten_fn = pytree.arg_tree_leaves

    def wrapper(*args):
        flat_args = flatten_fn(args)

        # flat_args is a new list, so we need to clear references from the old list
        for i in inputs_idx_to_clear:
            args[i].clear()

        # this call is boxed to avoid increasing refcount until we reach aot_module_simplified forward
        return compiled_fn(flat_args)

    return wrapper


def get_locals_to_steal(maybe_gm):
    if not isinstance(maybe_gm, torch.fx.GraphModule) or not hasattr(maybe_gm, "meta"):
        return []
    return maybe_gm.meta.get("locals_to_steal", [])


def set_locals_to_steal(gm, locals_to_steal):
    gm.meta["locals_to_steal"] = locals_to_steal


class Lit:
    def __init__(self, s):
        self.s = s

    def __repr__(self):
        return self.s


warn_once_cache: Set[str] = set()


def warn_once(msg, stacklevel=1):
    # Dynamo causes all warnings.warn (in user code and in Dynamo code) to print all the time.
    # https://github.com/pytorch/pytorch/issues/128427.
    # warn_once is a workaround: if the msg has been warned on before, then we will not
    # warn again.
    # NB: it's totally ok to store a cache of all the strings: this is what warnings.warn does as well.
    if msg in warn_once_cache:
        return
    warn_once_cache.add(msg)
    warnings.warn(msg, stacklevel=stacklevel + 1)


def strip_color_from_string(text):
    # This regular expression matches ANSI escape codes
    ansi_escape = re.compile(r"\x1B[@-_][0-?]*[ -/]*[@-~]")
    return ansi_escape.sub("", text)


@contextlib.contextmanager
def _disable_saved_tensors_hooks_during_tracing():
    # See NOTE: [Deferring tensor pack/unpack hooks until runtime]
    try:
        prior = torch._C._autograd._saved_tensors_hooks_set_tracing(True)
        yield
    finally:
        torch._C._autograd._saved_tensors_hooks_set_tracing(prior)


def is_parameter_freezing():
    return torch._inductor.config.freezing and not torch.is_grad_enabled()


def verify_guard_fn_signature(value):
    fn = value.__metadata_guard__
    sig = inspect.signature(fn)
    if len(sig.parameters) != 2:
        from .exc import InternalTorchDynamoError

        raise InternalTorchDynamoError(
            "Tensor subclass method __metadata_guard__ must take exactly two subclass metadata arguments"
        )
    if fn.__self__ != value.__class__:
        from .exc import InternalTorchDynamoError

        raise InternalTorchDynamoError(
            "Tensor subclass method __metadata_guard__ must be a classmethod"
        )<|MERGE_RESOLUTION|>--- conflicted
+++ resolved
@@ -237,26 +237,7 @@
 # The other phases (`inductor_compile` and `code_gen`) are called for both fwd and bwd graphs.
 
 
-<<<<<<< HEAD
-@overload
-def dynamo_timed(
-    original_function: Callable[_P, T],
-    phase_name: Optional[str] = None,
-    fwd_only: bool = True,
-) -> Callable[_P, T]: ...
-
-
-@overload
-def dynamo_timed(
-    original_function: Literal[None] = None,
-    phase_name: Optional[str] = None,
-    fwd_only: bool = True,
-) -> Callable[[Callable[_P, T]], Callable[_P, T]]: ...
-
-
-=======
 @contextmanager
->>>>>>> fcef6cc6
 def dynamo_timed(
     key: str,
     phase_name: Optional[str] = None,
