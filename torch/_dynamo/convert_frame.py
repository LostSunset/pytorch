--- conflicted
+++ resolved
@@ -23,39 +23,29 @@
 from typing_extensions import ParamSpec
 from weakref import ReferenceType
 
-from torch._utils_internal import maybe_upload_prof_stats_to_manifold
-
-from torch.fx._lazy_graph_module import _use_lazy_graph_module
-from torch.utils._traceback import CapturedTraceback
-
-np: Optional[ModuleType]
-try:
-    import numpy as np
-except ModuleNotFoundError:
-    np = None
-
 import torch
 import torch._logging
+from torch._C._dynamo.guards import GlobalStateGuard
 from torch._dynamo.distributed import get_compile_pg
 from torch._guards import compile_context, CompileContext, CompileId, tracing
 from torch._logging import structured
-from torch._utils_internal import compile_time_strobelight_meta, signpost_event
+from torch._utils_internal import (
+    compile_time_strobelight_meta,
+    maybe_upload_prof_stats_to_manifold,
+    signpost_event,
+)
+from torch.fx._lazy_graph_module import _use_lazy_graph_module
 from torch.fx.experimental.symbolic_shapes import (
     ConstraintViolationError,
     GuardOnDataDependentSymNode,
 )
 from torch.fx.graph_module import _forward_from_src as original_forward_from_src
 from torch.nn.parallel.distributed import DistributedDataParallel
-<<<<<<< HEAD
-from torch.utils._python_dispatch import _disable_current_modes
-from torch.utils._traceback import format_traceback_short
-=======
 from torch.utils._python_dispatch import (
     _disable_current_modes,
     is_in_torch_dispatch_mode,
 )
 from torch.utils._traceback import CapturedTraceback, format_traceback_short
->>>>>>> 8668bc27
 
 from . import config, exc, trace_rules
 from .bytecode_analysis import remove_dead_code, remove_pointless_jumps
@@ -117,16 +107,25 @@
     write_record_to_file,
 )
 
+
+np: Optional[ModuleType]
+try:
+    import numpy as np
+except ModuleNotFoundError:
+    np = None
+
+
 if typing.TYPE_CHECKING:
     from .backends.registry import CompilerFn
     from .repro.after_dynamo import WrapBackendDebug
     from .types import BytecodeHook, CacheEntry
     from .variables.builder import FrameStateSizeEntry
 
+
 log = logging.getLogger(__name__)
 bytecode_log = torch._logging.getArtifactLogger(__name__, "bytecode")
 graph_break_log = torch._logging.getArtifactLogger(__name__, "graph_breaks")
-GlobalStateGuard = torch._C._dynamo.guards.GlobalStateGuard
+
 
 compile_lock = threading.RLock()
 
@@ -544,6 +543,7 @@
 
 from torch.utils.hooks import RemovableHandle
 
+
 if typing.TYPE_CHECKING:
     from .output_graph import OutputGraph
 
@@ -852,12 +852,25 @@
         # # 2 extra here
         # torch/_logging/_internal.py:1064 in trace_structured
         # torch/_dynamo/convert_frame.py:780 in <lambda>
+        convert_frame_intern = structured.intern_string(__file__)
         torch._logging.trace_structured(
             "dynamo_start",
             lambda: {
-                "stack": structured.from_traceback(
-                    CapturedTraceback.extract(skip=4 + skip).summary()
+                "stack": list(
+                    itertools.takewhile(
+                        lambda f: f["filename"] != convert_frame_intern,
+                        structured.from_traceback(
+                            CapturedTraceback.extract(skip=4 + skip).summary()
+                        ),
+                    )
                 )
+                + [
+                    {
+                        "line": code.co_firstlineno,
+                        "name": code.co_name,
+                        "filename": structured.intern_string(code.co_filename),
+                    }
+                ]
             },
         )
         start_time = time.time()
@@ -1077,7 +1090,7 @@
     record.globals = dict(itertools.chain(record.globals.items(), globals().items()))
 
     try:
-        _compile(  # type: ignore[call-arg]
+        _compile(
             record.code,
             record.globals,
             record.locals,
