# mypy: allow-untyped-defs
import _collections_abc
import _weakrefset
import abc
import builtins
import collections
import contextlib
import copy
import copyreg
import dataclasses
import enum
import functools
import importlib
import inspect
import itertools
import linecache
import logging
import multiprocessing
import operator
import posixpath
import random
import re
import selectors
import signal
import sys
import tempfile
import threading
import tokenize
import traceback
import types
import typing
import unittest
import weakref
from collections import defaultdict
from typing import Any, Callable, cast, Dict, List, Optional, Set, Union

import torch
import torch._inductor.test_operators
import torch.distributed
import torch.utils._content_store
from torch.utils import _config_module

from .resume_execution import TORCH_DYNAMO_RESUME_IN_PREFIX
from .utils import getfile, hashable, NP_SUPPORTED_MODULES, unwrap_if_wrapper
from .variables import (
    BuiltinVariable,
    FunctionalCallVariable,
    FunctorchHigherOrderVariable,
    NestedUserFunctionVariable,
    PolyfilledFunctionVariable,
    SkipFunctionVariable,
    TorchInGraphFunctionVariable,
    UserFunctionVariable,
    UserMethodVariable,
)


np: Optional[types.ModuleType] = None
try:
    import numpy as np
except ModuleNotFoundError:
    pass


if typing.TYPE_CHECKING:
    from .variables.base import VariableTracker


"""
A note on skip/inline rules:

Dynamo consults this file to determine whether function should be inlined or skipped.

A skip applies at the frame boundary, meaning dynamo either triggers a graph break
at the beginning of the frame or attempts to trace/inline the whole frame. When skipping
a frame, recursively called frames are still traced by dynamo unless also skipped.

Skipfiles (skipped at the file level instead of function level) still apply on a
frame-by-frame boundary as dynamo traces, but apply to all functions in that file.

@skip is a helper decorator that can be applied to your function to cause it to be
included here.

Dynamo skip/inline rules & priorities are defined as follows:
* Inline is the default behavior and will be used unless explicitly skipped.
* Dynamo has two SKIPLIST: BUILTIN_SKIPLIST and THIRDPARTY_SKIPLIST.
    * BUILTIN_SKIPLIST contains builtin python modules, such as abc, collections, etc.
    * THIRDPARTY_SKIPLIST contains common third party libraries, such as numpy, pandas, etc.
* Functions in these two SKIPLISTs are always skipped, except:
    * They have explicitly defined rule in `manual_torch_name_rule_map`;
    * The corresponding python module has been put into MOD_INLINELIST.
* PyTorch(torch) is in the BUILTIN_SKIPLIST by default, but there are many cases
    where we want inline the functions under torch namespace.
    We should specify inline for the functions in `manual_torch_name_rule_map` or
    put the corresponding python module into MOD_INLINELIST to make dynamo inline them.
* If you call functions under skipped modules/files, Dynamo will wrap these functions
    as SkipFunctionVariable. There are a few functions(e.g, collections.OrderedDict) that
    we have special handling at SkipFunctionVariable.call_function.

Overall: *_INLINELIST has precedence over *_SKIPLIST has precedence over DEFAULT (inline)

To figure out what the behavior is, check the following list in order:
* `manual_torch_name_rule_map` (Inline if YES)
* MOD_INLINELIST (Inline if YES)
* BUILTIN_SKIPLIST & THIRDPARTY_SKIPLIST (Skip if YES)
* Inline by default

In general, if you want to force inline a function or module, please consider adding
the function's python module to MOD_INLINELIST first.
Use the `manual_torch_name_rule_map` only when there are other functions under the same module that
you don't want to inline them.
"""

"""
Map of function objects to their tracing rules (Dynamo variables).
* TorchInGraphFunctionVariable: The functions should be put into the FX graph or can be constant folded. E.g.,
  - torch.add: should be put into the FX graph.
  - torch.is_floating_point: constant folded.
* SkipFunctionVariable: The objects should be skipped from tracing.
* UserFunctionVariable: The functions should be inlined.

For developers: If you add/remove a torch level API, it may trigger failures from
test/dynamo/test_trace_rules.py:test_torch_name_rule_map_updated. To fix the failures:
If you are adding a new torch level API or Dynamo implementation:
* Add the name with the corresponding tracing rule to this map
  if you are adding a new in graph function or Dynamo implementation for an existing function.
* Remove the object name from test/dynamo/test_trace_rules.ignored_c_binding_in_graph_function_names if it's there.

If you are removing an existing torch level API:
* Remove the entry represented the API from this map or test/dynamo/test_trace_rules.ignored_c_binding_in_graph_function_names
  depends on where it is.


"""
manual_torch_name_rule_map = {
    "torch.onnx.is_in_onnx_export": TorchInGraphFunctionVariable,
    "torch.onnx.operators.shape_as_tensor": TorchInGraphFunctionVariable,
    "torch.overrides.is_tensor_like": TorchInGraphFunctionVariable,
    "torch.jit.is_scripting": TorchInGraphFunctionVariable,
    "torch.jit.is_tracing": TorchInGraphFunctionVariable,
    "torch.jit.annotate": TorchInGraphFunctionVariable,
    "torch.distributed.is_available": TorchInGraphFunctionVariable,
    "torch.distributed.is_initialized": TorchInGraphFunctionVariable,
    "torch.distributed.get_rank": TorchInGraphFunctionVariable,
    "torch.distributed.get_world_size": TorchInGraphFunctionVariable,
    "torch.distributed._tensor.api.DTensor#from_local": TorchInGraphFunctionVariable,
    "torch.distributed.distributed_c10d._get_group_size_by_name": TorchInGraphFunctionVariable,
    "torch.distributed.distributed_c10d._resolve_group_name_by_ranks_and_tag": TorchInGraphFunctionVariable,
    "torch.distributed.distributed_c10d._get_group_tag": TorchInGraphFunctionVariable,
    "torch.distributed.distributed_c10d.get_process_group_ranks": TorchInGraphFunctionVariable,
    "torch._utils.is_compiling": TorchInGraphFunctionVariable,
    "torch.fx._symbolic_trace.is_fx_tracing": TorchInGraphFunctionVariable,
    "torch._dynamo.external_utils.is_compiling": TorchInGraphFunctionVariable,
    "torch.compiler.is_compiling": TorchInGraphFunctionVariable,
    "torch.compiler.is_dynamo_compiling": TorchInGraphFunctionVariable,
    "torch.autograd._profiler_enabled": SkipFunctionVariable,
    "torch._C._to_dlpack": SkipFunctionVariable,
    "torch.to_dlpack": SkipFunctionVariable,
    # We graph break on RNG state setters or getters like
    # `torch.get_rng_state` or `torch.set_rng_state`. These functions
    # are not aten operations and therefore they are completely ignored
    # by the AOT dispatcher. As a result, the AOT graph does not have
    # these setter or getter functions, producing an incorrect graph
    # when it comes to rng states.
    "torch.default_generator#get_state": SkipFunctionVariable,
    "torch._C.Generator#get_state": SkipFunctionVariable,
    "torch.get_rng_state": SkipFunctionVariable,
    "torch.cuda.get_rng_state": SkipFunctionVariable,
    "torch.default_generator#set_state": SkipFunctionVariable,
    "torch._C.Generator#set_state": SkipFunctionVariable,
    "torch.set_rng_state": SkipFunctionVariable,
    "torch.cuda.set_rng_state": SkipFunctionVariable,
    # https://github.com/pytorch/pytorch/issues/107187
    "torch.manual_seed": SkipFunctionVariable,
    # https://github.com/pytorch/pytorch/issues/93501
    "torch.nn.utils.rnn.pack_padded_sequence": SkipFunctionVariable,
    "torch.nn.Parameter": TorchInGraphFunctionVariable,
    "torch.nn.Buffer": TorchInGraphFunctionVariable,
    "torch._nested_tensor_from_mask": SkipFunctionVariable,
    "torch._nested_from_padded": SkipFunctionVariable,
    "torch.nested.nested_tensor_from_jagged": UserFunctionVariable,
    # symbol operators implemented in Python
    "torch.sym_not": TorchInGraphFunctionVariable,
    "torch.sym_float": TorchInGraphFunctionVariable,
    "torch.sym_int": TorchInGraphFunctionVariable,
    "torch.sym_max": TorchInGraphFunctionVariable,
    "torch.sym_min": TorchInGraphFunctionVariable,
    "torch.sym_sqrt": TorchInGraphFunctionVariable,
    "torch.sym_ite": TorchInGraphFunctionVariable,
    "torch.Tensor#_make_wrapper_subclass": SkipFunctionVariable,
    "torch.Tensor#__init__": SkipFunctionVariable,
    "torch.cuda.set_device": SkipFunctionVariable,
    "torch.cuda.current_device": SkipFunctionVariable,
    "torch._C.autocast_decrement_nesting": SkipFunctionVariable,
    "torch._C.autocast_increment_nesting": SkipFunctionVariable,
    "torch.autograd.grad": SkipFunctionVariable,
    "torch.autograd.backward": SkipFunctionVariable,
    "torch._C.clear_autocast_cache": SkipFunctionVariable,
    "torch.distributions.constraints.is_dependent": SkipFunctionVariable,
    "torch.jit.isinstance": SkipFunctionVariable,
    "torch._C.set_anomaly_enabled": SkipFunctionVariable,
    "torch._C.set_autocast_cache_enabled": SkipFunctionVariable,
    "torch._C.set_autocast_cpu_dtype": SkipFunctionVariable,
    "torch._C.set_autocast_cpu_enabled": SkipFunctionVariable,
    "torch._C.set_autocast_enabled": SkipFunctionVariable,
    "torch._C.set_autocast_gpu_dtype": SkipFunctionVariable,
    "torch._C.set_autocast_ipu_dtype": SkipFunctionVariable,
    "torch._C.set_autocast_ipu_enabled": SkipFunctionVariable,
    "torch._C.set_autocast_xla_dtype": SkipFunctionVariable,
    "torch._C.set_autocast_xla_enabled": SkipFunctionVariable,
    "torch.resize_as_": SkipFunctionVariable,
    "torch.resize_as_sparse_": SkipFunctionVariable,
    "torch.get_default_device": TorchInGraphFunctionVariable,
    # functorch/vmap
    "torch._functorch.vmap._check_int_or_none": UserFunctionVariable,
    "torch._functorch.vmap._check_out_dims_is_int_or_int_pytree": UserFunctionVariable,
    "torch._functorch.vmap._check_randomness_arg": UserFunctionVariable,
    "torch._functorch.vmap._chunked_vmap": UserFunctionVariable,
    "torch._functorch.vmap._concat_chunked_outputs": UserFunctionVariable,
    "torch._functorch.vmap._create_batched_inputs": UserFunctionVariable,
    "torch._functorch.vmap._flat_vmap": UserFunctionVariable,
    "torch._functorch.vmap._flatten_chunks_output": UserFunctionVariable,
    "torch._functorch.vmap._get_chunked_inputs": UserFunctionVariable,
    "torch._functorch.vmap._get_name": UserFunctionVariable,
    "torch._functorch.vmap._maybe_remove_batch_dim": UserFunctionVariable,
    "torch._functorch.vmap._num_outputs": UserFunctionVariable,
    "torch._functorch.vmap._process_batched_inputs": UserFunctionVariable,
    "torch._functorch.vmap._unwrap_batched": UserFunctionVariable,
    "torch._functorch.vmap._validate_and_get_batch_size": UserFunctionVariable,
    "torch._functorch.vmap.doesnt_support_saved_tensors_hooks": UserFunctionVariable,
    "torch._functorch.vmap.get_chunk_sizes": UserFunctionVariable,
    # lazy_load_decompositions uses a lock that is not supported yet in dynamo
    # "torch._functorch.vmap.lazy_load_decompositions": UserFunctionVariable,
    "torch._functorch.vmap.restore_vmap": UserFunctionVariable,
    "torch._functorch.apis.vmap": UserFunctionVariable,
    "torch._functorch.vmap.unwrap_batched": UserFunctionVariable,
    "torch._functorch.vmap.vmap_impl": FunctorchHigherOrderVariable,
    "torch._functorch.vmap.wrap_batched": UserFunctionVariable,
    # functorch/grad
    "torch._functorch.eager_transforms.grad_impl": FunctorchHigherOrderVariable,
    "torch._functorch.apis.grad_and_value": UserFunctionVariable,
    "torch._functorch.eager_transforms._as_tuple": UserFunctionVariable,
    "torch._functorch.eager_transforms._check_unique_non_empty": UserFunctionVariable,
    "torch._functorch.eager_transforms._create_differentiable": UserFunctionVariable,
    "torch._functorch.eager_transforms._slice_argnums": UserFunctionVariable,
    "torch._functorch.eager_transforms._undo_create_differentiable": UserFunctionVariable,
    "torch._functorch.eager_transforms._validate_and_wrap_argnum": UserFunctionVariable,
    "torch._functorch.eager_transforms._validate_and_wrap_argnums": UserFunctionVariable,
    "torch._functorch.eager_transforms._wrap_all_tensors": UserFunctionVariable,
    "torch._functorch.eager_transforms._wrap_tensor_for_grad": UserFunctionVariable,
    # functorch/jacrev
    "torch._functorch.eager_transforms.jacrev": FunctorchHigherOrderVariable,
    "torch._functorch.eager_transforms.error_if_complex": UserFunctionVariable,
    "torch._functorch.eager_transforms._chunked_standard_basis_for_": UserFunctionVariable,
    "torch._functorch.eager_transforms._safe_zero_index": UserFunctionVariable,
    # functorch/vjp
    "torch._functorch.eager_transforms.vjp": FunctorchHigherOrderVariable,
    "torch._functorch.eager_transforms._vjp_with_argnums": UserFunctionVariable,
    "torch._functorch.eager_transforms.assert_non_empty_tensor_output": UserFunctionVariable,
    # functorch/jvp
    "torch._functorch.eager_transforms._jvp_with_argnums": UserFunctionVariable,
    "torch._functorch.eager_transforms.jvp": FunctorchHigherOrderVariable,
    "torch._functorch.eager_transforms._replace_args": UserFunctionVariable,
    "torch._functorch.eager_transforms.safe_unpack_dual": UserFunctionVariable,
    "torch._functorch.eager_transforms.assert_non_empty_list_of_tensors": UserFunctionVariable,
    "torch._functorch.eager_transforms.assert_output_is_tensor_or_tensors": UserFunctionVariable,
    "torch.autograd.forward_ad.enter_dual_level": UserFunctionVariable,
    "torch.autograd.forward_ad.exit_dual_level": UserFunctionVariable,
    "torch.autograd.forward_ad.make_dual": UserFunctionVariable,
    "torch.autograd.forward_ad.unpack_dual": UserFunctionVariable,
    # functorch/linearize
    "torch._functorch.eager_transforms.linearize": FunctorchHigherOrderVariable,
    # functorch/jacfwd
    "torch._functorch.eager_transforms.jacfwd": FunctorchHigherOrderVariable,
    "torch._functorch.eager_transforms._construct_standard_basis_for": UserFunctionVariable,
    "torch._functorch.eager_transforms.safe_unflatten": UserFunctionVariable,
    # functorch/hessian
    "torch._functorch.eager_transforms.hessian": FunctorchHigherOrderVariable,
    # functional_call
    "torch._functorch.functional_call.functional_call": FunctionalCallVariable,
    "torch.nn.utils.stateless._groupby_tensor": TorchInGraphFunctionVariable,
    # functorch/deprecated
    "torch._functorch.deprecated.jvp": UserFunctionVariable,
    "torch._functorch.deprecated.hessian": UserFunctionVariable,
    "torch._functorch.deprecated.jacfwd": UserFunctionVariable,
    "torch._functorch.deprecated.jacrev": UserFunctionVariable,
    "torch._functorch.deprecated.grad": UserFunctionVariable,
    "torch._functorch.deprecated.grad_and_value": UserFunctionVariable,
    "torch._functorch.deprecated.vjp": UserFunctionVariable,
    # everything else
    "torch._constrain_as_size": UserFunctionVariable,
    "torch._tensor._convert": UserFunctionVariable,
    "torch.jit._unwrap_optional": UserFunctionVariable,
    "torch.backends.mha.get_fastpath_enabled": UserFunctionVariable,
    "torch._C._functorch._add_batch_dim": TorchInGraphFunctionVariable,
    "torch._C._functorch._remove_batch_dim": TorchInGraphFunctionVariable,
    "torch._C._functorch._wrap_for_grad": TorchInGraphFunctionVariable,
    "torch._C._functorch._unwrap_for_grad": TorchInGraphFunctionVariable,
    "torch._C._functorch.maybe_current_level": TorchInGraphFunctionVariable,
    "torch._C._functorch.is_batchedtensor": TorchInGraphFunctionVariable,
    "torch._dynamo.mark_static": UserFunctionVariable,
    "torch.fx.experimental.symbolic_shapes.guard_size_oblivious": TorchInGraphFunctionVariable,
    "torch.cuda._get_device_properties": TorchInGraphFunctionVariable,
    "torch.utils.hooks.BackwardHook": TorchInGraphFunctionVariable,
    "torch.sparse_bsc_tensor": SkipFunctionVariable,
    "torch.sparse_bsr_tensor": SkipFunctionVariable,
    "torch.sparse_csc_tensor": SkipFunctionVariable,
    "torch.sparse_csr_tensor": SkipFunctionVariable,
    "torch.sparse_compressed_tensor": SkipFunctionVariable,
    "torch._C._autograd._unsafe_set_version_counter": TorchInGraphFunctionVariable,
    # avoid skipping user defined modules in distributed unit tests
    "torch/testing/_internal/common_fsdp.py#forward": UserFunctionVariable,
    f"torch/testing/_internal/common_fsdp.py#{TORCH_DYNAMO_RESUME_IN_PREFIX}": UserFunctionVariable,
    "torch/testing/_internal/distributed/_tensor/common_dtensor.py#forward": UserFunctionVariable,
    f"torch/testing/_internal/distributed/_tensor/common_dtensor.py#{TORCH_DYNAMO_RESUME_IN_PREFIX}": UserFunctionVariable,
    "torch/testing/_internal/common_distributed.py#forward": UserFunctionVariable,
    f"torch/testing/_internal/common_distributed.py#{TORCH_DYNAMO_RESUME_IN_PREFIX}": UserFunctionVariable,
}


# In graph functions (including constant folding) that are C bindings
torch_c_binding_in_graph_functions = dict.fromkeys(
    [
        "math.acos",
        "math.acosh",
        "math.asin",
        "math.asinh",
        "math.atan",
        "math.atan2",
        "math.atanh",
        "math.ceil",
        "math.comb",
        "math.copysign",
        "math.cos",
        "math.cosh",
        "math.degrees",
        "math.dist",
        "math.erf",
        "math.erfc",
        "math.exp",
        "math.expm1",
        "math.fabs",
        "math.factorial",
        "math.floor",
        "math.fmod",
        "math.frexp",
        "math.fsum",
        "math.gamma",
        "math.gcd",
        "math.hypot",
        "math.isclose",
        "math.isfinite",
        "math.isinf",
        "math.isnan",
        "math.isqrt",
        "math.ldexp",
        "math.lgamma",
        "math.log",
        "math.log10",
        "math.log1p",
        "math.log2",
        "math.modf",
        "math.nextafter",
        "math.perm",
        "math.pow",
        "math.prod",
        "math.radians",
        "math.remainder",
        "math.sin",
        "math.sinh",
        "math.tan",
        "math.tanh",
        "math.trunc",
        "math.ulp",
        "torch._adaptive_avg_pool2d",
        "torch._adaptive_avg_pool3d",
        "torch._add_batch_dim",
        "torch._add_relu_",
        "torch._add_relu",
        "torch._addmm_activation",
        "torch._aminmax",
        "torch._amp_foreach_non_finite_check_and_unscale_",
        "torch._amp_update_scale_",
        "torch._assert_async",
        "torch._assert_tensor_metadata",
        "torch._batch_norm_impl_index",
        "torch._C._activate_gpu_trace",
        "torch._C._add_cached_tensor",
        "torch._C._add_docstr",
        "torch._C._are_functorch_transforms_active",
        "torch._C._autograd_init",
        "torch._C._awaitable_nowait",
        "torch._C._awaitable_wait",
        "torch._C._awaitable",
        "torch._C._backport_for_mobile_from_buffer_to_buffer",
        "torch._C._backport_for_mobile_from_buffer",
        "torch._C._backport_for_mobile_to_buffer",
        "torch._C._backport_for_mobile",
        "torch._C._broadcast_coalesced",
        "torch._C._broadcast_out",
        "torch._C._broadcast",
        "torch._C._c10d_init",
        "torch._C._calculate_package_version_based_on_upgraders",
        "torch._C._can_use_flash_attention",
        "torch._C._can_use_mem_efficient_attention",
        "torch._C._can_use_cudnn_attention",
        "torch._C._check_onnx_proto",
        "torch._C._check_sparse_tensor_invariants",
        "torch._C._collect_all",
        "torch._C._commit_update",
        "torch._C._compile_graph_to_code_table",
        "torch._C._construct_CUDA_Tensor_From_Storage_And_Metadata",
        "torch._C._construct_storage_from_data_pointer",
        "torch._C._conv_determine_backend_memory_format",
        "torch._C._cpu._is_cpu_support_avx2",
        "torch._C._cpu._is_cpu_support_avx512",
        "torch._C._cpu._is_cpu_support_avx512_vnni",
        "torch._C._cpu._is_cpu_support_amx_tile",
        "torch._C._cpu._init_amx",
        "torch._C._crash_if_aten_asan",
        "torch._C._crash_if_csrc_asan",
        "torch._C._crash_if_csrc_ubsan",
        "torch._C._crash_if_debug_asserts_fail",
        "torch._C._crash_if_vptr_ubsan",
        "torch._C._create_function_from_graph",
        "torch._C._create_function_from_trace_with_dict",
        "torch._C._create_function_from_trace",
        "torch._C._create_graph_by_tracing",
        "torch._C._create_module_with_type",
        "torch._C._create_object_with_type",
        "torch._C._cuda_attach_out_of_memory_observer",
        "torch._C._cuda_beginAllocateCurrentStreamToPool",
        "torch._C._cuda_canDeviceAccessPeer",
        "torch._C._cuda_changeCurrentAllocator",
        "torch._C._cuda_checkPoolLiveAllocations",
        "torch._C._cuda_clearCublasWorkspaces",
        "torch._C._cuda_cudaCachingAllocator_raw_alloc",
        "torch._C._cuda_cudaCachingAllocator_raw_delete",
        "torch._C._cuda_cudaCachingAllocator_set_allocator_settings",
        "torch._C._cuda_cudaHostAllocator",
        "torch._C._cuda_customAllocator",
        "torch._C._cuda_emptyCache",
        "torch._C._cuda_endAllocateCurrentStreamToPool",
        "torch._C._cuda_exchangeDevice",
        "torch._C._cuda_get_conv_benchmark_empty_cache",
        "torch._C._cuda_get_cudnn_benchmark_limit",
        "torch._C._cuda_get_sync_debug_mode",
        "torch._C._cuda_getAllocator",
        "torch._C._cuda_getAllocatorBackend",
        "torch._C._cuda_getArchFlags",
        "torch._C._cuda_getCheckpointState",
        "torch._C._cuda_getCompiledVersion",
        "torch._C._cuda_getCurrentBlasHandle",
        "torch._C._cuda_getCurrentRawStream",
        "torch._C._cuda_getCurrentStream",
        "torch._C._cuda_getDefaultStream",
        "torch._C._cuda_getDevice",
        "torch._C._cuda_getDeviceCount",
        "torch._C._cuda_hasPrimaryContext",
        "torch._C._cuda_init",
        "torch._C._cuda_ipc_collect",
        "torch._C._cuda_isCurrentStreamCapturing",
        "torch._C._cuda_isHistoryEnabled",
        "torch._C._cuda_isInBadFork",
        "torch._C._cuda_jiterator_compile_and_launch_kernel",
        "torch._C._cuda_lock_mutex",
        "torch._C._cuda_maybeExchangeDevice",
        "torch._C._cuda_memorySnapshot",
        "torch._C._cuda_memoryStats",
        "torch._C._cuda_record_memory_history_legacy",
        "torch._C._cuda_record_memory_history",
        "torch._C._cuda_releasePool",
        "torch._C._cuda_resetAccumulatedMemoryStats",
        "torch._C._cuda_resetPeakMemoryStats",
        "torch._C._cuda_set_cudnn_benchmark_limit",
        "torch._C._cuda_set_sync_debug_mode",
        "torch._C._cuda_setCheckpointPoolState",
        "torch._C._cuda_setDevice",
        "torch._C._cuda_setMemoryFraction",
        "torch._C._cuda_setStream",
        "torch._C._cuda_sleep",
        "torch._C._cuda_synchronize",
        "torch._C._cuda_unlock_mutex",
        "torch._C._cudnn_set_conv_benchmark_empty_cache",
        "torch._C._cudnn.getCompileVersion",
        "torch._C._cudnn.getRuntimeVersion",
        "torch._C._cudnn.getVersionInt",
        "torch._C._current_autograd_node",
        "torch._C._current_graph_task_execution_order",
        "torch._C._current_graph_task_id",
        "torch._C._cxx_flags",
        "torch._C._debug_get_fusion_group_inlining",
        "torch._C._debug_only_are_vmap_fallback_warnings_enabled",
        "torch._C._debug_only_display_vmap_fallback_warnings",
        "torch._C._debug_set_autodiff_subgraph_inlining",
        "torch._C._debug_set_fusion_group_inlining",
        "torch._C._demangle",
        "torch._C._disabled_torch_dispatch_impl",
        "torch._C._disabled_torch_function_impl",
        "torch._C._dispatch_call_boxed",
        "torch._C._dispatch_check_all_invariants",
        "torch._C._dispatch_check_invariants",
        "torch._C._dispatch_dump_table",
        "torch._C._dispatch_dump",
        "torch._C._dispatch_find_dangling_impls",
        "torch._C._dispatch_find_schema_or_throw",
        "torch._C._dispatch_get_all_op_names",
        "torch._C._dispatch_get_backend_keyset_from_autograd",
        "torch._C._dispatch_get_registrations_for_dispatch_key",
        "torch._C._dispatch_has_backend_fallback",
        "torch._C._dispatch_has_computed_kernel_for_dispatch_key",
        "torch._C._dispatch_has_kernel_for_any_dispatch_key",
        "torch._C._dispatch_has_kernel_for_dispatch_key",
        "torch._C._dispatch_has_kernel",
        "torch._C._dispatch_is_alias_key",
        "torch._C._dispatch_is_included_in_alias",
        "torch._C._dispatch_is_main_interpreter",
        "torch._C._dispatch_isTensorSubclassLike",
        "torch._C._dispatch_key_for_device",
        "torch._C._dispatch_key_name",
        "torch._C._dispatch_key_parse",
        "torch._C._dispatch_key_set",
        "torch._C._dispatch_keys",
        "torch._C._dispatch_keyset_full_after",
        "torch._C._dispatch_keyset_full",
        "torch._C._dispatch_keyset_to_string",
        "torch._C._dispatch_library",
        "torch._C._dispatch_num_backends",
        "torch._C._dispatch_print_registrations_for_dispatch_key",
        "torch._C._dispatch_pystub",
        "torch._C._dispatch_set_report_error_callback",
        "torch._C._dispatch_tls_is_dispatch_key_excluded",
        "torch._C._dispatch_tls_is_dispatch_key_included",
        "torch._C._dispatch_tls_local_exclude_set",
        "torch._C._dispatch_tls_local_include_set",
        "torch._C._dispatch_tls_set_dispatch_key_excluded",
        "torch._C._dispatch_tls_set_dispatch_key_included",
        "torch._C._dist_autograd_init",
        "torch._C._dump_local_tls_set",
        "torch._C._dump_upgraders_map",
        "torch._C._enable_mobile_interface_call_export",
        "torch._C._enter_dual_level",
        "torch._C._error_if_any_worker_fails",
        "torch._C._exit_dual_level",
        "torch._C._export_operator_list",
        "torch._C._export_opnames",
        "torch._C._faulty_agent_init",
        "torch._C._fft.fft_fft",
        "torch._C._fft.fft_fft2",
        "torch._C._fft.fft_fftfreq",
        "torch._C._fft.fft_fftn",
        "torch._C._fft.fft_fftshift",
        "torch._C._fft.fft_hfft",
        "torch._C._fft.fft_hfft2",
        "torch._C._fft.fft_hfftn",
        "torch._C._fft.fft_ifft",
        "torch._C._fft.fft_ifft2",
        "torch._C._fft.fft_ifftn",
        "torch._C._fft.fft_ifftshift",
        "torch._C._fft.fft_ihfft",
        "torch._C._fft.fft_ihfft2",
        "torch._C._fft.fft_ihfftn",
        "torch._C._fft.fft_irfft",
        "torch._C._fft.fft_irfft2",
        "torch._C._fft.fft_irfftn",
        "torch._C._fft.fft_rfft",
        "torch._C._fft.fft_rfft2",
        "torch._C._fft.fft_rfftfreq",
        "torch._C._fft.fft_rfftn",
        "torch._C._free_And_Remove_DeleterFn",
        "torch._C._freeze_module",
        "torch._C._from_dlpack",
        "torch._C._functionality_to_backend_keys",
        "torch._C._functionalization_reapply_views_tls",
        "torch._C._fuse_to_static_module",
        "torch._C._gather_out",
        "torch._C._gather",
        "torch._C._generate_upgraders_graph",
        "torch._C._get_autograd_fallback_mode",
        "torch._C._get_backcompat_broadcast_warn",
        "torch._C._get_backcompat_keepdim_warn",
        "torch._C._get_blas_preferred_backend",
        "torch._C._get_caught_jit_exception_class_name",
        "torch._C._get_caught_jit_exception_original_msg",
        "torch._C._get_constant_bool_symnode",
        "torch._C._get_cpp_backtrace",
        "torch._C._get_cpu_capability",
        "torch._C._get_cublas_allow_bf16_reduced_precision_reduction",
        "torch._C._get_cublas_allow_fp16_reduced_precision_reduction",
        "torch._C._get_cublas_allow_tf32",
        "torch._C._get_cudnn_allow_tf32",
        "torch._C._get_cudnn_benchmark",
        "torch._C._get_cudnn_deterministic",
        "torch._C._get_cudnn_enabled",
        "torch._C._get_custom_class_python_wrapper",
        "torch._C._get_default_device",
        "torch._C._get_deterministic_algorithms_warn_only",
        "torch._C._get_deterministic_algorithms",
        "torch._C._get_deterministic_fill_uninitialized_memory",
        "torch._C._get_dispatch_mode",
        "torch._C._get_dispatch_stack_at",
        "torch._C._get_file_format",
        "torch._C._get_flash_sdp_enabled",
        "torch._C._get_float32_matmul_precision",
        "torch._C._get_function_stack_at",
        "torch._C._get_graph_executor_optimize",
        "torch._C._get_linalg_preferred_backend",
        "torch._C._get_math_sdp_enabled",
        "torch._C._get_max_operator_version",
        "torch._C._get_mem_efficient_sdp_enabled",
        "torch._C._get_mkldnn_enabled",
        "torch._C._get_cudnn_sdp_enabled",
        "torch._C._set_sdp_use_cudnn",
        "torch._C._get_mobile_model_contained_types_from_buffer",
        "torch._C._get_mobile_model_contained_types",
        "torch._C._get_model_bytecode_version_from_buffer",
        "torch._C._get_model_bytecode_version",
        "torch._C._get_model_extra_files_from_buffer",
        "torch._C._get_model_extra_files",
        "torch._C._get_model_ops_and_info_from_buffer",
        "torch._C._get_model_ops_and_info",
        "torch._C._get_module_info_from_flatbuffer",
        "torch._C._get_nnpack_enabled",
        "torch._C._get_obj_in_tls",
        "torch._C._get_operation_overload",
        "torch._C._get_operator_version_map",
        "torch._C._get_privateuse1_backend_name",
        "torch._C._get_qengine",
        "torch._C._get_schema",
        "torch._C._get_nested_int",
        "torch._C._get_tensor_metadata",
        "torch._C._get_tracing_state",
        "torch._C._get_upgrader_ranges",
        "torch._C._get_upgraders_entry_map",
        "torch._C._get_upgraders_map_size",
        "torch._C._get_value_trace",
        "torch._C._get_version_calculator_flag",
        "torch._C._get_warnAlways",
        "torch._C._graph_pool_handle",
        "torch._C._group_tensors_by_device_and_dtype",
        "torch._C._hack_do_not_use_clone_module_with_class",
        "torch._C._has_distributed",
        "torch._C._has_Standard_Deleter",
        "torch._C._has_storage",
        "torch._C._has_tensorexpr_cpp_tests",
        "torch._C._run_tensorexpr_cpp_tests",
        "torch._C._has_torch_function_unary",
        "torch._C._has_torch_function_variadic",
        "torch._C._has_torch_function",
        "torch._C._import_ir_module_from_package",
        "torch._C._increment_version",
        "torch._C._infer_size",
        "torch._C._init_names",
        "torch._C._initExtension",
        "torch._C._is_alias_of",
        "torch._C._is_any_autocast_enabled",
        "torch._C._is_cached_tensor",
        "torch._C._is_flash_attention_available",
        "torch._C._is_fwd_grad_enabled",
        "torch._C._is_key_in_tls",
        "torch._C._is_multithreading_enabled",
        "torch._C._is_torch_function_enabled",
        "torch._C._is_torch_function_mode_enabled",
        "torch._C._is_tracing",
        "torch._C._is_view_replay_enabled",
        "torch._C._is_xnnpack_enabled",
        "torch._C._itt.is_available",
        "torch._C._itt.mark",
        "torch._C._itt.rangePop",
        "torch._C._itt.rangePush",
        "torch._C._ivalue_debug_python_object",
        "torch._C._ivalue_tags_match",
        "torch._C._jit_assert_is_instance",
        "torch._C._jit_can_fuse_on_cpu_legacy",
        "torch._C._jit_can_fuse_on_cpu",
        "torch._C._jit_can_fuse_on_gpu",
        "torch._C._jit_cat_wo_conditionals",
        "torch._C._jit_check_alias_annotation",
        "torch._C._jit_clear_class_registry",
        "torch._C._jit_debug_fuser_num_cached_kernel_specs",
        "torch._C._jit_debug_module_iterators",
        "torch._C._jit_decay_packed_param_input_types",
        "torch._C._jit_decomposition_graph_for_node",
        "torch._C._jit_differentiate",
        "torch._C._jit_erase_non_input_shape_information",
        "torch._C._jit_flatten",
        "torch._C._jit_fuser_get_fused_kernel_code",
        "torch._C._jit_get_all_schemas",
        "torch._C._jit_get_custom_class_schemas",
        "torch._C._jit_get_emit_hooks",
        "torch._C._jit_get_inline_everything_mode",
        "torch._C._jit_get_logging_option",
        "torch._C._jit_get_num_profiled_runs",
        "torch._C._jit_get_operation",
        "torch._C._jit_get_schemas_for_operator",
        "torch._C._jit_get_te_cuda_pointwise_block_count",
        "torch._C._jit_get_te_cuda_pointwise_block_size",
        "torch._C._jit_get_te_cuda_pointwise_loop_levels",
        "torch._C._jit_get_te_generate_block_code",
        "torch._C._jit_get_te_must_use_llvm_cpu",
        "torch._C._jit_get_tracer_state_warn",
        "torch._C._jit_has_cpp_tests",
        "torch._C._jit_init",
        "torch._C._jit_interpret_graph",
        "torch._C._jit_is_onnx_log_enabled",
        "torch._C._jit_is_script_object",
        "torch._C._jit_llga_enabled",
        "torch._C._jit_nvfuser_can_be_enabled",
        "torch._C._jit_nvfuser_clear_comparison_callback",
        "torch._C._jit_nvfuser_enabled",
        "torch._C._jit_nvfuser_horizontal_mode",
        "torch._C._jit_nvfuser_set_comparison_callback",
        "torch._C._jit_nvfuser_single_node_mode",
        "torch._C._jit_object_is_non_holding",
        "torch._C._jit_onnx_convert_pattern_from_subblock",
        "torch._C._jit_onnx_create_full_scope_name",
        "torch._C._jit_onnx_list_model_parameters",
        "torch._C._jit_onnx_log",
        "torch._C._jit_opt_conditionals",
        "torch._C._jit_override_can_fuse_on_cpu_legacy",
        "torch._C._jit_override_can_fuse_on_cpu",
        "torch._C._jit_override_can_fuse_on_gpu",
        "torch._C._jit_pass_autocast",
        "torch._C._jit_pass_batch_mm",
        "torch._C._jit_pass_canonicalize_graph_fuser_ops",
        "torch._C._jit_pass_canonicalize",
        "torch._C._jit_pass_complete_shape_analysis",
        "torch._C._jit_pass_concat_frozen_linear",
        "torch._C._jit_pass_constant_loop_unrolling",
        "torch._C._jit_pass_constant_pooling",
        "torch._C._jit_pass_constant_propagation_immutable_types",
        "torch._C._jit_pass_constant_propagation",
        "torch._C._jit_pass_convert_frozen_ops_to_mkldnn",
        "torch._C._jit_pass_create_autodiff_subgraphs",
        "torch._C._jit_pass_create_functional_graphs",
        "torch._C._jit_pass_cse",
        "torch._C._jit_pass_custom_pattern_based_rewrite_graph",
        "torch._C._jit_pass_custom_pattern_based_rewrite",
        "torch._C._jit_pass_dbr_quant_remove_redundant_aliases",
        "torch._C._jit_pass_dce_allow_deleting_nodes_with_side_effects",
        "torch._C._jit_pass_dce",
        "torch._C._jit_pass_decompose_ops",
        "torch._C._jit_pass_dedup_module_uses",
        "torch._C._jit_pass_erase_number_types",
        "torch._C._jit_pass_erase_shape_information",
        "torch._C._jit_pass_filter_non_tensor_arguments",
        "torch._C._jit_pass_fixup_onnx_controlflow_node",
        "torch._C._jit_pass_fold_convbn",
        "torch._C._jit_pass_fold_frozen_conv_add_or_sub",
        "torch._C._jit_pass_fold_frozen_conv_bn",
        "torch._C._jit_pass_fold_frozen_conv_mul_or_div",
        "torch._C._jit_pass_fold_frozen_linear_bn",
        "torch._C._jit_pass_fold_prepacking_ops",
        "torch._C._jit_pass_functional_to_inplace_activation",
        "torch._C._jit_pass_fuse_add_relu",
        "torch._C._jit_pass_fuse_addmm",
        "torch._C._jit_pass_fuse_clamp_w_prepacked_linear_conv",
        "torch._C._jit_pass_fuse_frozen_conv_add_relu",
        "torch._C._jit_pass_fuse_linear",
        "torch._C._jit_pass_fuse_quantized_add_relu",
        "torch._C._jit_pass_fuse_tensorexprs",
        "torch._C._jit_pass_fuse",
        "torch._C._jit_pass_inline_fork_wait",
        "torch._C._jit_pass_inline_functional_graphs",
        "torch._C._jit_pass_inline",
        "torch._C._jit_pass_inplace_to_functional_activation",
        "torch._C._jit_pass_insert_observer_method_for_ondevice_ptq",
        "torch._C._jit_pass_insert_observers",
        "torch._C._jit_pass_insert_prepack_unpack",
        "torch._C._jit_pass_insert_prepacked_ops",
        "torch._C._jit_pass_insert_quant_dequant_for_ondevice_ptq",
        "torch._C._jit_pass_insert_quant_dequant",
        "torch._C._jit_pass_integer_value_refinement",
        "torch._C._jit_pass_lint",
        "torch._C._jit_pass_loop_unrolling",
        "torch._C._jit_pass_lower_all_tuples",
        "torch._C._jit_pass_lower_graph",
        "torch._C._jit_pass_metal_fold_prepacking_ops",
        "torch._C._jit_pass_metal_fuse_clamp_w_prepacked_conv",
        "torch._C._jit_pass_metal_insert_prepacked_ops",
        "torch._C._jit_pass_metal_optimize_for_mobile",
        "torch._C._jit_pass_onnx_assign_output_shape",
        "torch._C._jit_pass_onnx_assign_scoped_names_for_node_and_value",
        "torch._C._jit_pass_onnx_autograd_function_process",
        "torch._C._jit_pass_onnx_block",
        "torch._C._jit_pass_onnx_cast_all_constant_to_floating",
        "torch._C._jit_pass_onnx_clear_scope_records",
        "torch._C._jit_pass_onnx_constant_fold",
        "torch._C._jit_pass_onnx_deduplicate_initializers",
        "torch._C._jit_pass_onnx_eliminate_unused_items",
        "torch._C._jit_pass_onnx_eval_peephole",
        "torch._C._jit_pass_onnx_function_extraction",
        "torch._C._jit_pass_onnx_function_substitution",
        "torch._C._jit_pass_onnx_graph_shape_type_inference",
        "torch._C._jit_pass_onnx_lint",
        "torch._C._jit_pass_onnx_node_shape_type_inference",
        "torch._C._jit_pass_onnx_peephole",
        "torch._C._jit_pass_onnx_preprocess_caffe2",
        "torch._C._jit_pass_onnx_preprocess",
        "torch._C._jit_pass_onnx_quantization_insert_permutes",
        "torch._C._jit_pass_onnx_remove_inplace_ops_for_onnx",
        "torch._C._jit_pass_onnx_remove_print",
        "torch._C._jit_pass_onnx_scalar_type_analysis",
        "torch._C._jit_pass_onnx_set_dynamic_input_shape",
        "torch._C._jit_pass_onnx_track_scope_attributes",
        "torch._C._jit_pass_onnx_unpack_quantized_weights",
        "torch._C._jit_pass_onnx",
        "torch._C._jit_pass_optimize_for_inference",
        "torch._C._jit_pass_optimize_for_mobile",
        "torch._C._jit_pass_optimize_frozen_graph",
        "torch._C._jit_pass_pattern_based_rewrite",
        "torch._C._jit_pass_peephole_list_idioms",
        "torch._C._jit_pass_peephole",
        "torch._C._jit_pass_prepare_division_for_onnx",
        "torch._C._jit_pass_propagate_device",
        "torch._C._jit_pass_propagate_dtype",
        "torch._C._jit_pass_propagate_shapes_on_graph_and_build_compute",
        "torch._C._jit_pass_propagate_shapes_on_graph",
        "torch._C._jit_pass_quant_finalize_for_ondevice_ptq",
        "torch._C._jit_pass_quant_finalize",
        "torch._C._jit_pass_quant_fusion",
        "torch._C._jit_pass_refine_integer_values",
        "torch._C._jit_pass_refine_tuple_types",
        "torch._C._jit_pass_remove_dropout",
        "torch._C._jit_pass_remove_expands",
        "torch._C._jit_pass_remove_inplace_ops",
        "torch._C._jit_pass_remove_mutation",
        "torch._C._jit_pass_replace_old_ops_with_upgraders",
        "torch._C._jit_pass_replicate_dequantize",
        "torch._C._jit_pass_run_decompositions",
        "torch._C._jit_pass_specialize_autogradzero",
        "torch._C._jit_pass_swap_functional_linear",
        "torch._C._jit_pass_transform_conv1d_to_conv2d",
        "torch._C._jit_pass_transpose_frozen_linear",
        "torch._C._jit_pass_vulkan_fold_prepacking_ops",
        "torch._C._jit_pass_vulkan_fuse_clamp_w_prepacked_conv",
        "torch._C._jit_pass_vulkan_insert_prepacked_ops",
        "torch._C._jit_pass_vulkan_optimize_for_mobile",
        "torch._C._jit_register_decomposition_for_schema",
        "torch._C._jit_register_shape_compute_graph_for_node",
        "torch._C._jit_resolve_packet",
        "torch._C._jit_run_cpp_tests",
        "torch._C._jit_script_class_compile",
        "torch._C._jit_script_compile_overload",
        "torch._C._jit_script_compile",
        "torch._C._jit_script_interface_compile",
        "torch._C._jit_set_autocast_mode",
        "torch._C._jit_set_bailout_depth",
        "torch._C._jit_set_emit_hooks",
        "torch._C._jit_set_fusion_strategy",
        "torch._C._jit_set_inline_everything_mode",
        "torch._C._jit_set_llga_enabled",
        "torch._C._jit_set_logging_option",
        "torch._C._jit_set_logging_stream",
        "torch._C._jit_set_num_profiled_runs",
        "torch._C._jit_set_nvfuser_enabled",
        "torch._C._jit_set_nvfuser_guard_mode",
        "torch._C._jit_set_nvfuser_horizontal_mode",
        "torch._C._jit_set_nvfuser_single_node_mode",
        "torch._C._jit_set_nvfuser_skip_node_kind",
        "torch._C._jit_set_onnx_log_enabled",
        "torch._C._jit_set_onnx_log_output_stream",
        "torch._C._jit_set_profiling_executor",
        "torch._C._jit_set_profiling_mode",
        "torch._C._jit_set_symbolic_shapes_test_mode",
        "torch._C._jit_set_te_cuda_pointwise_block_count",
        "torch._C._jit_set_te_cuda_pointwise_block_size",
        "torch._C._jit_set_te_cuda_pointwise_loop_levels",
        "torch._C._jit_set_te_generate_block_code",
        "torch._C._jit_set_te_must_use_llvm_cpu",
        "torch._C._jit_set_texpr_dynamic_shape_enabled",
        "torch._C._jit_set_texpr_fuser_enabled",
        "torch._C._jit_set_texpr_reductions_enabled",
        "torch._C._jit_set_tracer_state_warn",
        "torch._C._jit_set_utf8_decoding_ignore",
        "torch._C._jit_shape_compute_graph_for_node",
        "torch._C._jit_symbolic_shapes_test_mode_enabled",
        "torch._C._jit_texpr_dynamic_shape_enabled",
        "torch._C._jit_texpr_fallback_allowed",
        "torch._C._jit_texpr_fuser_enabled",
        "torch._C._jit_texpr_reductions_enabled",
        "torch._C._jit_texpr_set_fallback_allowed",
        "torch._C._jit_to_backend_selective",
        "torch._C._jit_to_backend",
        "torch._C._jit_to_static_module",
        "torch._C._jit_trace_graph",
        "torch._C._jit_trace_module",
        "torch._C._jit_tree_views.FalseLiteral",
        "torch._C._jit_tree_views.NoneLiteral",
        "torch._C._jit_tree_views.TrueLiteral",
        "torch._C._jit_try_infer_type",
        "torch._C._jit_unflatten",
        "torch._C._last_executed_optimized_graph",
        "torch._C._len_torch_dispatch_stack",
        "torch._C._len_torch_function_stack",
        "torch._C._linalg._linalg_eigvals",
        "torch._C._linalg.linalg_cholesky_ex",
        "torch._C._linalg.linalg_cholesky",
        "torch._C._linalg.linalg_cond",
        "torch._C._linalg.linalg_cross",
        "torch._C._linalg.linalg_det",
        "torch._C._linalg.linalg_diagonal",
        "torch._C._linalg.linalg_eig",
        "torch._C._linalg.linalg_eigh",
        "torch._C._linalg.linalg_eigvals",
        "torch._C._linalg.linalg_eigvalsh",
        "torch._C._linalg.linalg_householder_product",
        "torch._C._linalg.linalg_inv_ex",
        "torch._C._linalg.linalg_inv",
        "torch._C._linalg.linalg_ldl_factor_ex",
        "torch._C._linalg.linalg_ldl_factor",
        "torch._C._linalg.linalg_ldl_solve",
        "torch._C._linalg.linalg_lstsq",
        "torch._C._linalg.linalg_lu_factor_ex",
        "torch._C._linalg.linalg_lu_factor",
        "torch._C._linalg.linalg_lu_solve",
        "torch._C._linalg.linalg_lu",
        "torch._C._linalg.linalg_matmul",
        "torch._C._linalg.linalg_matrix_exp",
        "torch._C._linalg.linalg_matrix_norm",
        "torch._C._linalg.linalg_matrix_power",
        "torch._C._linalg.linalg_matrix_rank",
        "torch._C._linalg.linalg_multi_dot",
        "torch._C._linalg.linalg_norm",
        "torch._C._linalg.linalg_pinv",
        "torch._C._linalg.linalg_qr",
        "torch._C._linalg.linalg_slogdet",
        "torch._C._linalg.linalg_solve_ex",
        "torch._C._linalg.linalg_solve_triangular",
        "torch._C._linalg.linalg_solve",
        "torch._C._linalg.linalg_svd",
        "torch._C._linalg.linalg_svdvals",
        "torch._C._linalg.linalg_tensorinv",
        "torch._C._linalg.linalg_tensorsolve",
        "torch._C._linalg.linalg_vander",
        "torch._C._linalg.linalg_vecdot",
        "torch._C._linalg.linalg_vector_norm",
        "torch._C._llvm_enabled",
        "torch._C._load_for_lite_interpreter_from_buffer",
        "torch._C._load_for_lite_interpreter",
        "torch._C._load_jit_module_from_bytes",
        "torch._C._load_jit_module_from_file",
        "torch._C._load_mobile_module_from_bytes",
        "torch._C._load_mobile_module_from_file",
        "torch._C._log_api_usage_metadata",
        "torch._C._log_api_usage_once",
        "torch._C._logging_set_logger",
        "torch._C._meta_in_tls_dispatch_include",
        "torch._C._mps_acquireEvent",
        "torch._C._mps_currentAllocatedMemory",
        "torch._C._mps_deviceSynchronize",
        "torch._C._mps_driverAllocatedMemory",
        "torch._C._mps_recommendedMaxMemory",
        "torch._C._mps_elapsedTimeOfEvents",
        "torch._C._mps_emptyCache",
        "torch._C._mps_get_default_generator",
        "torch._C._mps_is_available",
        "torch._C._mps_is_in_bad_fork",
        "torch._C._mps_is_on_macos_13_or_newer",
        "torch._C._mps_profilerStartTrace",
        "torch._C._mps_profilerStopTrace",
        "torch._C._mps_queryEvent",
        "torch._C._mps_recordEvent",
        "torch._C._mps_releaseEvent",
        "torch._C._mps_setMemoryFraction",
        "torch._C._mps_synchronizeEvent",
        "torch._C._mps_waitForEvent",
        "torch._C._multiprocessing_init",
        "torch._C._nccl_all_gather",
        "torch._C._nccl_all_reduce",
        "torch._C._nccl_broadcast",
        "torch._C._nccl_init_rank",
        "torch._C._nccl_reduce_scatter",
        "torch._C._nccl_reduce",
        "torch._C._nccl_unique_id",
        "torch._C._nccl_version_suffix",
        "torch._C._nccl_version",
        "torch._C._nested.nested_tensor",
        "torch._C._nested.nested_to_padded_tensor",
        "torch._C._new_symbolic_shape_symbol",
        "torch._C._nn_module_to_mobile",
        "torch._C._nn._conv_depthwise2d",
        "torch._C._nn._pad_circular",
        "torch._C._nn._pad_enum",
        "torch._C._nn._parse_to",
        "torch._C._nn._test_ambiguous_defaults",
        "torch._C._nn._test_optional_filled_intlist",
        "torch._C._nn._test_optional_floatlist",
        "torch._C._nn._test_optional_intlist",
        "torch._C._nn._test_string_default",
        "torch._C._nn._test_warn_in_autograd",
        "torch._C._nn._upsample_bicubic2d_aa",
        "torch._C._nn._upsample_bilinear2d_aa",
        "torch._C._nn._upsample_nearest_exact1d",
        "torch._C._nn._upsample_nearest_exact2d",
        "torch._C._nn._upsample_nearest_exact3d",
        "torch._C._nn.adaptive_avg_pool2d",
        "torch._C._nn.adaptive_avg_pool3d",
        "torch._C._nn.adaptive_max_pool2d",
        "torch._C._nn.adaptive_max_pool3d",
        "torch._C._nn.avg_pool2d",
        "torch._C._nn.avg_pool3d",
        "torch._C._nn.binary_cross_entropy",
        "torch._C._nn.col2im",
        "torch._C._nn.conv_depthwise3d",
        "torch._C._nn.cross_entropy_loss",
        "torch._C._nn.elu_",
        "torch._C._nn.elu",
        "torch._C._nn.flatten_dense_tensors",
        "torch._C._nn.fractional_max_pool2d",
        "torch._C._nn.fractional_max_pool3d",
        "torch._C._nn.gelu_",
        "torch._C._nn.gelu",
        "torch._C._nn.glu",
        "torch._C._nn.hardsigmoid_",
        "torch._C._nn.hardsigmoid",
        "torch._C._nn.hardswish_",
        "torch._C._nn.hardswish",
        "torch._C._nn.hardtanh_",
        "torch._C._nn.hardtanh",
        "torch._C._nn.huber_loss",
        "torch._C._nn.im2col",
        "torch._C._nn.l1_loss",
        "torch._C._nn.leaky_relu_",
        "torch._C._nn.leaky_relu",
        "torch._C._nn.linear",
        "torch._C._nn.log_sigmoid",
        "torch._C._nn.max_pool2d_with_indices",
        "torch._C._nn.max_pool3d_with_indices",
        "torch._C._nn.max_unpool2d",
        "torch._C._nn.max_unpool3d",
        "torch._C._nn.mish_",
        "torch._C._nn.mish",
        "torch._C._nn.mkldnn_linear",
        "torch._C._nn.mkldnn_reorder_conv2d_weight",
        "torch._C._nn.mkldnn_reorder_conv3d_weight",
        "torch._C._nn.mse_loss",
        "torch._C._nn.multi_margin_loss",
        "torch._C._nn.multilabel_margin_loss",
        "torch._C._nn.nll_loss_nd",
        "torch._C._nn.nll_loss",
        "torch._C._nn.nll_loss2d",
        "torch._C._nn.one_hot",
        "torch._C._nn.pad_sequence",
        "torch._C._nn.pad",
        "torch._C._nn.reflection_pad1d",
        "torch._C._nn.reflection_pad2d",
        "torch._C._nn.reflection_pad3d",
        "torch._C._nn.relu6_",
        "torch._C._nn.relu6",
        "torch._C._nn.replication_pad1d",
        "torch._C._nn.replication_pad2d",
        "torch._C._nn.replication_pad3d",
        "torch._C._nn.rrelu_with_noise_",
        "torch._C._nn.rrelu_with_noise",
        "torch._C._nn.scaled_dot_product_attention",
        "torch._C._nn.silu_",
        "torch._C._nn.silu",
        "torch._C._nn.slow_conv_dilated2d",
        "torch._C._nn.slow_conv_dilated3d",
        "torch._C._nn.slow_conv_transpose2d",
        "torch._C._nn.slow_conv_transpose3d",
        "torch._C._nn.slow_conv3d",
        "torch._C._nn.smooth_l1_loss",
        "torch._C._nn.soft_margin_loss",
        "torch._C._nn.softplus",
        "torch._C._nn.softshrink",
        "torch._C._nn.thnn_conv2d",
        "torch._C._nn.unflatten_dense_tensors",
        "torch._C._nn.upsample_bicubic2d",
        "torch._C._nn.upsample_bilinear2d",
        "torch._C._nn.upsample_linear1d",
        "torch._C._nn.upsample_nearest1d",
        "torch._C._nn.upsample_nearest2d",
        "torch._C._nn.upsample_nearest3d",
        "torch._C._nn.upsample_trilinear3d",
        "torch._C._non_sym_sizes",
        "torch._C._overlaps",
        "torch._C._parallel_info",
        "torch._C._parse_dispatch_key",
        "torch._C._parse_source_def",
        "torch._C._pop_torch_dispatch_stack",
        "torch._C._pop_torch_function_stack",
        "torch._C._propagate_and_assign_input_shapes",
        "torch._C._propagate_shapes",
        "torch._C._propagate_xla_data",
        "torch._C._push_on_torch_dispatch_stack",
        "torch._C._push_on_torch_function_stack",
        "torch._C._quantize_ondevice_ptq_dynamic",
        "torch._C._register_py_class_for_device",
        "torch._C._remove_cached_tensor",
        "torch._C._remove_worker_pids",
        "torch._C._rename_privateuse1_backend",
        "torch._C._replace_",
        "torch._C._replace_overloaded_method_decl",
        "torch._C._resolve_type_from_object",
        "torch._C._resolve_type",
        "torch._C._rocm_is_backward_pass",
        "torch._C._rpc_init",
        "torch._C._run_emit_module_hook",
        "torch._C._save_jit_module_to_bytes",
        "torch._C._save_jit_module",
        "torch._C._save_mobile_module_to_bytes",
        "torch._C._save_mobile_module",
        "torch._C._save_parameters",
        "torch._C._scatter_out",
        "torch._C._scatter",
        "torch._C._select_conv_backend",
        "torch._C._select_batch_norm_backend",
        "torch._C._set_autograd_fallback_mode",
        "torch._C._set_backcompat_broadcast_warn",
        "torch._C._set_backcompat_keepdim_warn",
        "torch._C._set_blas_preferred_backend",
        "torch._C._set_cached_tensors_enabled",
        "torch._C._set_check_sparse_tensor_invariants",
        "torch._C._set_conj",
        "torch._C._set_cublas_allow_bf16_reduced_precision_reduction",
        "torch._C._set_cublas_allow_fp16_reduced_precision_reduction",
        "torch._C._set_cublas_allow_tf32",
        "torch._C._set_cudnn_allow_tf32",
        "torch._C._set_cudnn_benchmark",
        "torch._C._set_cudnn_deterministic",
        "torch._C._set_cudnn_enabled",
        "torch._C._set_default_dtype",
        "torch._C._set_default_mobile_cpu_allocator",
        "torch._C._set_default_tensor_type",
        "torch._C._set_deterministic_algorithms",
        "torch._C._set_deterministic_fill_uninitialized_memory",
        "torch._C._set_dispatch_mode",
        "torch._C._set_float32_matmul_precision",
        "torch._C._set_fwd_grad_enabled",
        "torch._C._set_grad_enabled",
        "torch._C._set_graph_executor_optimize",
        "torch._C._set_linalg_preferred_backend",
        "torch._C._set_meta_in_tls_dispatch_include",
        "torch._C._set_mkldnn_enabled",
        "torch._C._set_multithreading_enabled",
        "torch._C._set_neg",
        "torch._C._set_nnpack_enabled",
        "torch._C._set_print_stack_traces_on_fatal_signal",
        "torch._C._set_qengine",
        "torch._C._set_sdp_use_flash",
        "torch._C._set_sdp_use_math",
        "torch._C._set_sdp_use_mem_efficient",
        "torch._C._set_should_use_format_with_string_table",
        "torch._C._set_storage_access_error_msg",
        "torch._C._set_tensor_metadata",
        "torch._C._set_tracing_state",
        "torch._C._set_value_trace",
        "torch._C._set_view_replay_enabled",
        "torch._C._set_warnAlways",
        "torch._C._set_worker_pids",
        "torch._C._set_worker_signal_handlers",
        "torch._C._should_allow_numbers_as_tensors",
        "torch._C._show_config",
        "torch._C._sparse._sparse_addmm",
        "torch._C._sparse._sparse_log_softmax",
        "torch._C._sparse._sparse_mm_reduce_impl",
        "torch._C._sparse._sparse_mm",
        "torch._C._sparse._sparse_softmax",
        "torch._C._sparse._spdiags",
        "torch._C._sparse.sparse_sampled_addmm",
        "torch._C._special.special_airy_ai",
        "torch._C._special.special_bessel_j0",
        "torch._C._special.special_bessel_j1",
        "torch._C._special.special_bessel_y0",
        "torch._C._special.special_bessel_y1",
        "torch._C._special.special_chebyshev_polynomial_t",
        "torch._C._special.special_chebyshev_polynomial_u",
        "torch._C._special.special_chebyshev_polynomial_v",
        "torch._C._special.special_chebyshev_polynomial_w",
        "torch._C._special.special_digamma",
        "torch._C._special.special_entr",
        "torch._C._special.special_erf",
        "torch._C._special.special_erfc",
        "torch._C._special.special_erfcx",
        "torch._C._special.special_erfinv",
        "torch._C._special.special_exp2",
        "torch._C._special.special_expit",
        "torch._C._special.special_expm1",
        "torch._C._special.special_gammainc",
        "torch._C._special.special_gammaincc",
        "torch._C._special.special_gammaln",
        "torch._C._special.special_hermite_polynomial_h",
        "torch._C._special.special_hermite_polynomial_he",
        "torch._C._special.special_i0",
        "torch._C._special.special_i0e",
        "torch._C._special.special_i1",
        "torch._C._special.special_i1e",
        "torch._C._special.special_laguerre_polynomial_l",
        "torch._C._special.special_legendre_polynomial_p",
        "torch._C._special.special_log_ndtr",
        "torch._C._special.special_log_softmax",
        "torch._C._special.special_log1p",
        "torch._C._special.special_logit",
        "torch._C._special.special_logsumexp",
        "torch._C._special.special_modified_bessel_i0",
        "torch._C._special.special_modified_bessel_i1",
        "torch._C._special.special_modified_bessel_k0",
        "torch._C._special.special_modified_bessel_k1",
        "torch._C._special.special_multigammaln",
        "torch._C._special.special_ndtr",
        "torch._C._special.special_ndtri",
        "torch._C._special.special_polygamma",
        "torch._C._special.special_psi",
        "torch._C._special.special_round",
        "torch._C._special.special_scaled_modified_bessel_k0",
        "torch._C._special.special_scaled_modified_bessel_k1",
        "torch._C._special.special_shifted_chebyshev_polynomial_t",
        "torch._C._special.special_shifted_chebyshev_polynomial_u",
        "torch._C._special.special_shifted_chebyshev_polynomial_v",
        "torch._C._special.special_shifted_chebyshev_polynomial_w",
        "torch._C._special.special_sinc",
        "torch._C._special.special_softmax",
        "torch._C._special.special_spherical_bessel_j0",
        "torch._C._special.special_xlog1py",
        "torch._C._special.special_xlogy",
        "torch._C._special.special_zeta",
        "torch._C._stash_obj_in_tls",
        "torch._C._storage_id",
        "torch._C._storage_Use_Count",
        "torch._C._supported_qengines",
        "torch._C._te.abs",
        "torch._C._te.acos",
        "torch._C._te.annotate_input_shapes",
        "torch._C._te.asin",
        "torch._C._te.atan",
        "torch._C._te.atan2",
        "torch._C._te.ceil",
        "torch._C._te.Compute",
        "torch._C._te.Compute2",
        "torch._C._te.construct_codegen",
        "torch._C._te.cos",
        "torch._C._te.cosh",
        "torch._C._te.erf",
        "torch._C._te.erfc",
        "torch._C._te.exp",
        "torch._C._te.expm1",
        "torch._C._te.fixup_missing_shape_info",
        "torch._C._te.floor",
        "torch._C._te.fmod",
        "torch._C._te.frac",
        "torch._C._te.ifThenElse",
        "torch._C._te.is_graph_compilable",
        "torch._C._te.isnan",
        "torch._C._te.lgamma",
        "torch._C._te.log",
        "torch._C._te.log10",
        "torch._C._te.log1p",
        "torch._C._te.log2",
        "torch._C._te.lower",
        "torch._C._te.make_shapes_symbolic",
        "torch._C._te.pow",
        "torch._C._te.Reduce",
        "torch._C._te.remainder",
        "torch._C._te.remove_graph_output",
        "torch._C._te.remove_unused_self_argument",
        "torch._C._te.replace_list_output_with_tuple",
        "torch._C._te.round",
        "torch._C._te.rsqrt",
        "torch._C._te.sigmoid",
        "torch._C._te.simplify",
        "torch._C._te.sin",
        "torch._C._te.sinh",
        "torch._C._te.sqrt",
        "torch._C._te.tan",
        "torch._C._te.tanh",
        "torch._C._te.trim_graph",
        "torch._C._te.trunc",
        "torch._C._tensor_impl_raw_handle",
        "torch._C._test_only_add_entry_to_op_version_map",
        "torch._C._test_only_populate_upgraders",
        "torch._C._test_only_remove_entry_to_op_version_map",
        "torch._C._test_only_remove_upgraders",
        "torch._C._to_functionality_key",
        "torch._C._tracer_set_force_outplace",
        "torch._C._tracer_set_get_unique_name_fn",
        "torch._C._tracer_warn_use_python",
        "torch._C._unset_default_mobile_cpu_allocator",
        "torch._C._unset_dispatch_mode",
        "torch._C._valgrind_supported_platform",
        "torch._C._valgrind_toggle_and_dump_stats",
        "torch._C._valgrind_toggle",
        "torch._C._verbose.mkl_set_verbose",
        "torch._C._verbose.mkldnn_set_verbose",
        "torch._C._vmapmode_decrement_nesting",
        "torch._C._vmapmode_increment_nesting",
        "torch._C._warn_deprecation",
        "torch._C._warn",
        "torch._C._will_engine_execute_node",
        "torch._C._wrap_tensor_impl",
        "torch._C.fork",
        "torch._C.get_autocast_cpu_dtype",
        "torch._C.get_autocast_dtype",
        "torch._C.get_autocast_gpu_dtype",
        "torch._C.get_autocast_ipu_dtype",
        "torch._C.get_autocast_xla_dtype",
        "torch._C.get_default_dtype",
        "torch._C.get_num_interop_threads",
        "torch._C.get_num_threads",
        "torch._C.import_ir_module_from_buffer",
        "torch._C.import_ir_module",
        "torch._C.init_num_threads",
        "torch._C.is_anomaly_check_nan_enabled",
        "torch._C.is_anomaly_enabled",
        "torch._C.is_autocast_cache_enabled",
        "torch._C.is_autocast_cpu_enabled",
        "torch._C.is_autocast_enabled",
        "torch._C.is_autocast_ipu_enabled",
        "torch._C.is_autocast_xla_enabled",
        "torch._C.is_grad_enabled",
        "torch._C.is_inference_mode_enabled",
        "torch._C.merge_type_from_type_comment",
        "torch._C.parse_ir",
        "torch._C.parse_schema",
        "torch._C.parse_type_comment",
        "torch._C.read_vitals",
        "torch._C.set_vital",
        "torch._C.unify_type_list",
        "torch._C.vitals_enabled",
        "torch._C.wait",
        "torch._cast_Byte",
        "torch._cast_Char",
        "torch._cast_Double",
        "torch._cast_Float",
        "torch._cast_Half",
        "torch._cast_Int",
        "torch._cast_Long",
        "torch._cast_Short",
        "torch._choose_qparams_per_tensor",
        "torch._chunk_cat",
        "torch._coalesce",
        "torch._compute_linear_combination",
        "torch._conj_copy",
        "torch._conj_physical",
        "torch._conj",
        "torch._convert_indices_from_coo_to_csr",
        "torch._convert_indices_from_csr_to_coo",
        "torch._convert_weight_to_int4pack",
        "torch._convolution_mode",
        "torch._convolution",
        "torch._copy_from_and_resize",
        "torch._copy_from",
        "torch._cslt_compress",
        "torch._cslt_sparse_mm",
        "torch._ctc_loss",
        "torch._cudnn_ctc_loss",
        "torch._cudnn_init_dropout_state",
        "torch._cudnn_rnn_flatten_weight",
        "torch._cudnn_rnn",
        "torch._cufft_clear_plan_cache",
        "torch._cufft_get_plan_cache_max_size",
        "torch._cufft_get_plan_cache_size",
        "torch._cufft_set_plan_cache_max_size",
        "torch._cummax_helper",
        "torch._cummin_helper",
        "torch._debug_has_internal_overlap",
        "torch._dim_arange",
        "torch._dirichlet_grad",
        "torch._disable_functionalization",
        "torch._efficientzerotensor",
        "torch._embedding_bag_forward_only",
        "torch._embedding_bag",
        "torch._empty_affine_quantized",
        "torch._empty_per_channel_affine_quantized",
        "torch._enable_functionalization",
        "torch._euclidean_dist",
        "torch._fake_quantize_learnable_per_channel_affine",
        "torch._fake_quantize_learnable_per_tensor_affine",
        "torch._fake_quantize_per_tensor_affine_cachemask_tensor_qparams",
        "torch._fft_c2c",
        "torch._fft_c2r",
        "torch._fft_r2c",
        "torch._fill_mem_eff_dropout_mask_",
        "torch._foobar",
        "torch._foreach_abs_",
        "torch._foreach_abs",
        "torch._foreach_acos_",
        "torch._foreach_acos",
        "torch._foreach_add_",
        "torch._foreach_add",
        "torch._foreach_addcdiv_",
        "torch._foreach_addcdiv",
        "torch._foreach_addcmul_",
        "torch._foreach_addcmul",
        "torch._foreach_asin_",
        "torch._foreach_asin",
        "torch._foreach_atan_",
        "torch._foreach_atan",
        "torch._foreach_ceil_",
        "torch._foreach_ceil",
        "torch._foreach_clamp_max_",
        "torch._foreach_clamp_max",
        "torch._foreach_clamp_min_",
        "torch._foreach_clamp_min",
        "torch._foreach_copy_",
        "torch._foreach_cos_",
        "torch._foreach_cos",
        "torch._foreach_cosh_",
        "torch._foreach_cosh",
        "torch._foreach_div_",
        "torch._foreach_div",
        "torch._foreach_erf_",
        "torch._foreach_erf",
        "torch._foreach_erfc_",
        "torch._foreach_erfc",
        "torch._foreach_exp_",
        "torch._foreach_exp",
        "torch._foreach_expm1_",
        "torch._foreach_expm1",
        "torch._foreach_floor_",
        "torch._foreach_floor",
        "torch._foreach_frac_",
        "torch._foreach_frac",
        "torch._foreach_lerp_",
        "torch._foreach_lerp",
        "torch._foreach_lgamma_",
        "torch._foreach_lgamma",
        "torch._foreach_log_",
        "torch._foreach_log",
        "torch._foreach_log10_",
        "torch._foreach_log10",
        "torch._foreach_log1p_",
        "torch._foreach_log1p",
        "torch._foreach_log2_",
        "torch._foreach_log2",
        "torch._foreach_maximum_",
        "torch._foreach_maximum",
        "torch._foreach_minimum_",
        "torch._foreach_minimum",
        "torch._foreach_mul_",
        "torch._foreach_mul",
        "torch._foreach_neg_",
        "torch._foreach_neg",
        "torch._foreach_norm",
        "torch._foreach_pow_",
        "torch._foreach_pow",
        "torch._foreach_reciprocal_",
        "torch._foreach_reciprocal",
        "torch._foreach_round_",
        "torch._foreach_round",
        "torch._foreach_sigmoid_",
        "torch._foreach_sigmoid",
        "torch._foreach_sign_",
        "torch._foreach_sign",
        "torch._foreach_sin_",
        "torch._foreach_sin",
        "torch._foreach_sinh_",
        "torch._foreach_sinh",
        "torch._foreach_sqrt_",
        "torch._foreach_sqrt",
        "torch._foreach_sub_",
        "torch._foreach_sub",
        "torch._foreach_tan_",
        "torch._foreach_tan",
        "torch._foreach_tanh_",
        "torch._foreach_tanh",
        "torch._foreach_trunc_",
        "torch._foreach_trunc",
        "torch._foreach_zero_",
        "torch._freeze_functional_tensor",
        "torch._from_functional_tensor",
        "torch._functional_assert_async",
        "torch._functional_sym_constrain_range_for_size",
        "torch._functional_sym_constrain_range",
        "torch._functionalize_are_all_mutations_hidden_from_autograd",
        "torch._functionalize_commit_update",
        "torch._functionalize_enable_reapply_views",
        "torch._functionalize_has_data_mutation",
        "torch._functionalize_has_metadata_mutation",
        "torch._functionalize_is_multi_output_view",
        "torch._functionalize_mark_mutation_hidden_from_autograd",
        "torch._functionalize_replace",
        "torch._functionalize_sync",
        "torch._functionalize_was_storage_changed",
        "torch._fused_adam_",
        "torch._fused_adamw_",
        "torch._fused_dropout",
        "torch._fused_moving_avg_obs_fq_helper",
        "torch._fused_sdp_choice",
        "torch._fw_primal_copy",
        "torch._grid_sampler_2d_cpu_fallback",
        "torch._has_compatible_shallow_copy_type",
        "torch._histogramdd_bin_edges",
        "torch._histogramdd_from_bin_cts",
        "torch._histogramdd_from_bin_tensors",
        "torch._index_put_impl_",
        "torch._indices_copy",
        "torch._int_mm",
        "torch._is_all_true",
        "torch._is_any_true",
        "torch._is_functional_tensor",
        "torch._is_zerotensor",
        "torch._linalg_check_errors",
        "torch._linalg_det",
        "torch._linalg_eigh",
        "torch._linalg_eigvals",
        "torch._linalg_slogdet",
        "torch._linalg_solve_ex",
        "torch._linalg_svd",
        "torch._log_softmax_backward_data",
        "torch._log_softmax",
        "torch._logcumsumexp",
        "torch._lstm_mps",
        "torch._lu_with_info",
        "torch._make_dep_token",
        "torch._make_dual_copy",
        "torch._make_dual",
        "torch._make_per_channel_quantized_tensor",
        "torch._make_per_tensor_quantized_tensor",
        "torch._masked_scale",
        "torch._masked_softmax",
        "torch._mirror_autograd_meta_to",
        "torch._mixed_dtypes_linear",
        "torch._mkldnn_reshape",
        "torch._mkldnn_transpose_",
        "torch._mkldnn_transpose",
        "torch._mps_convolution_transpose",
        "torch._mps_convolution",
        "torch._native_batch_norm_legit_no_training",
        "torch._native_batch_norm_legit",
        "torch._native_multi_head_attention",
        "torch._neg_view_copy",
        "torch._neg_view",
        "torch._nested_from_padded_and_nested_example",
        "torch._nested_tensor_from_mask_left_aligned",
        "torch._nested_tensor_from_tensor_list",
        "torch._nested_tensor_softmax_with_shape",
        "torch._nested_view_from_buffer_copy",
        "torch._nested_view_from_buffer",
        "torch._nnpack_available",
        "torch._nnpack_spatial_convolution",
        "torch._pack_padded_sequence",
        "torch._pad_packed_sequence",
        "torch._pin_memory",
        "torch._prelu_kernel",
        "torch._propagate_xla_data",
        "torch._remove_batch_dim",
        "torch._reshape_alias_copy",
        "torch._reshape_from_tensor",
        "torch._resize_output_",
        "torch._rowwise_prune",
        "torch._sample_dirichlet",
        "torch._saturate_weight_to_fp16",
        "torch._scaled_dot_product_attention_math",
        "torch._scaled_dot_product_efficient_attention",
        "torch._scaled_dot_product_flash_attention",
        "torch._scaled_dot_product_flash_attention_for_cpu",
        "torch._scaled_dot_product_cudnn_attention",
        "torch._scaled_mm",
        "torch._shape_as_tensor",
        "torch._sobol_engine_draw",
        "torch._sobol_engine_ff_",
        "torch._sobol_engine_initialize_state_",
        "torch._sobol_engine_scramble_",
        "torch._softmax_backward_data",
        "torch._softmax",
        "torch._sparse_broadcast_to_copy",
        "torch._sparse_broadcast_to",
        "torch._sparse_csr_prod",
        "torch._sparse_csr_sum",
        "torch._sparse_log_softmax_backward_data",
        "torch._sparse_semi_structured_addmm",
        "torch._sparse_semi_structured_linear",
        "torch._sparse_semi_structured_mm",
        "torch._sparse_softmax_backward_data",
        "torch._sparse_sparse_matmul",
        "torch._sparse_sum",
        "torch._stack",
        "torch._standard_gamma_grad",
        "torch._standard_gamma",
        "torch._test_autograd_multiple_dispatch_view_copy",
        "torch._test_autograd_multiple_dispatch_view",
        "torch._test_autograd_multiple_dispatch",
        "torch._test_check_tensor",
        "torch._test_functorch_fallback",
        "torch._test_serialization_subcmul",
        "torch._to_cpu",
        "torch._to_functional_tensor",
        "torch._to_sparse_semi_structured",
        "torch._transform_bias_rescale_qkv",
        "torch._transformer_encoder_layer_fwd",
        "torch._trilinear",
        "torch._triton_multi_head_attention",
        "torch._triton_scaled_dot_attention",
        "torch._unique",
        "torch._unique2",
        "torch._unpack_dual",
        "torch._unsafe_index_put",
        "torch._unsafe_index",
        "torch._unsafe_masked_index_put_accumulate",
        "torch._unsafe_masked_index",
        "torch._use_cudnn_ctc_loss",
        "torch._use_cudnn_rnn_flatten_weight",
        "torch._values_copy",
        "torch._weight_int4pack_mm",
        "torch._weight_int8pack_mm",
        "torch._weight_norm_interface",
        "torch._weight_norm",
        "torch.abs_",
        "torch.abs",
        "torch.absolute",
        "torch.acos_",
        "torch.acos",
        "torch.acosh_",
        "torch.acosh",
        "torch.adaptive_avg_pool1d",
        "torch.adaptive_max_pool1d",
        "torch.add",
        "torch.addbmm",
        "torch.addcdiv",
        "torch.addcmul",
        "torch.addmm",
        "torch.addmv_",
        "torch.addmv",
        "torch.addr",
        "torch.adjoint",
        "torch.affine_grid_generator",
        "torch.alias_copy",
        "torch.all",
        "torch.allclose",
        "torch.alpha_dropout_",
        "torch.alpha_dropout",
        "torch.amax",
        "torch.amin",
        "torch.aminmax",
        "torch.angle",
        "torch.any",
        "torch.arange",
        "torch.arccos_",
        "torch.arccos",
        "torch.arccosh_",
        "torch.arccosh",
        "torch.arcsin_",
        "torch.arcsin",
        "torch.arcsinh_",
        "torch.arcsinh",
        "torch.arctan_",
        "torch.arctan",
        "torch.arctan2",
        "torch.arctanh_",
        "torch.arctanh",
        "torch.argmax",
        "torch.argmin",
        "torch.argsort",
        "torch.argwhere",
        "torch.as_strided_",
        "torch.as_strided_copy",
        "torch.as_strided_scatter",
        "torch.as_strided",
        "torch.as_tensor",
        "torch.asarray",
        "torch.asin_",
        "torch.asin",
        "torch.asinh_",
        "torch.asinh",
        "torch.atan_",
        "torch.atan",
        "torch.atan2",
        "torch.atanh_",
        "torch.atanh",
        "torch.avg_pool1d",
        "torch.baddbmm",
        "torch.bartlett_window",
        "torch.batch_norm_backward_elemt",
        "torch.batch_norm_backward_reduce",
        "torch.batch_norm_elemt",
        "torch.batch_norm_gather_stats_with_counts",
        "torch.batch_norm_gather_stats",
        "torch.batch_norm_stats",
        "torch.batch_norm_update_stats",
        "torch.batch_norm",
        "torch.bernoulli",
        "torch.bilinear",
        "torch.binary_cross_entropy_with_logits",
        "torch.bincount",
        "torch.binomial",
        "torch.bitwise_and",
        "torch.bitwise_left_shift",
        "torch.bitwise_not",
        "torch.bitwise_or",
        "torch.bitwise_right_shift",
        "torch.bitwise_xor",
        "torch.blackman_window",
        "torch.bmm",
        "torch.broadcast_to",
        "torch.bucketize",
        "torch.can_cast",
        "torch.cat",
        "torch.ccol_indices_copy",
        "torch.ceil_",
        "torch.ceil",
        "torch.celu_",
        "torch.celu",
        "torch.channel_shuffle",
        "torch.cholesky_inverse",
        "torch.cholesky_solve",
        "torch.cholesky",
        "torch.choose_qparams_optimized",
        "torch.chunk",
        "torch.clamp_",
        "torch.clamp_max_",
        "torch.clamp_max",
        "torch.clamp_min_",
        "torch.clamp_min",
        "torch.clamp",
        "torch.clip_",
        "torch.clip",
        "torch.clone",
        "torch.col_indices_copy",
        "torch.column_stack",
        "torch.combinations",
        "torch.complex",
        "torch.concat",
        "torch.concatenate",
        "torch.conj_physical_",
        "torch.conj_physical",
        "torch.conj",
        "torch.constant_pad_nd",
        "torch.conv_tbc",
        "torch.conv_transpose1d",
        "torch.conv_transpose2d",
        "torch.conv_transpose3d",
        "torch.conv1d",
        "torch.conv2d",
        "torch.conv3d",
        "torch.convolution",
        "torch.copysign",
        "torch.corrcoef",
        "torch.cos_",
        "torch.cos",
        "torch.cosh_",
        "torch.cosh",
        "torch.cosine_embedding_loss",
        "torch.cosine_similarity",
        "torch.count_nonzero",
        "torch.cov",
        "torch.cross",
        "torch.crow_indices_copy",
        "torch.ctc_loss",
        "torch.cudnn_affine_grid_generator",
        "torch.cudnn_batch_norm",
        "torch.cudnn_convolution_add_relu",
        "torch.cudnn_convolution_relu",
        "torch.cudnn_convolution_transpose",
        "torch.cudnn_convolution",
        "torch.cudnn_grid_sampler",
        "torch.cudnn_is_acceptable",
        "torch.cummax",
        "torch.cummin",
        "torch.cumprod",
        "torch.cumsum",
        "torch.cumulative_trapezoid",
        "torch.deg2rad_",
        "torch.deg2rad",
        "torch.dequantize",
        "torch.det",
        "torch.detach_",
        "torch.detach_copy",
        "torch.detach",
        "torch.diag_embed",
        "torch.diag",
        "torch.diagflat",
        "torch.diagonal_copy",
        "torch.diagonal_scatter",
        "torch.diagonal",
        "torch.diff",
        "torch.digamma",
        "torch.dist",
        "torch.div",
        "torch.divide",
        "torch.dot",
        "torch.dropout_",
        "torch.dropout",
        "torch.dsmm",
        "torch.dsplit",
        "torch.dstack",
        "torch.embedding_bag",
        "torch.embedding_renorm_",
        "torch.embedding",
        "torch.empty_like",
        "torch.empty_permuted",
        "torch.empty_quantized",
        "torch.empty_strided",
        "torch.empty",
        "torch.eq",
        "torch.equal",
        "torch.erf_",
        "torch.erf",
        "torch.erfc_",
        "torch.erfc",
        "torch.erfinv",
        "torch.exp_",
        "torch.exp",
        "torch.exp2_",
        "torch.exp2",
        "torch.expand_copy",
        "torch.expm1_",
        "torch.expm1",
        "torch.eye",
        "torch.fake_quantize_per_channel_affine",
        "torch.fake_quantize_per_tensor_affine",
        "torch.fbgemm_linear_fp16_weight_fp32_activation",
        "torch.fbgemm_linear_fp16_weight",
        "torch.fbgemm_linear_int8_weight_fp32_activation",
        "torch.fbgemm_linear_int8_weight",
        "torch.fbgemm_linear_quantize_weight",
        "torch.fbgemm_pack_gemm_matrix_fp16",
        "torch.fbgemm_pack_quantized_matrix",
        "torch.feature_alpha_dropout_",
        "torch.feature_alpha_dropout",
        "torch.feature_dropout_",
        "torch.feature_dropout",
        "torch.fill_",
        "torch.fill",
        "torch.fix_",
        "torch.fix",
        "torch.flatten",
        "torch.flip",
        "torch.fliplr",
        "torch.flipud",
        "torch.float_power",
        "torch.floor_",
        "torch.floor_divide",
        "torch.floor",
        "torch.fmax",
        "torch.fmin",
        "torch.fmod",
        "torch.frac_",
        "torch.frac",
        "torch.frexp",
        "torch.frobenius_norm",
        "torch.from_file",
        "torch.from_numpy",
        "torch.frombuffer",
        "torch.full_like",
        "torch.full",
        "torch.fused_moving_avg_obs_fake_quant",
        "torch.gather",
        "torch.gcd_",
        "torch.gcd",
        "torch.ge",
        "torch.geqrf",
        "torch.ger",
        "torch.get_device",
        "torch.gradient",
        "torch.greater_equal",
        "torch.greater",
        "torch.grid_sampler_2d",
        "torch.grid_sampler_3d",
        "torch.grid_sampler",
        "torch.group_norm",
        "torch.gru_cell",
        "torch.gru",
        "torch.gt",
        "torch.hamming_window",
        "torch.hann_window",
        "torch.hardshrink",
        "torch.heaviside",
        "torch.hinge_embedding_loss",
        "torch.histc",
        "torch.histogram",
        "torch.histogramdd",
        "torch.hsmm",
        "torch.hsplit",
        "torch.hspmm",
        "torch.hstack",
        "torch.hypot",
        "torch.i0_",
        "torch.i0",
        "torch.igamma",
        "torch.igammac",
        "torch.imag",
        "torch.index_add",
        "torch.index_copy",
        "torch.index_fill",
        "torch.index_put_",
        "torch.index_put",
        "torch.index_reduce",
        "torch.index_select",
        "torch.indices_copy",
        "torch.inner",
        "torch.instance_norm",
        "torch.int_repr",
        "torch.inverse",
        "torch.is_complex",
        "torch.is_conj",
        "torch.is_distributed",
        "torch.is_floating_point",
        "torch.is_inference",
        "torch.is_neg",
        "torch.is_nonzero",
        "torch.is_same_size",
        "torch.is_signed",
        "torch.is_vulkan_available",
        "torch.isclose",
        "torch.isfinite",
        "torch.isin",
        "torch.isinf",
        "torch.isnan",
        "torch.isneginf",
        "torch.isposinf",
        "torch.isreal",
        "torch.istft",
        "torch.kaiser_window",
        "torch.kl_div",
        "torch.kron",
        "torch.kthvalue",
        "torch.layer_norm",
        "torch.lcm_",
        "torch.lcm",
        "torch.ldexp_",
        "torch.ldexp",
        "torch.le",
        "torch.lerp",
        "torch.less_equal",
        "torch.less",
        "torch.lgamma",
        "torch.linspace",
        "torch.log_",
        "torch.log_softmax",
        "torch.log",
        "torch.log10_",
        "torch.log10",
        "torch.log1p_",
        "torch.log1p",
        "torch.log2_",
        "torch.log2",
        "torch.logaddexp",
        "torch.logaddexp2",
        "torch.logcumsumexp",
        "torch.logdet",
        "torch.logical_and",
        "torch.logical_not",
        "torch.logical_or",
        "torch.logical_xor",
        "torch.logit_",
        "torch.logit",
        "torch.logspace",
        "torch.logsumexp",
        "torch.lstm_cell",
        "torch.lstm",
        "torch.lt",
        "torch.lu_solve",
        "torch.lu_unpack",
        "torch.margin_ranking_loss",
        "torch.masked_fill",
        "torch.masked_scatter",
        "torch.masked_select",
        "torch.matmul",
        "torch.matrix_exp",
        "torch.matrix_power",
        "torch.max_pool1d_with_indices",
        "torch.max_pool1d",
        "torch.max_pool2d",
        "torch.max_pool3d",
        "torch.max",
        "torch.maximum",
        "torch.mean",
        "torch.median",
        "torch.min",
        "torch.minimum",
        "torch.miopen_batch_norm",
        "torch.miopen_convolution_add_relu",
        "torch.miopen_convolution_relu",
        "torch.miopen_convolution_transpose",
        "torch.miopen_convolution",
        "torch.miopen_depthwise_convolution",
        "torch.miopen_rnn",
        "torch.mkldnn_adaptive_avg_pool2d",
        "torch.mkldnn_convolution",
        "torch.mkldnn_linear_backward_weights",
        "torch.mkldnn_max_pool2d",
        "torch.mkldnn_max_pool3d",
        "torch.mkldnn_rnn_layer",
        "torch.mm",
        "torch.mode",
        "torch.moveaxis",
        "torch.movedim",
        "torch.msort",
        "torch.mul",
        "torch.multinomial",
        "torch.multiply",
        "torch.mv",
        "torch.mvlgamma",
        "torch.nan_to_num_",
        "torch.nan_to_num",
        "torch.nanmean",
        "torch.nanmedian",
        "torch.nanquantile",
        "torch.nansum",
        "torch.narrow_copy",
        "torch.narrow",
        "torch.native_batch_norm",
        "torch.native_channel_shuffle",
        "torch.native_dropout",
        "torch.native_group_norm",
        "torch.native_layer_norm",
        "torch.native_norm",
        "torch.ne",
        "torch.neg_",
        "torch.neg",
        "torch.negative_",
        "torch.negative",
        "torch.nextafter",
        "torch.nonzero_static",
        "torch.nonzero",
        "torch.norm_except_dim",
        "torch.normal",
        "torch.not_equal",
        "torch.nuclear_norm",
        "torch.numel",
        "torch.ones_like",
        "torch.ones",
        "torch.orgqr",
        "torch.ormqr",
        "torch.outer",
        "torch.pairwise_distance",
        "torch.pdist",
        "torch.permute_copy",
        "torch.permute",
        "torch.pinverse",
        "torch.pixel_shuffle",
        "torch.pixel_unshuffle",
        "torch.poisson_nll_loss",
        "torch.poisson",
        "torch.polar",
        "torch.polygamma",
        "torch.positive",
        "torch.pow",
        "torch.prelu",
        "torch._print",
        "torch.prod",
        "torch.promote_types",
        "torch.put",
        "torch.q_per_channel_axis",
        "torch.q_per_channel_scales",
        "torch.q_per_channel_zero_points",
        "torch.q_scale",
        "torch.q_zero_point",
        "torch.qr",
        "torch.quantile",
        "torch.quantize_per_channel",
        "torch.quantize_per_tensor_dynamic",
        "torch.quantize_per_tensor",
        "torch.quantized_batch_norm",
        "torch.quantized_gru_cell",
        "torch.quantized_lstm_cell",
        "torch.quantized_max_pool1d",
        "torch.quantized_max_pool2d",
        "torch.quantized_max_pool3d",
        "torch.quantized_rnn_relu_cell",
        "torch.quantized_rnn_tanh_cell",
        "torch.rad2deg_",
        "torch.rad2deg",
        "torch.rand_like",
        "torch.rand",
        "torch.randint_like",
        "torch.randint",
        "torch.randn_like",
        "torch.randn",
        "torch.randperm",
        "torch.range",
        "torch.ravel",
        "torch.real",
        "torch.reciprocal_",
        "torch.reciprocal",
        "torch.relu_",
        "torch.relu",
        "torch.remainder",
        "torch.renorm",
        "torch.repeat_interleave",
        "torch.reshape",
        "torch.resolve_conj",
        "torch.resolve_neg",
        "torch.result_type",
        "torch.rms_norm",
        "torch.rnn_relu_cell",
        "torch.rnn_relu",
        "torch.rnn_tanh_cell",
        "torch.rnn_tanh",
        "torch.roll",
        "torch.rot90",
        "torch.round_",
        "torch.round",
        "torch.row_indices_copy",
        "torch.row_stack",
        "torch.rrelu_",
        "torch.rrelu",
        "torch.rsqrt_",
        "torch.rsqrt",
        "torch.rsub",
        "torch.saddmm",
        "torch.scalar_tensor",
        "torch.scatter_add",
        "torch.scatter_reduce",
        "torch.scatter",
        "torch.searchsorted",
        "torch.segment_reduce",
        "torch.select_copy",
        "torch.select_scatter",
        "torch.select",
        "torch.selu_",
        "torch.selu",
        "torch.sgn",
        "torch.sigmoid_",
        "torch.sigmoid",
        "torch.sign",
        "torch.signal.windows.windows.sqrt",
        "torch.signbit",
        "torch.sin_",
        "torch.sin",
        "torch.sinc_",
        "torch.sinc",
        "torch.sinh_",
        "torch.sinh",
        "torch.slice_copy",
        "torch.slice_scatter",
        "torch.slogdet",
        "torch.smm",
        "torch.softmax",
        "torch.sort",
        "torch.split_copy",
        "torch.split_with_sizes_copy",
        "torch.split_with_sizes",
        "torch.spmm",
        "torch.sqrt_",
        "torch.sqrt",
        "torch.square_",
        "torch.square",
        "torch.squeeze_copy",
        "torch.squeeze",
        "torch.sspaddmm",
        "torch.stack",
        "torch.std_mean",
        "torch.std",
        "torch.sub",
        "torch.subtract",
        "torch.sum",
        "torch.svd",
        "torch.swapaxes",
        "torch.swapdims",
        "torch.sym_constrain_range_for_size",
        "torch.sym_constrain_range",
        "torch.t_copy",
        "torch.t",
        "torch.take_along_dim",
        "torch.take",
        "torch.tan_",
        "torch.tan",
        "torch.tanh_",
        "torch.tanh",
        "torch.tensor_split",
        "torch.tensor",
        "torch.threshold_",
        "torch.threshold",
        "torch.tile",
        "torch.topk",
        "torch.trace",
        "torch.transpose_copy",
        "torch.transpose",
        "torch.trapezoid",
        "torch.trapz",
        "torch.triangular_solve",
        "torch.tril_indices",
        "torch.tril",
        "torch.triplet_margin_loss",
        "torch.triu_indices",
        "torch.triu",
        "torch.true_divide",
        "torch.trunc_",
        "torch.trunc",
        "torch.unbind_copy",
        "torch.unbind",
        "torch.unflatten",
        "torch.unfold_copy",
        "torch.unsafe_chunk",
        "torch.unsafe_split_with_sizes",
        "torch.unsafe_split",
        "torch.unsqueeze_copy",
        "torch.unsqueeze",
        "torch.values_copy",
        "torch.vander",
        "torch.var_mean",
        "torch.var",
        "torch.vdot",
        "torch.view_as_complex_copy",
        "torch.view_as_complex",
        "torch.view_as_real_copy",
        "torch.view_as_real",
        "torch.view_copy",
        "torch.vsplit",
        "torch.vstack",
        "torch.where",
        "torch.xlogy_",
        "torch.xlogy",
        "torch.zero_",
        "torch.zeros",
        "torch.zeros_like",
        "torch._fused_sgd_",
        "torch.slice_inverse",
        "torch._assert_scalar",
        "torch._functional_assert_scalar",
    ],
    TorchInGraphFunctionVariable,
)


if sys.version_info >= (3, 9):
    torch_c_binding_in_graph_functions["math.lcm"] = TorchInGraphFunctionVariable
if sys.version_info >= (3, 11):
    torch_c_binding_in_graph_functions["math.exp2"] = TorchInGraphFunctionVariable
    torch_c_binding_in_graph_functions["math.cbrt"] = TorchInGraphFunctionVariable


# In graph functions (including constant folding) that are not C bindings
torch_non_c_binding_in_graph_functions = dict.fromkeys(
    [
        "torch.__future__.get_overwrite_module_params_on_conversion",
        "torch.__future__.set_overwrite_module_params_on_conversion",
        "torch.__getattr__",
        "torch._assert",
        "torch._check_index",
        "torch._check_is_size",
        "torch._check_not_implemented",
        "torch._check_tensor_all_with",
        "torch._check_tensor_all",
        "torch._check_type",
        "torch._check_value",
        "torch._check_with",
        "torch._check",
        "torch._compile._disable_dynamo",
        "torch._functorch.apis.chunk_vmap",
        "torch._functorch.autograd_function.custom_function_call_functionalize",
        "torch._functorch.autograd_function.custom_function_call_grad",
        "torch._functorch.autograd_function.custom_function_call_vmap_generate_rule",
        "torch._functorch.autograd_function.custom_function_call_vmap",
        "torch._functorch.autograd_function.generate_single_level_function",
        "torch._functorch.autograd_function.get_tangents_in_dims",
        "torch._functorch.autograd_function.has_overriden_vmap_rule",
        "torch._functorch.autograd_function.reductify_leaf",
        "torch._functorch.autograd_function.reductify",
        "torch._functorch.autograd_function.validate_vmap_returns_tuple_of_two_elements",
        "torch._functorch.autograd_function.vmapify_autograd_function",
        "torch._functorch.autograd_function.wrap_outputs_maintaining_identity",
        "torch._functorch.batch_norm_replacement.batch_norm_without_running_stats",
        "torch._functorch.batch_norm_replacement.replace_all_batch_norm_modules_",
        "torch._functorch.deprecated.combine_state_for_ensemble",
        "torch._functorch.deprecated.functionalize",
        "torch._functorch.deprecated.get_warning",
        "torch._functorch.deprecated.make_functional_with_buffers",
        "torch._functorch.deprecated.make_functional",
        "torch._functorch.deprecated.setup_docs",
        "torch._functorch.deprecated.warn_deprecated",
        "torch._functorch.eager_transforms._any_differentiable",
        "torch._functorch.eager_transforms._autograd_grad",
        "torch._functorch.eager_transforms._vjp_treespec_compare",
        "torch._functorch.eager_transforms._set_tensor_requires_grad",
        "torch._functorch.eager_transforms._jvp_treespec_compare",
        "torch._functorch.eager_transforms._linearize_treespec_compare",
        "torch._functorch.eager_transforms._is_differentiable",
        "torch._functorch.eager_transforms._maybe_unwrap_functional_tensor",
        "torch._functorch.eager_transforms._maybe_wrap_functional_tensor",
        "torch._functorch.eager_transforms._unwrap_all_tensors_from_functional",
        "torch._functorch.eager_transforms._wrap_all_tensors_to_functional",
        "torch._functorch.eager_transforms.assert_flat_tuple_of_tensors",
        "torch._functorch.eager_transforms.functionalize",
        "torch._functorch.eager_transforms.lazy_dynamo_disable",
        "torch._functorch.eager_transforms.noop",
        "torch._functorch.pyfunctorch.coerce_cinterpreter",
        "torch._functorch.pyfunctorch.dispatch_functorch",
        "torch._functorch.pyfunctorch.nested",
        "torch._functorch.pyfunctorch.retrieve_current_functorch_interpreter",
        "torch._functorch.pyfunctorch.temporarily_pop_interpreter_stack",
        "torch._functorch.utils.enable_single_level_autograd_function",
        "torch._functorch.utils.exposed_in",
        "torch._functorch.utils.unwrap_dead_wrappers",
        "torch._functorch.vmap.lazy_load_decompositions",
        "torch._guards.compile_context",
        "torch._guards.detect_fake_mode",
        "torch._guards.tracing",
        "torch._higher_order_ops.map._has_potential_branch_input_alias",
        "torch._higher_order_ops.map._has_potential_branch_input_mutation",
        "torch._higher_order_ops.map._stack_pytree",
        "torch._higher_order_ops.map._unstack_pytree",
        "torch._higher_order_ops.map.create_fw_bw_graph",
        "torch._higher_order_ops.map.map_autograd",
        "torch._higher_order_ops.map.map_dense",
        "torch._higher_order_ops.map.map_fake_tensor_mode",
        "torch._higher_order_ops.map.map_functionalize",
        "torch._higher_order_ops.map.map_proxy_torch_dispatch_mode",
        "torch._higher_order_ops.map.map_wrapper",
        "torch._higher_order_ops.map.trace_map",
        "torch._higher_order_ops.out_dtype.elementwise_dtypes",
        "torch._higher_order_ops.out_dtype.is_int_mm",
        "torch._higher_order_ops.out_dtype.out_dtype_dense",
        "torch._higher_order_ops.out_dtype.out_dtype_fake_tensor_mode",
        "torch._higher_order_ops.out_dtype.out_dtype_fallback",
        "torch._higher_order_ops.out_dtype.out_dtype_func",
        "torch._higher_order_ops.out_dtype.out_dtype_proxy",
        "torch._higher_order_ops.out_dtype.trace_out_dtype",
        "torch._higher_order_ops.utils.autograd_not_implemented_inner",
        "torch._higher_order_ops.utils.autograd_not_implemented",
        "torch._linalg_utils._symeig",
        "torch._linalg_utils.basis",
        "torch._linalg_utils.bform",
        "torch._linalg_utils.eig",
        "torch._linalg_utils.get_floating_dtype",
        "torch._linalg_utils.is_sparse",
        "torch._linalg_utils.lstsq",
        "torch._linalg_utils.matmul",
        "torch._linalg_utils.matrix_rank",
        "torch._linalg_utils.qform",
        "torch._linalg_utils.solve",
        "torch._linalg_utils.symeig",
        "torch._load_global_deps",
        "torch._lowrank._svd_lowrank",
        "torch._lowrank.get_approximate_basis",
        "torch._lowrank.pca_lowrank",
        "torch._lowrank.svd_lowrank",
        "torch._ops._compute_keyset",
        "torch._ops._get_tensors",
        "torch._ops._to_flat_tuple",
        "torch._ops.add_cached_op",
        "torch._ops.dl_open_guard",
        "torch._ops.get_cached_ops",
        "torch._ops.key_extractor",
        "torch._ops.reset_cached_ops",
        "torch._ops.resolve_key",
        "torch._preload_cuda_deps",
        "torch._register_device_module",
        "torch._running_with_deploy",
        "torch._utils._dummy_type",
        "torch._weights_only_unpickler._get_allowed_globals",
        "torch._weights_only_unpickler.load",
        "torch.align_tensors",
        "torch.amp.autocast_mode._enter_autocast",
        "torch.amp.autocast_mode._exit_autocast",
        "torch.amp.autocast_mode.autocast_decorator",
        "torch.amp.autocast_mode.custom_bwd",
        "torch.amp.autocast_mode.custom_fwd",
        "torch.are_deterministic_algorithms_enabled",
        "torch.atleast_1d",
        "torch.atleast_2d",
        "torch.atleast_3d",
        "torch.autograd._calculate_shape",
        "torch.autograd._is_checkpoint_valid",
        "torch.autograd._make_grads",
        "torch.autograd._register_py_tensor_class_for_device",
        "torch.autograd._tensor_or_tensors_to_tuple",
        "torch.autograd.forward_ad._maybe_load_decompositions",
        "torch.autograd.function._iter_filter",
        "torch.autograd.function._iter_jit_values",
        "torch.autograd.function._iter_None_tensors",
        "torch.autograd.function._iter_tensors_permissive",
        "torch.autograd.function._iter_tensors",
        "torch.autograd.function._jit_unwrap_structured",
        "torch.autograd.function._map_tensor_data",
        "torch.autograd.function._nested_map",
        "torch.autograd.function._unflatten",
        "torch.autograd.function.once_differentiable",
        "torch.autograd.function.traceable",
        "torch.autograd.functional._as_tuple_nocheck",
        "torch.autograd.functional._as_tuple",
        "torch.autograd.functional._autograd_grad",
        "torch.autograd.functional._check_requires_grad",
        "torch.autograd.functional._construct_standard_basis_for",
        "torch.autograd.functional._fill_in_zeros",
        "torch.autograd.functional._grad_postprocess",
        "torch.autograd.functional._grad_preprocess",
        "torch.autograd.functional._jacfwd",
        "torch.autograd.functional._tuple_postprocess",
        "torch.autograd.functional._validate_v",
        "torch.autograd.functional.hessian",
        "torch.autograd.functional.hvp",
        "torch.autograd.functional.jacobian",
        "torch.autograd.functional.jvp",
        "torch.autograd.functional.vhp",
        "torch.autograd.functional.vjp",
        "torch.autograd.grad_mode._enter_inference_mode",
        "torch.autograd.grad_mode._exit_inference_mode",
        "torch.autograd.graph._get_sid",
        "torch.autograd.graph._get_tid",
        "torch.autograd.graph.allow_mutation_on_saved_tensors",
        "torch.autograd.graph.get_gradient_edge",
        "torch.autograd.graph.increment_version",
        "torch.autograd.graph.register_multi_grad_hook",
        "torch.autograd.variable",
        "torch.backends.__allow_nonbracketed_mutation",
        "torch.backends.cpu.get_cpu_capability",
        "torch.backends.cuda.can_use_efficient_attention",
        "torch.backends.cuda.can_use_flash_attention",
        "torch.backends.cuda.can_use_cudnn_attention",
        "torch.backends.cuda.enable_flash_sdp",
        "torch.backends.cuda.enable_math_sdp",
        "torch.backends.cuda.enable_mem_efficient_sdp",
        "torch.backends.cuda.flash_sdp_enabled",
        "torch.backends.cuda.is_built",
        "torch.backends.cuda.is_flash_attention_available",
        "torch.backends.cuda.math_sdp_enabled",
        "torch.backends.cuda.mem_efficient_sdp_enabled",
        "torch.backends.cuda.cudnn_sdp_enabled",
        "torch.backends.cuda.enable_cudnn_sdp",
        "torch.backends.cuda.preferred_blas_library",
        "torch.backends.cuda.preferred_linalg_library",
        "torch.backends.cuda.sdp_kernel",
        "torch.backends.cudnn._init",
        "torch.backends.cudnn.flags",
        "torch.backends.cudnn.is_acceptable",
        "torch.backends.cudnn.is_available",
        "torch.backends.cudnn.set_flags",
        "torch.backends.cudnn.version",
        "torch.backends.disable_global_flags",
        "torch.backends.flags_frozen",
        "torch.backends.mkl.is_available",
        "torch.backends.mkldnn.flags",
        "torch.backends.mkldnn.is_available",
        "torch.backends.mkldnn.set_flags",
        "torch.backends.mps._init",
        "torch.backends.mps.is_available",
        "torch.backends.mps.is_built",
        "torch.backends.mps.is_macos13_or_newer",
        "torch.backends.openmp.is_available",
        "torch.backends.quantized._get_qengine_id",
        "torch.backends.quantized._get_qengine_str",
        "torch.block_diag",
        "torch.broadcast_tensors",
        "torch.cartesian_prod",
        "torch.cdist",
        "torch.chain_matmul",
        "torch.compile",
        "torch.compiled_with_cxx11_abi",
        "torch.cpu._is_cpu_support_avx2",
        "torch.cpu._is_cpu_support_avx512",
        "torch.cpu._is_cpu_support_avx512_vnni",
        "torch.cpu._is_cpu_support_amx_tile",
        "torch.cpu._init_amx",
        "torch.cpu.current_device",
        "torch.cpu.current_stream",
        "torch.cpu.device_count",
        "torch.cpu.is_available",
        "torch.cpu.set_device",
        "torch.cpu.stream",
        "torch.cpu.synchronize",
        "torch.cuda._check_capability",
        "torch.cuda._check_cubins",
        "torch.cuda._device_count_amdsmi",
        "torch.cuda._device_count_nvml",
        "torch.cuda._get_amdsmi_handler",
        "torch.cuda._get_amdsmi_device_index",
        "torch.cuda._get_device",
        "torch.cuda._get_generator",
        "torch.cuda._get_nvml_device_index",
        "torch.cuda._get_pynvml_handler",
        "torch.cuda._get_rng_state_offset",
        "torch.cuda._is_compiled",
        "torch.cuda._lazy_call",
        "torch.cuda._lazy_init",
        "torch.cuda._memory_viz._block_extra_legacy",
        "torch.cuda._memory_viz._block_extra",
        "torch.cuda._memory_viz._format_size",
        "torch.cuda._memory_viz._format_viz",
        "torch.cuda._memory_viz._frame_filter",
        "torch.cuda._memory_viz._frame_fmt",
        "torch.cuda._memory_viz._frames_fmt",
        "torch.cuda._memory_viz._profile_to_snapshot",
        "torch.cuda._memory_viz._report_free",
        "torch.cuda._memory_viz._write_blocks",
        "torch.cuda._memory_viz.calc_active",
        "torch.cuda._memory_viz.compare",
        "torch.cuda._memory_viz.format_flamegraph",
        "torch.cuda._memory_viz.memory",
        "torch.cuda._memory_viz.profile_plot",
        "torch.cuda._memory_viz.segment_plot",
        "torch.cuda._memory_viz.segments",
        "torch.cuda._memory_viz.segsum",
        "torch.cuda._memory_viz.trace_plot",
        "torch.cuda._memory_viz.trace",
        "torch.cuda._nvml_based_avail",
        "torch.cuda._parse_visible_devices",
        "torch.cuda._raw_device_count_amdsmi",
        "torch.cuda._raw_device_count_nvml",
        "torch.cuda._raw_device_uuid_amdsmi",
        "torch.cuda._raw_device_uuid_nvml",
        "torch.cuda._register_triton_kernels",
        "torch.cuda._set_rng_state_offset",
        "torch.cuda._set_stream_by_id",
        "torch.cuda._sleep",
        "torch.cuda._transform_uuid_to_ordinals",
        "torch.cuda._utils._get_device_index",
        "torch.cuda.amp.autocast_mode._cast",
        "torch.cuda.amp.autocast_mode.custom_bwd",
        "torch.cuda.amp.autocast_mode.custom_fwd",
        "torch.cuda.amp.common.amp_definitely_not_available",
        "torch.amp.grad_scaler._refresh_per_optimizer_state",
        "torch.cuda.can_device_access_peer",
        "torch.cuda.check_error",
        "torch.cuda.clock_rate",
        "torch.cuda.cudart",
        "torch.cuda.current_blas_handle",
        "torch.cuda.current_stream",
        "torch.cuda.default_stream",
        "torch.cuda.device_count",
        "torch.cuda.get_arch_list",
        "torch.cuda.get_device_capability",
        "torch.cuda.get_device_name",
        "torch.cuda.get_device_properties",
        "torch.cuda.get_gencode_flags",
        "torch.cuda.get_sync_debug_mode",
        "torch.cuda.graphs.graph_pool_handle",
        "torch.cuda.graphs.is_current_stream_capturing",
        "torch.cuda.graphs.make_graphed_callables",
        "torch.cuda.init",
        "torch.cuda.ipc_collect",
        "torch.cuda.is_available",
        "torch.cuda.is_bf16_supported",
        "torch.cuda.is_initialized",
        "torch.cuda.jiterator._create_jit_fn",
        "torch.cuda.jiterator._create_multi_output_jit_fn",
        "torch.cuda.memory_usage",
        "torch.cuda.memory._dump_snapshot",
        "torch.cuda.memory._free_mutex",
        "torch.cuda.memory._get_current_allocator",
        "torch.cuda.memory._host_allocator",
        "torch.cuda.memory._record_memory_history_impl",
        "torch.cuda.memory._record_memory_history_legacy",
        "torch.cuda.memory._record_memory_history",
        "torch.cuda.memory._save_memory_usage",
        "torch.cuda.memory._save_segment_usage",
        "torch.cuda.memory._set_allocator_settings",
        "torch.cuda.memory._snapshot",
        "torch.cuda.memory.caching_allocator_alloc",
        "torch.cuda.memory.caching_allocator_delete",
        "torch.cuda.memory.change_current_allocator",
        "torch.cuda.memory.empty_cache",
        "torch.cuda.memory.get_allocator_backend",
        "torch.cuda.memory.list_gpu_processes",
        "torch.cuda.memory.max_memory_allocated",
        "torch.cuda.memory.max_memory_cached",
        "torch.cuda.memory.max_memory_reserved",
        "torch.cuda.memory.mem_get_info",
        "torch.cuda.memory.memory_allocated",
        "torch.cuda.memory.memory_cached",
        "torch.cuda.memory.memory_reserved",
        "torch.cuda.memory.memory_snapshot",
        "torch.cuda.memory.memory_stats_as_nested_dict",
        "torch.cuda.memory.memory_stats",
        "torch.cuda.memory.memory_summary",
        "torch.cuda.memory.reset_accumulated_memory_stats",
        "torch.cuda.memory.reset_max_memory_allocated",
        "torch.cuda.memory.reset_max_memory_cached",
        "torch.cuda.memory.reset_peak_memory_stats",
        "torch.cuda.memory.set_per_process_memory_fraction",
        "torch.cuda.nccl._check_sequence_type",
        "torch.cuda.nccl.all_gather",
        "torch.cuda.nccl.all_reduce",
        "torch.cuda.nccl.broadcast",
        "torch.cuda.nccl.init_rank",
        "torch.cuda.nccl.is_available",
        "torch.cuda.nccl.reduce_scatter",
        "torch.cuda.nccl.reduce",
        "torch.cuda.nccl.unique_id",
        "torch.cuda.nccl.version",
        "torch.cuda.nvtx.mark",
        "torch.cuda.nvtx.range_end",
        "torch.cuda.nvtx.range_pop",
        "torch.cuda.nvtx.range_push",
        "torch.cuda.nvtx.range_start",
        "torch.cuda.nvtx.range",
        "torch.cuda.power_draw",
        "torch.cuda.profiler.init",
        "torch.cuda.profiler.profile",
        "torch.cuda.profiler.start",
        "torch.cuda.profiler.stop",
        "torch.cuda.random.get_rng_state_all",
        "torch.cuda.random.initial_seed",
        "torch.cuda.random.manual_seed_all",
        "torch.cuda.random.manual_seed",
        "torch.cuda.random.seed_all",
        "torch.cuda.random.seed",
        "torch.cuda.random.set_rng_state_all",
        "torch.cuda.set_stream",
        "torch.cuda.set_sync_debug_mode",
        "torch.cuda.stream",
        "torch.cuda.synchronize",
        "torch.cuda.temperature",
        "torch.cuda.utilization",
        "torch.einsum",
        "torch.functional._check_list_size",
        "torch.functional._consecutive_return_counts",
        "torch.functional._consecutive_return_inverse_false",
        "torch.functional._consecutive_return_inverse_true",
        "torch.functional._consecutive_return_inverse",
        "torch.functional._consecutive_return_output",
        "torch.functional._lu_impl",
        "torch.functional._lu_no_infos",
        "torch.functional._lu_with_infos",
        "torch.functional._meshgrid",
        "torch.functional._return_counts",
        "torch.functional._return_inverse_false",
        "torch.functional._return_inverse_true",
        "torch.functional._return_inverse",
        "torch.functional._return_output",
        "torch.functional._unique_consecutive_impl",
        "torch.functional._unique_impl",
        "torch.functional._unravel_index",
        "torch.functional.broadcast_shapes",
        "torch.functional.lu",
        "torch.functional.unique",
        "torch.functional.unravel_index",
        "torch.futures.collect_all",
        "torch.futures.wait_all",
        "torch.fx.experimental.const_fold.split_const_subgraphs",
        "torch.fx.experimental.proxy_tensor.make_fx",
        "torch.get_deterministic_debug_mode",
        "torch.get_float32_matmul_precision",
        "torch.is_deterministic_algorithms_warn_only_enabled",
        "torch.is_storage",
        "torch.is_tensor",
        "torch.is_warn_always_enabled",
        "torch.masked._ops._any",
        "torch.masked._ops._apply_docstring_templates",
        "torch.masked._ops._canonical_dim",
        "torch.masked._ops._combine_input_and_mask",
        "torch.masked._ops._generate_docstring",
        "torch.masked._ops._input_mask",
        "torch.masked._ops._output_mask",
        "torch.masked._ops._reduction_identity",
        "torch.masked._ops._sparse_coo_flatten_indices",
        "torch.masked._ops._sparse_coo_scatter_reduction_helper",
        "torch.masked._ops._sparse_coo_where",
        "torch.masked._ops._sparse_csr_segment_reduction_helper",
        "torch.masked._ops._sparse_csr_where",
        "torch.masked._ops._std_var",
        "torch.masked._ops._where",
        "torch.masked._ops.amax",
        "torch.masked._ops.amin",
        "torch.masked._ops.argmax",
        "torch.masked._ops.argmin",
        "torch.masked._ops.corresponding_real_dtype",
        "torch.masked._ops.cumprod",
        "torch.masked._ops.cumsum",
        "torch.masked._ops.log_softmax",
        "torch.masked._ops.logaddexp",
        "torch.masked._ops.logsumexp",
        "torch.masked._ops.mean",
        "torch.masked._ops.median",
        "torch.masked._ops.norm",
        "torch.masked._ops.normalize",
        "torch.masked._ops.prod",
        "torch.masked._ops.softmax",
        "torch.masked._ops.softmin",
        "torch.masked._ops.std",
        "torch.masked._ops.sum",
        "torch.masked._ops.var",
        "torch.meshgrid",
        "torch.mps._get_default_mps_generator",
        "torch.mps.current_allocated_memory",
        "torch.mps.driver_allocated_memory",
        "torch.mps.empty_cache",
        "torch.mps.get_rng_state",
        "torch.mps.manual_seed",
        "torch.mps.profiler.profile",
        "torch.mps.profiler.start",
        "torch.mps.profiler.stop",
        "torch.mps.seed",
        "torch.mps.set_per_process_memory_fraction",
        "torch.mps.set_rng_state",
        "torch.mps.synchronize",
        "torch.nested._internal.nested_tensor.buffer_from_jagged",
        "torch.nested._internal.nested_tensor.get_tensor_symint",
        "torch.nested._internal.nested_tensor.is_expandable_to",
        "torch.nested._internal.nested_tensor.jagged_from_list",
        "torch.nested._internal.nested_tensor.jagged_from_tensor_and_lengths",
        "torch.nested._internal.nested_tensor.nested_view_from_values_offsets",
        "torch.nested._internal.nested_tensor.nested_view_from_values_offsets_lengths",
        "torch.nested.as_nested_tensor",
        "torch.nested.narrow",
        "torch.nested.nested_tensor",
        "torch.nn._reduction.get_enum",
        "torch.nn._reduction.legacy_get_enum",
        "torch.nn._reduction.legacy_get_string",
        "torch.nn.factory_kwargs",
        "torch.nn.functional.adaptive_avg_pool2d",
        "torch.nn.functional.adaptive_avg_pool3d",
        "torch.nn.functional.adaptive_max_pool1d_with_indices",
        "torch.nn.functional.adaptive_max_pool1d",
        "torch.nn.functional.adaptive_max_pool2d_with_indices",
        "torch.nn.functional.adaptive_max_pool2d",
        "torch.nn.functional.adaptive_max_pool3d_with_indices",
        "torch.nn.functional.adaptive_max_pool3d",
        "torch.nn.functional.affine_grid",
        "torch.nn.functional.alpha_dropout",
        "torch.nn.functional.assert_int_or_pair",
        "torch.nn.functional.batch_norm",
        "torch.nn.functional.binary_cross_entropy_with_logits",
        "torch.nn.functional.binary_cross_entropy",
        "torch.nn.functional.celu",
        "torch.nn.functional.cosine_embedding_loss",
        "torch.nn.functional.cross_entropy",
        "torch.nn.functional.ctc_loss",
        "torch.nn.functional.dropout",
        "torch.nn.functional.dropout1d",
        "torch.nn.functional.dropout2d",
        "torch.nn.functional.dropout3d",
        "torch.nn.functional.elu",
        "torch.nn.functional.embedding_bag",
        "torch.nn.functional.embedding",
        "torch.nn.functional.feature_alpha_dropout",
        "torch.nn.functional.fold",
        "torch.nn.functional.fractional_max_pool2d_with_indices",
        "torch.nn.functional.fractional_max_pool2d",
        "torch.nn.functional.fractional_max_pool3d_with_indices",
        "torch.nn.functional.fractional_max_pool3d",
        "torch.nn.functional.gaussian_nll_loss",
        "torch.nn.functional.glu",
        "torch.nn.functional.grid_sample",
        "torch.nn.functional.group_norm",
        "torch.nn.functional.gumbel_softmax",
        "torch.nn.functional.hardsigmoid",
        "torch.nn.functional.hardswish",
        "torch.nn.functional.hardtanh",
        "torch.nn.functional.hinge_embedding_loss",
        "torch.nn.functional.huber_loss",
        "torch.nn.functional.instance_norm",
        "torch.nn.functional.interpolate",
        "torch.nn.functional.kl_div",
        "torch.nn.functional.l1_loss",
        "torch.nn.functional.layer_norm",
        "torch.nn.functional.leaky_relu",
        "torch.nn.functional.local_response_norm",
        "torch.nn.functional.log_softmax",
        "torch.nn.functional.lp_pool1d",
        "torch.nn.functional.lp_pool2d",
        "torch.nn.functional.margin_ranking_loss",
        "torch.nn.functional.max_pool1d_with_indices",
        "torch.nn.functional.max_pool1d",
        "torch.nn.functional.max_pool2d_with_indices",
        "torch.nn.functional.max_pool2d",
        "torch.nn.functional.max_pool3d_with_indices",
        "torch.nn.functional.max_pool3d",
        "torch.nn.functional.max_unpool1d",
        "torch.nn.functional.max_unpool2d",
        "torch.nn.functional.max_unpool3d",
        "torch.nn.functional.mish",
        "torch.nn.functional.mse_loss",
        "torch.nn.functional.multi_head_attention_forward",
        "torch.nn.functional.multi_margin_loss",
        "torch.nn.functional.multilabel_margin_loss",
        "torch.nn.functional.multilabel_soft_margin_loss",
        "torch.nn.functional.nll_loss",
        "torch.nn.functional.normalize",
        "torch.nn.functional.poisson_nll_loss",
        "torch.nn.functional.relu",
        "torch.nn.functional.relu6",
        "torch.nn.functional.rrelu",
        "torch.nn.functional.selu",
        "torch.nn.functional.sigmoid",
        "torch.nn.functional.silu",
        "torch.nn.functional.smooth_l1_loss",
        "torch.nn.functional.soft_margin_loss",
        "torch.nn.functional.softmax",
        "torch.nn.functional.softmin",
        "torch.nn.functional.softsign",
        "torch.nn.functional.tanh",
        "torch.nn.functional.tanhshrink",
        "torch.nn.functional.triplet_margin_loss",
        "torch.nn.functional.unfold",
        "torch.nn.functional.upsample_bilinear",
        "torch.nn.functional.upsample_nearest",
        "torch.nn.functional.upsample",
        "torch.nn.grad._pair",
        "torch.nn.grad._single",
        "torch.nn.grad._triple",
        "torch.nn.grad.conv1d_input",
        "torch.nn.grad.conv1d_weight",
        "torch.nn.grad.conv2d_input",
        "torch.nn.grad.conv2d_weight",
        "torch.nn.grad.conv3d_input",
        "torch.nn.grad.conv3d_weight",
        "torch.nn.modules.activation._is_make_fx_tracing",
        "torch.nn.modules.utils._list_with_default",
        "torch.nn.modules.utils._ntuple",
        "torch.nn.modules.utils._quadruple",
        "torch.nn.modules.utils._reverse_repeat_tuple",
        "torch.nn.modules.utils.consume_prefix_in_state_dict_if_present",
        "torch.nn.parameter.is_lazy",
        "torch.norm",
        "torch.quantization.default_eval_fn",
        "torch.random._seed_custom_device",
        "torch.random.fork_rng",
        "torch.random.initial_seed",
        "torch.random.seed",
        "torch.return_types.pytree_register_structseq",
        "torch.set_default_device",
        "torch.set_default_dtype",
        "torch.set_default_tensor_type",
        "torch.set_deterministic_debug_mode",
        "torch.set_float32_matmul_precision",
        "torch.set_warn_always",
        "torch.signal.windows.windows._add_docstr",
        "torch.signal.windows.windows._window_function_checks",
        "torch.signal.windows.windows.bartlett",
        "torch.signal.windows.windows.blackman",
        "torch.signal.windows.windows.cosine",
        "torch.signal.windows.windows.exponential",
        "torch.signal.windows.windows.gaussian",
        "torch.signal.windows.windows.general_cosine",
        "torch.signal.windows.windows.general_hamming",
        "torch.signal.windows.windows.hamming",
        "torch.signal.windows.windows.hann",
        "torch.signal.windows.windows.kaiser",
        "torch.signal.windows.windows.merge_dicts",
        "torch.signal.windows.windows.nuttall",
        "torch.signal.windows.windows.parse_kwargs",
        "torch.sparse.semi_structured.to_sparse_semi_structured",
        "torch.sparse.sum",
        "torch.split",
        "torch.stft",
        "torch.sym_float",
        "torch.sym_int",
        "torch.sym_ite",
        "torch.sym_max",
        "torch.sym_min",
        "torch.sym_not",
        "torch.tensordot",
        "torch.typename",
        "torch.unique_consecutive",
        "torch.use_deterministic_algorithms",
    ],
    TorchInGraphFunctionVariable,
)


torch_name_rule_map = [
    manual_torch_name_rule_map,
    torch_c_binding_in_graph_functions,
    torch_non_c_binding_in_graph_functions,
]


"""
Generate the torch object - Dynamo tracing rule (the wrapping variable) map.
"""


@functools.lru_cache(None)
def get_torch_obj_rule_map():
    d: Dict[Any, VariableTracker] = {}
    for m in torch_name_rule_map:
        for k, v in m.items():  # type: ignore[attr-defined]
            if ".py#" not in k:
                obj = load_object(k)
            else:
                obj = _module_dir(torch) + k[len("torch/") :]
            if obj is not None:
                if obj in d and d[obj] != v:
                    raise AssertionError(
                        f"Duplicate torch object {obj} with different rules: {v}, {d[obj]}"
                    )
                else:
                    d[obj] = v
    return d


def _load_obj_from_str(fully_qualified_name):
    module, obj_name = fully_qualified_name.rsplit(".", maxsplit=1)
    return getattr(importlib.import_module(module), obj_name)


"""
Load string represented torch objects.
"""


def load_object(name):
    try:
        x = name.split("#")
        if len(x) == 2:
            obj = _load_obj_from_str(x[0])
            val = getattr(obj, x[1])
        else:
            assert len(x) == 1, f"Invalid obj name {name}"
            val = _load_obj_from_str(x[0])
        val = unwrap_if_wrapper(val)
    except (AttributeError, ImportError):
        val = None
    return val


"""
Get all torch.Tensor methods which are allowed to be in graph functions.
"""


@functools.lru_cache(None)
def get_tensor_method():
    s = set()
    for name in dir(torch.Tensor):
        method = getattr(torch.Tensor, name)
        if isinstance(
            method, (types.MethodDescriptorType, types.WrapperDescriptorType)
        ):
            s.add(method)
    return frozenset(s)


"""
Return if a torch object is ATen op or torch.Tensor method.
"""


def is_aten_op_or_tensor_method(obj):
    return obj in get_tensor_method() or isinstance(
        obj,
        (torch._ops.OpOverloadPacket, torch._ops.OpOverload),
    )


class FunctionIdSet:
    """
    Track a set of `id()`s of objects which are either allowed or not
    allowed to go into the generated FX graph.  Use to test for torch.*,
    numpy.*, builtins.*, etc.

    Support user modification to permit customization of what can be
    added to the graph and what will cause a graph break.
    """

    function_ids: Optional[Set[int]] = None
    function_names: Optional[Dict[int, str]] = None

    def __init__(
        self, lazy_initializer: Callable[[], Union[Dict[int, str], Set[int]]]
    ) -> None:
        self.lazy_initializer = lazy_initializer

    def __call__(self) -> Set[int]:
        if self.function_ids is None:
            value = self.lazy_initializer()
            if isinstance(value, dict):
                self.function_ids = set(value.keys())
                self.function_names = value
            else:
                assert isinstance(value, set)
                self.function_ids = value
        return self.function_ids

    def get_name(self, idx: int, default: str):
        self()  # lazy init
        assert self.function_names is not None
        return self.function_names.get(idx, default)

    def add(self, idx: int):
        function_ids = self()  # lazy init
        function_ids.add(idx)

    def remove(self, idx: int):
        function_ids = self()
        if idx in function_ids:
            function_ids.remove(idx)

    def __contains__(self, idx: int) -> bool:
        return idx in self()


@FunctionIdSet
def _allowed_callable_ids() -> Dict[int, str]:
    rv: Dict[int, str] = {}
    return rv


@FunctionIdSet
def _disallowed_callable_ids() -> Dict[int, str]:
    rv: Dict[int, str] = {}
    return rv


@FunctionIdSet
def _builtin_function_ids() -> Dict[int, str]:
    rv = {
        id(v): f"builtins.{k}"
        for k, v in builtins.__dict__.items()
        if not k.startswith("_") and callable(v)
    }
    rv.update(
        {
            id(v): f"operator.{k}"
            for k, v in operator.__dict__.items()
            if not k.startswith("_") and callable(v)
        }
    )
    rv.update(
        {id(v): f"itertools.{v.__name__}" for v in (itertools.chain, itertools.islice)}
    )
    rv.update(
        {
            id(cast): "typing.cast",
            id(functools.reduce): "functools.reduce",
            id(copy.deepcopy): "copy.deepcopy",
        }
    )
    return rv


@FunctionIdSet
def _numpy_function_ids() -> Dict[int, str]:
    rv = {}
    for mod in NP_SUPPORTED_MODULES:
        rv.update(
            {
                id(v): f"{mod.__name__}.{k}"
                for k, v in mod.__dict__.items()
                if callable(v)
                and (getattr(v, "__module__", None) or mod.__name__) == mod.__name__
            }
        )
    return rv


@FunctionIdSet
def _builtin_constant_ids() -> Dict[int, str]:
    """
    Collects constant builtins by eliminating callable items.
    """
    rv = {
        id(v): f"builtins.{k}"
        for k, v in builtins.__dict__.items()
        if not k.startswith("_") and not callable(v)
    }
    return rv


_lazy_module_init: Dict[str, List[Callable[[], None]]] = defaultdict(list)


def add_module_init_func(name: str, init_func: Callable[[], None]) -> None:
    """Register a module without eagerly importing it"""
    # If the module is already imported, eagerly run init
    assert "." not in name, f"Expected a root module name, but got {name}"
    assert name not in _lazy_module_init
    _lazy_module_init[name].append(init_func)


def _maybe_init_lazy_module(obj: object) -> None:
    module = getattr(obj, "__module__", None)
    if module is None:
        return

    base_module = module.split(".")[0]
    init_funcs = _lazy_module_init.pop(base_module, None)
    if init_funcs is not None:
        for fn in init_funcs:
            fn()


def is_callable_allowed(obj) -> bool:
    _maybe_init_lazy_module(obj)
    return id(obj) in _allowed_callable_ids


def is_callable_disallowed(obj) -> bool:
    _maybe_init_lazy_module(obj)
    return id(obj) in _disallowed_callable_ids


def is_forbidden(obj) -> bool:
    _maybe_init_lazy_module(obj)
    return inspect.getattr_static(obj, "_dynamo_forbidden", False)


def is_builtin_callable(obj) -> bool:
    return id(obj) in _builtin_function_ids


def is_builtin_constant(obj) -> bool:
    return id(obj) in _builtin_constant_ids


def is_numpy(obj) -> bool:
    if np is None:
        return False
    return isinstance(obj, (np.ndarray, np.generic)) or id(obj) in _numpy_function_ids


def is_numpy_dtype(obj) -> bool:
    if np is None:
        return False
    return isinstance(obj, np.dtype)


def is_numpy_type_info(obj) -> bool:
    if np is None:
        return False
    return isinstance(obj, (np.finfo, np.iinfo))


BUILTIN_SKIPLIST = (
    abc,
    collections,
    contextlib,
    copy,
    copyreg,
    dataclasses,
    enum,
    functools,
    importlib,
    inspect,
    linecache,
    logging,
    multiprocessing,
    operator,
    posixpath,
    random,
    re,
    selectors,
    signal,
    tempfile,
    threading,
    tokenize,
    torch,  # torch/* is skipped by default unless specified in FUNC_INLINELIST or MOD_INLINELIST
    traceback,
    types,
    typing,
    unittest,
    weakref,
    _collections_abc,
    _weakrefset,
)

# third party libraries skiplist is defined by str, because users may not use these libraries.
# we should use lazy import & skip in the future.
THIRDPARTY_SKIPLIST = (
    "fx2trt_oss",
    "hypothesis",
    "networkx",
    "numpy",
    "omegaconf",
    "onnx",
    "onnxruntime",
    "onnx_tf",
    "pandas",
    "sklearn",
    "tabulate",
    "tensorflow",
    "tensorrt",
    "torch2trt",
    "tqdm",
    "tree",
    "tvm",
    "xarray",
)


def _strip_init_py(s):
    # TODO: Once we require py3.9 use removesuffix instead.
    suffix = "__init__.py"
    if s.endswith(suffix):
        return s[: -len(suffix)]
    else:
        return s


def _module_dir(m: types.ModuleType):
    # Protect against a module not exporting __file__ - this can happen for
    # frozen modules, for example.
    file = getattr(m, "__file__", None)
    return file and _strip_init_py(file)


# These are legacy workarounds, don't add new modules to this list.
# Please use the MOD_INLINELIST instead to force inline functions under particular modules.
LEGACY_MOD_INLINELIST = {
    "torch._dynamo.external_utils",
    "torch._export.db.examples",
    "torch._export.wrappers",
    "torch._functorch.apis",
    "torch._functorch.deprecated",
    "torch._higher_order_ops.cond",
    "torch._higher_order_ops.while_loop",
    "torch._higher_order_ops.associative_scan",
    "torch.nn.attention.flex_attention",
    "torch.ao.quantization.pt2e.export_utils",
    "torch.ao.quantization.pt2e.qat_utils",
    "torch.ao.quantization.pt2e.representation.rewrite",
    "torch.ao.quantization.pt2e.utils",
    "torch.ao.quantization.quantizer.xnnpack_quantizer",
    "torch.export.unflatten",
    "torch.optim",
}

if torch.distributed.is_available():
    LEGACY_MOD_INLINELIST |= {
        "torch.distributed._tensor.api",
        "torch.distributed._tensor.device_mesh",
        "torch.distributed.device_mesh",
        "torch.distributed.algorithms._checkpoint.checkpoint_wrapper",
        "torch.distributed.tensor.parallel._data_parallel_utils",
        "torch.distributed.tensor.parallel._utils",
        "torch.distributed.tensor.parallel.style",
        # we have to add replicate to LEGACY_MOD_INLINELIST to ensure
        # the forward_hook won't be ignored.
        "torch.distributed._composable.replicate",
        "torch.distributed._composable.fsdp",
    }


# Force inline functions under these modules, even they are in *_SKIPLIST.
# We are using python module name instead of file or directory object to avoid circular dependency.
# Please keep this sorted alphabetically.
MOD_INLINELIST = {
    "torch.utils._python_dispatch",
    "torch._refs",
    "torch._prims",
    "torch._decomp",
    "torch._dynamo._trace_wrapped_higher_order_op",
    "torch._dynamo.comptime",
<<<<<<< HEAD
    "torch._dynamo.polyfill",
=======
>>>>>>> 82283af6
    "torch._dynamo.polyfills",
    "torch._functorch.vmap",
    "torch._functorch.autograd_function",
    "torch._library.custom_ops",
    "torch._functorch.eager_transforms",
    "torch._inductor.test_operators",
    "torch.amp.autocast_mode",
    "torch.ao.nn",
    "torch.autograd.function",
    "torch.backends.cuda",
    "torch.cuda.amp.autocast_mode",
    "torch.distributions",
    "torch.export._tree_utils",
    "torch.fx._pytree",
    "torch.fx.passes.shape_prop",
    "torch.nn",
    "torch.overrides",
    "torch.random",
    "torch.sparse",
    "torch.testing",
    "torch.testing._internal.hypothesis_utils",
    "torch.utils._content_store",
    "torch.utils._contextlib",
    "torch.utils._foreach_utils",
    "torch.utils._pytree",
    "torch.utils.hooks",
    "torch._tensor",
    "torch._higher_order_ops.strict_mode",
    "torch._higher_order_ops.while_loop",
    "torch._higher_order_ops.associative_scan",
    "torch._functorch.functional_call",
}


if torch.distributed.is_available():
    MOD_INLINELIST.add("torch.distributed")
    MOD_INLINELIST.add("torch.distributed._functional_collectives")
    MOD_INLINELIST.add("torch.distributed._composable.replicate")
    MOD_INLINELIST.add("torch.distributed._composable.fsdp")


@functools.lru_cache(None)
def get_legacy_mod_inlinelist():
    inlinelist = {
        _module_dir(torch) + m[len("torch.") :].replace(".", "/")
        for m in LEGACY_MOD_INLINELIST
    }
    return inlinelist


@functools.lru_cache(None)
def get_mod_inlinelist():
    inlinelist = {
        _module_dir(torch) + m[len("torch.") :].replace(".", "/")
        for m in MOD_INLINELIST
    }
    return inlinelist


# skip some standard python builtin libs
SKIP_DIRS = [
    "<frozen importlib",
    "<frozen abc",
    "<__array_function__ internals>",
    _config_module.__file__,
    "triton/backends",
]
SKIP_DIRS.extend(filter(None, (_module_dir(m) for m in BUILTIN_SKIPLIST)))

SKIP_DIRS_RE = re.compile(r"match nothing^")

is_fbcode = importlib.import_module("torch._inductor.config").is_fbcode()
# Skip fbcode paths(including torch.package paths) containing
# one of the following strings.
FBCODE_SKIP_DIRS: Set[str] = set()

FBCODE_SKIP_DIRS_RE = re.compile(f".*({'|'.join(map(re.escape, FBCODE_SKIP_DIRS))})")

# Remove this after fbcode is fully migrated to tracing through torchrec.
FBCODE_SKIP_TORCHREC_DIRS = {
    "torchrec/distributed",
    "trochrec/fb/distributed",
    "caffe2/torch/fb/sparsenn/pooled_embeddings_modules.py",
}

FBCODE_SKIP_TORCHREC_DIRS_RE = re.compile(
    f".*({'|'.join(map(re.escape, FBCODE_SKIP_TORCHREC_DIRS))})"
)

# TODO(yanboliang, anijain2305) - There are a few concerns that we should
# resolve
# 1) Audit if torchrec/distributed is even required in FBCODE_SKIPS_DIR
# 2) To inline just one file but skip others in a directory, we could use
# manual_torch_name_rule_map but this one is hard because FBCODE can add unusual
# names like torch_package.
# So, this is a stop gap solution till then.
FBCODE_INLINE_FILES_IN_SKIPPED_DIRS = {
    "torchrec/distributed/types.py",
}
FBCODE_INLINE_FILES_IN_SKIPPED_DIRS_RE = re.compile(
    f".*({'|'.join(map(re.escape, FBCODE_INLINE_FILES_IN_SKIPPED_DIRS))})"
)

# torch.optim is a special case,
# we usually want to inline it, but the directory
# structure does not match the module structure
# and we want to skip the functions in optim/lr_scheduler.py
# this has precedence over all other rules in check_file
FORCE_SKIP_FILES = {f"{_module_dir(torch)}optim/lr_scheduler.py"}


def _recompile_re():
    global SKIP_DIRS_RE
    SKIP_DIRS_RE = re.compile(rf"^[^\s<]*({'|'.join(map(re.escape, SKIP_DIRS))})")


def add(import_name: str):
    if isinstance(import_name, types.ModuleType):
        return add(import_name.__name__)
    assert isinstance(import_name, str)
    from importlib.util import find_spec

    module_spec = find_spec(import_name)
    if not module_spec:
        return
    origin = module_spec.origin
    if origin is None:
        return
    SKIP_DIRS.append(_strip_init_py(origin))
    _recompile_re()


@dataclasses.dataclass
class SkipResult:
    skipped: bool
    reason: Optional[str]


def check_file(filename, is_inlined_call=False):
    """Should skip this file?"""
    if filename is None:
        return SkipResult(True, "filename is None")
    if filename in FORCE_SKIP_FILES:
        return SkipResult(True, "FORCE_SKIP_FILES")
    if any(filename.startswith(d) for d in get_legacy_mod_inlinelist()):
        return SkipResult(
            False,
            "LEGACY_MOD_INLINELIST",
        )
    if is_inlined_call and is_torch_inline_allowed(filename):
        return SkipResult(
            False,
            "MOD_INLINELIST",
        )
    if (
        is_fbcode
        and FBCODE_SKIP_DIRS
        and bool(FBCODE_SKIP_DIRS_RE.match(filename))
        and not bool(FBCODE_INLINE_FILES_IN_SKIPPED_DIRS_RE.match(filename))
    ):
        return SkipResult(
            True,
            "FBCODE_SKIP_DIRS",
        )

    if (
        is_fbcode
        and torch._dynamo.config.skip_torchrec
        and FBCODE_SKIP_TORCHREC_DIRS
        and bool(FBCODE_SKIP_TORCHREC_DIRS_RE.match(filename))
        and not bool(FBCODE_INLINE_FILES_IN_SKIPPED_DIRS_RE.match(filename))
    ):
        return SkipResult(True, "FBCODE_SKIP_TORCHREC_DIRS")

    if bool(SKIP_DIRS_RE.match(filename)):
        return SkipResult(True, "SKIP_DIRS")
    else:
        return SkipResult(False, "inlined by default")


@dataclasses.dataclass
class FunctionInfo:
    py_obj: Optional[object]
    name: Optional[str]
    filename: str
    code: Optional[types.CodeType]


"""
This is the main entry point to determine whether an object (function) should be inlined or skipped.
Let's illustrate the logic with an example:
    @torch.compile
    def f1(x, y):
        ......
        f2(x, y)
        ......

    def f2(x, y):
        ......
        f3(x, y)
        ......

    def f3(x, y):
        ......

There are mainly three call sites of check/check_verbose:
* The compile region entrance (like function f1), the correspoinding code is located at eval_frame.py.
* When tracing the recursively called functions (like function f2 and f3).
    * Dynamo decides inline/skip everytime it encounters a new recursively function call, and the call site
      is in InliningInstructionTranslator.check_inlineable of symbolic_convert.py.
    * If f2 is skipped by Dynamo, when evaluating the frame of f3, Dynamo need the inline/skip check again
      and the call site is in catch_errors_wrapper.catch_errors of convert_frame.py.
* For global variables and function arguments, Dynamo needs to decide if they are wrapped as SkipFunctionVariable in builder.py.

`is_inlined_call` is used to indicate if the current function call is inlined (f2 is inlined call if it passes check)
or not (f3 is not inlined call if f2 is skipped). Inside of the `check_verbose` function, there are more rules
to be checked if this `is_inlined_call`.
The reason to have this flag is that if the upper level function call (e.g, f2) is skipped,
we don't want to inline the lower level function call (e.g, f3) by default.
"""


def check_verbose(obj, is_inlined_call=False):
    if isinstance(
        obj, (UserFunctionVariable, UserMethodVariable, NestedUserFunctionVariable)
    ):
        try:
            py_obj = obj.get_function()
        except NotImplementedError:
            py_obj = None
        fi = FunctionInfo(py_obj, obj.get_name(), obj.get_filename(), obj.get_code())
    elif isinstance(obj, types.CodeType):
        fi = FunctionInfo(None, obj.co_name, obj.co_filename, obj)
    elif isinstance(obj, (types.FunctionType, types.MethodType)):
        fi = FunctionInfo(
            obj, obj.__name__, getfile(obj), obj.__code__  # type: ignore[union-attr] # FIXME Add MethodType.__code__ to typeshed
        )
    else:
        fi = FunctionInfo(obj, None, getfile(obj), None)

    # Consulte the central trace rules defined in torch._dynamo.trace_rules.
    reasons: Set[str] = set()
    rule = torch._dynamo.trace_rules.lookup_inner(
        fi.py_obj, fi.name, fi.filename, is_inlined_call, reasons
    )
    if issubclass(rule, (UserFunctionVariable, PolyfilledFunctionVariable)):
        return SkipResult(
            False,
            f"inlined according trace_rules.lookup {reasons.pop()}",
        )
    else:
        assert rule == SkipFunctionVariable, rule
        return SkipResult(
            True,
            f"skipped according trace_rules.lookup {reasons.pop()}",
        )


def check(obj, is_inlined_call=False):
    return check_verbose(obj, is_inlined_call).skipped


# skip common third party libs
for _name in THIRDPARTY_SKIPLIST:
    add(_name)

_recompile_re()


def is_torch_inline_allowed(filename):
    return any(filename.startswith(d) for d in get_mod_inlinelist())


@functools.lru_cache(None)
def dynamo_dir():
    import torch._dynamo

    return _module_dir(torch._dynamo)


def is_torch(filename):
    if filename.startswith(dynamo_dir()):
        return False
    return filename.startswith(_module_dir(torch))


"""
Main entry point for looking up the trace rule (the Dynamo variable) for a given callable object.
"""


def lookup_callable(obj):
    if not hashable(obj):
        return None
    # Custom allow/disallow in graph takes precedence over the general lookup.
    if is_callable_disallowed(obj):
        return SkipFunctionVariable
    if is_callable_allowed(obj):
        return TorchInGraphFunctionVariable
    if is_builtin_callable(obj):
        return BuiltinVariable
    return None


"""
Main entry point for looking up the trace rule (the Dynamo variable) for a given function object.
E.g, the lookup result of `torch.sin` is `TorchInGraphFunctionVariable`.
"""


def lookup(obj):
    return lookup_inner(obj)


def lookup_inner(
    obj,
    name=None,
    filename=None,
    is_direct_call=True,
    reasons: Union[None, Set[str]] = None,
):
    # Step 1: lookup obj's tracing rule in `torch_name_rule_map`.
    # The rules defined in `torch_name_rule_map` mainly includes two parts:
    # - Manually defined rules for any functions.
    # - The list of torch in graph functions.
    try:
        can_hash = hashable(obj)
    except Exception:
        can_hash = False
    if not can_hash:
        if reasons is not None:
            reasons.add("obj is not hashable")
        return None
    if obj is not None:
        if is_aten_op_or_tensor_method(obj):
            return TorchInGraphFunctionVariable
        rule = get_torch_obj_rule_map().get(obj, None)
        if rule is not None:
            if reasons is not None:
                reasons.add("get_torch_obj_rule_map")
            return rule
    elif name is not None and filename is not None and not is_direct_call:
        if name.startswith(TORCH_DYNAMO_RESUME_IN_PREFIX):
            rule = get_torch_obj_rule_map().get(
                filename + "#" + TORCH_DYNAMO_RESUME_IN_PREFIX, None
            )
        else:
            rule = get_torch_obj_rule_map().get(filename + "#" + name, None)
        if rule is not None:
            if reasons is not None:
                reasons.add("get_torch_obj_rule_map")
            return rule

    # Step 2: lookup obj's tracing rule by function name.
    if is_direct_call:
        if name == "patched_init":
            if reasons is not None:
                reasons.add("func name is patched_init")
            return SkipFunctionVariable
        elif name == "__torch_function__":
            if reasons is not None:
                reasons.add("func name is __torch_function__")
            return UserFunctionVariable

    if not is_direct_call:
        if name == "__getattr__":
            # is_direct_call = False indicates that this is the top-level frame
            # being traced (i.e., it is not inlined and not called from
            # InliningInstructionTranslator).  Tracing __getattr__ at the top
            # level is unlikely because we inline it for
            # UserDefinedObjectVariable. This scenario occurs only for
            # UnspecializedNNModuleVariable, where Dynamo directly calls
            # __getattr__ during trace time, generating LOAD_ATTR bytecode
            # without going through the underlying __getattr__ data structures.
            # When this optimized bytecode is executed, Dynamo is triggered
            # again on the __getattr__ call. Therefore, we skip Dynamo tracing
            # in this case.
            if reasons is not None:
                reasons.add(
                    "Tracing __getattr__ as the top level frame, unsuitable for tracing."
                )
            return SkipFunctionVariable

    # Step 3: lookup obj's tracing rule by filename.
    if filename is None:
        filename = getfile(obj)

    skip_result = check_file(filename, is_direct_call)
    if reasons is not None:
        reasons.add(skip_result.reason)
    if skip_result.skipped:
        return SkipFunctionVariable
    else:
        return UserFunctionVariable


def clear_lru_cache():
    torch._dynamo.trace_rules.get_torch_obj_rule_map.cache_clear()
    torch._dynamo.trace_rules.get_tensor_method.cache_clear()
    torch._dynamo.trace_rules.get_legacy_mod_inlinelist.cache_clear()
    torch._dynamo.trace_rules.get_mod_inlinelist.cache_clear()
    torch._dynamo.trace_rules.dynamo_dir.cache_clear()<|MERGE_RESOLUTION|>--- conflicted
+++ resolved
@@ -3215,10 +3215,6 @@
     "torch._decomp",
     "torch._dynamo._trace_wrapped_higher_order_op",
     "torch._dynamo.comptime",
-<<<<<<< HEAD
-    "torch._dynamo.polyfill",
-=======
->>>>>>> 82283af6
     "torch._dynamo.polyfills",
     "torch._functorch.vmap",
     "torch._functorch.autograd_function",
