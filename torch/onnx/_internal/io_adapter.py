--- conflicted
+++ resolved
@@ -573,12 +573,7 @@
             A tuple of the model args and kwargs.
         """
         ordered_params = tuple(
-<<<<<<< HEAD
-            model.state_dict[name]  # type: ignore[union-attr,index]
-            for name in model.graph_signature.parameters  # type: ignore[union-attr,index]
-=======
             model.state_dict[name] for name in model.graph_signature.parameters  # type: ignore[union-attr,index]
->>>>>>> 48d09a6c
         )
         non_persistent_buffers = set(model.graph_signature.non_persistent_buffers)  # type: ignore[union-attr]
         ordered_buffers = []
@@ -588,12 +583,7 @@
             else:
                 ordered_buffers.append(model.state_dict[name])  # type: ignore[union-attr,index]
         ordered_constant_tensors = tuple(
-<<<<<<< HEAD
-            model.constants[fqn]  # type: ignore[union-attr]
-            for fqn in model.graph_signature.lifted_tensor_constants  # type: ignore[union-attr,index]
-=======
             model.constants[fqn] for fqn in model.graph_signature.lifted_tensor_constants  # type: ignore[union-attr,index]
->>>>>>> 48d09a6c
         )
 
         # NOTE: calling convention is first params, then buffers, then args as user supplied them.
