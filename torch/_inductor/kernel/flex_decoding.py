--- conflicted
+++ resolved
@@ -6,8 +6,8 @@
 
 import torch
 from torch._inductor.virtualized import V
+
 from .. import config, ir
-
 from ..ir import FixedLayout, FlexibleLayout
 from ..lowering import empty, empty_strided, lowerings
 from ..runtime.runtime_utils import is_power_of_2, next_power_of_2
@@ -424,13 +424,9 @@
         )
     )
 
-<<<<<<< HEAD
-    V.graph.sizevars.guard_leq(m * gqa_shared_heads, sympy.Integer(BLOCK_M))
     query = ir.ExternKernel.realize_input(query)
     q_stride = query.get_stride()
 
-=======
->>>>>>> 079a06a8
     # Reshape query for GQA: [B, Hq, Mq, D] -> [B, Hkv, G, Mq, D]
     gqa_query_shape = (
         query.get_size()[:1]
@@ -457,17 +453,14 @@
     for BLOCK_N, num_warps, num_stages in configs:
         if SPARSE_KV_BLOCK_SIZE % BLOCK_N != 0:
             continue
-<<<<<<< HEAD
+
+        # Performance tuning
+        kernel_options["BLOCK_N"] = BLOCK_N
+        kernel_options["SPARSE_KV_BLOCK_SIZE"] = SPARSE_KV_BLOCK_SIZE
+
         # Work around https://github.com/pytorch/pytorch/issues/129625
         if num_stages == 2:
             continue
-=======
-
-        # Performance tuning
-        kernel_options["BLOCK_N"] = BLOCK_N
-        kernel_options["SPARSE_KV_BLOCK_SIZE"] = SPARSE_KV_BLOCK_SIZE
-
->>>>>>> 079a06a8
         flex_decoding_template.maybe_append_choice(
             choices=choices,
             input_nodes=[
