# mypy: allow-untyped-defs
import functools
from itertools import chain, count
from typing import Any, List, Optional, TYPE_CHECKING

import sympy

from torch import dtype as torch_dtype
from torch._inductor.codecache import get_cpp_wrapper_cubin_path_name

from .. import config
from ..virtualized import V
from .aoti_hipify_utils import maybe_hipify_code_wrapper
from .codegen_device_driver import cuda_kernel_driver, cuda_kernel_header
from .cpp_utils import DTYPE_TO_CPP
from .cpp_wrapper_cpu import CppWrapperCpu
from .triton_utils import (
    DeferredCudaDefaultGrid,
    DeferredCudaGridLine,
    DeferredCudaKernelLine,
)


if TYPE_CHECKING:
    from ..graph import GraphLowering


class CppWrapperCuda(CppWrapperCpu):
    """
    Generates cpp wrapper for running on GPU and calls CUDA kernels
    """

    def __init__(self):
        self.device = "cuda"
        super().__init__()
        self.grid_id = count()
        self.cuda = True

    def write_header(self):
        if V.graph.is_const_graph:
            # We do not write header for constant graph, it will be written by main module.
            return

        super().write_header()

        self.header.splice("#include <filesystem>")
        if config.abi_compatible:
            self.header.splice(
                "#include <torch/csrc/inductor/aoti_runtime/utils_cuda.h>"
            )
        else:
            self.header.splice(maybe_hipify_code_wrapper(cuda_kernel_header()))
        self.header.splice(maybe_hipify_code_wrapper(cuda_kernel_driver()))

    def write_get_raw_stream(self, index, graph=None):
        name = f"stream{index}"
        self.writeline(maybe_hipify_code_wrapper(f"cudaStream_t {name};"))
        self.writeline(
            f"AOTI_TORCH_ERROR_CODE_CHECK(aoti_torch_get_current_cuda_stream({index}, (void**)&{name}));"
        )
        return name

    def define_kernel(
        self, name: str, kernel: str, metadata: Optional[str] = None, cuda=True
    ):
        if not cuda:
            return super().define_kernel(name, kernel, metadata, cuda)

    def generate(self, is_inference):
        self.prefix.writeline("\n")
        if not V.graph.aot_mode:
            for kernel in chain(
                sorted(self.src_to_kernel.values()),
                sorted([entry[0] for entry in self.user_defined_kernel_cache.values()]),
            ):
                self.prefix.writeline(
                    maybe_hipify_code_wrapper(f"static CUfunction {kernel} = nullptr;")
                )
            self.prefix.writeline("\n")
        return super().generate(is_inference)

    def generate_user_defined_triton_kernel(
        self,
        kernel_name: str,
        raw_args: List[Any],
        grid: List[Any],
        configs,
        triton_meta,
        constexprs,
    ):
        # in C++ wrapper, we don't pass constexpr args, as they don't
        # get added as parameters to the PTX code compiled from the
        # user-defined Triton kernel (only non-constexpr args do)
        raw_args = [
            raw_arg for i, raw_arg in enumerate(raw_args) if i not in constexprs
        ]
        args = [self.val_to_arg_str(v) for v in raw_args]
        arg_types = [
            arg.get_dtype() if hasattr(arg, "get_dtype") else type(arg)
            for arg in raw_args
        ]
        self.generate_kernel_call(
            kernel_name,
            args,
            arg_types=arg_types,
            raw_args=raw_args,
            grid=grid,
            cuda=True,
            triton=True,
            triton_meta=triton_meta,
            autotune_configs=configs,
        )

    @functools.lru_cache(None)  # noqa: B019
    def generate_load_kernel_once(
        self,
        kernel_name: str,
        graph: "GraphLowering",  # for per-graph caching
    ):
        keys = (get_cpp_wrapper_cubin_path_name(), "mangled_name", "shared_mem")
        kernel_var_name = f"kernels.{kernel_name}" if V.graph.aot_mode else kernel_name
        self.writeline(f"if ({kernel_var_name} == nullptr) {{")
        self.writeline(
            DeferredCudaKernelLine(
                kernel_name,
                kernel_var_name + """ = loadKernel("%s", "%s", %s, this->cubin_dir_);"""
                if V.graph.aot_mode
                else kernel_var_name + """ = loadKernel("%s", "%s", %s);""",
                keys,
            )
        )
        self.writeline("}")
        return kernel_var_name

    def generate_args_decl(self, call_args, arg_types):
        new_args = []
        for arg, arg_type in zip(call_args, arg_types):
            var_name = f"var_{next(self.arg_var_id)}"
            if isinstance(arg_type, torch_dtype):
                if arg.endswith(".item()"):
                    # Need to declare a scalar in this case
                    ctype = DTYPE_TO_CPP[arg_type]
                    arg = arg[:-7]
                    if config.abi_compatible:
                        self.codegen_tensor_item(
                            arg_type,
                            arg,
                            var_name,
                        )
                    else:
                        self.writeline(f"{ctype} {var_name} = {arg}.item<{ctype}>();")
                else:
                    if config.abi_compatible:
                        self.writeline(
                            maybe_hipify_code_wrapper(f"CUdeviceptr {var_name};")
                        )
                        self.writeline(
                            f"AOTI_TORCH_ERROR_CODE_CHECK(aoti_torch_get_data_ptr({arg}, reinterpret_cast<void**>(&{var_name})));"
                        )
                    else:
                        self.writeline(
                            maybe_hipify_code_wrapper(
                                f"CUdeviceptr {var_name} = reinterpret_cast<CUdeviceptr>({arg}.data_ptr());"
                            )
                        )
            elif arg_type in (sympy.Integer, int):
                self.writeline(f"int {var_name} = {self.expr_printer(arg)};")
            elif arg_type in (sympy.Float, float):
                self.writeline(f"float {var_name} = {self.expr_printer(arg)};")
            else:
                self.writeline(f"auto {var_name} = {self.expr_printer(arg)};")
            new_args.append(f"&{var_name}")

        return ", ".join(new_args)

    def generate_default_grid(
        self, kernel_name: str, grid: List[Any], cuda: bool = True
    ):
        """
        Generate grid configs for launching a CUDA kernel using the grid
        function from triton_heuristics. Because its computation needs
        to read kernel config after autotune, it is done in a deferred way
        using DeferredCudaDefaultGrid.
        """
        if not cuda:
            return grid
        return DeferredCudaDefaultGrid(kernel_name, grid)

    def generate_kernel_call(
        self,
        kernel_name: str,
        call_args,
        grid=None,
        device_index=None,
        cuda=True,
        triton=True,
        arg_types=None,
        raw_args=None,
        grid_fn: str = "grid",
        triton_meta=None,
        autotune_configs=None,
    ):
        assert arg_types is not None and len(call_args) == len(
            arg_types
        ), "call_args and arg_types do not match"
        if not cuda:
            # Even in CppWrapperCuda, we may see cpp kernels
            return super().generate_kernel_call(
                kernel_name,
                call_args,
                grid,
                device_index,
                cuda,
                triton,
                arg_types,
                raw_args,
                grid_fn,
                triton_meta,
                autotune_configs,
            )

        device_index, call_args = self.prepare_triton_kernel_call(
            device_index, call_args
        )
        kernel_var_name = self.generate_load_kernel_once(kernel_name, V.graph)

        # args with value 1 are added into equal_to_1 and constants
        # in triton_meta (in the Python codegen) which makes them
        # inlined in the PTX and compiled CUBIN
        if (
            triton_meta is not None
            and "configs" in triton_meta
            and triton_meta["configs"]
        ):
            equal_to_1 = triton_meta["configs"][0].equal_to_1
            call_args = [arg for i, arg in enumerate(call_args) if i not in equal_to_1]
            arg_types = [t for i, t in enumerate(arg_types) if i not in equal_to_1]

        call_args = self.generate_args_decl(call_args, arg_types)
        kernel_args_var = f"kernel_args_var_{next(self.kernel_callsite_id)}"
        self.writeline(f"void* {kernel_args_var}[] = {{{call_args}}};")
        stream = (
            "stream"
            if V.graph.aot_mode
            else self.write_get_raw_stream(device_index, V.graph)
        )

        grid_var = f"{kernel_name}_grid_{next(self.grid_id)}"
        self.writeline(
            DeferredCudaGridLine(kernel_name, grid_var, grid, autotune_configs)
        )

<<<<<<< HEAD
        self.writeline(f"if ({grid_var}.is_non_zero()) {{")
=======
        if grid_uses_symbolic_shapes:
            self.writeline(f"if ({grid_name}.is_non_zero()) {{")
        kernel_var_name = f"kernels.{kernel_name}" if V.graph.aot_mode else kernel_name
>>>>>>> 8f49223d
        self.writeline(
            DeferredCudaKernelLine(
                kernel_name,
                "launchKernel({}, {}, {}, {},".format(
                    kernel_var_name,
                    f"{grid_var}.grid_x",
                    f"{grid_var}.grid_y",
                    f"{grid_var}.grid_z",
                )
                + "%s, %s,"
                + f"{kernel_args_var}, {stream});",
                ("num_warps", "shared_mem"),
            ),
        )
        self.writeline("}")<|MERGE_RESOLUTION|>--- conflicted
+++ resolved
@@ -250,13 +250,8 @@
             DeferredCudaGridLine(kernel_name, grid_var, grid, autotune_configs)
         )
 
-<<<<<<< HEAD
+        kernel_var_name = f"kernels.{kernel_name}" if V.graph.aot_mode else kernel_name
         self.writeline(f"if ({grid_var}.is_non_zero()) {{")
-=======
-        if grid_uses_symbolic_shapes:
-            self.writeline(f"if ({grid_name}.is_non_zero()) {{")
-        kernel_var_name = f"kernels.{kernel_name}" if V.graph.aot_mode else kernel_name
->>>>>>> 8f49223d
         self.writeline(
             DeferredCudaKernelLine(
                 kernel_name,
