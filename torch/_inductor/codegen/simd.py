--- conflicted
+++ resolved
@@ -1394,9 +1394,6 @@
                     node.mark_run()
 
         self.codegen_comment(node_schedule)
-<<<<<<< HEAD
-        final_kernel.call_kernel(final_kernel.kernel_name, node_name=node_schedule[0].get_name())
-=======
 
         # debug printing values of intermediate tensors
         # Note: MultiKernel debug printing is not supported for now
@@ -1415,9 +1412,8 @@
             call_args, kernel_name, arg_signatures, final_kernel
         )
         with debug_printer_manager:
-            final_kernel.call_kernel(final_kernel.kernel_name)
-
->>>>>>> f31404ba
+            final_kernel.call_kernel(final_kernel.kernel_name, node_name=node_schedule[0].get_name())
+
         if config.nan_asserts:
             final_kernel.codegen_nan_check()
         if config.warn_mix_layout:
