# mypy: allow-untyped-defs
import contextlib
import dataclasses
import functools
import itertools
import logging
import math
import re
import sys
import warnings
from copy import copy, deepcopy
from enum import Enum
from typing import cast, Dict, List, Optional, Sequence, Set, Tuple, Union

import sympy

import torch
import torch.fx
from torch._inductor import dependencies
from torch._prims_common import is_float_dtype
from torch.utils import _pytree as pytree
from torch.utils._sympy.functions import CeilDiv, FloorDiv, ModularIndexing
from torch.utils._sympy.symbol import free_symbol_is_type, symbol_is_type, SymT

from ..._dynamo.utils import counters
from .. import codecache, config, cpp_builder, cpu_vec_isa, ir, metrics
from ..codegen.wrapper import WrapperCodeGen
from ..scheduler import (
    BaseSchedulerNode,
    BaseScheduling,
    ForeachKernelSchedulerNode,
    FusedSchedulerNode,
    Scheduler,
    SchedulerNode,
)
from ..utils import (
    cache_on_self,
    get_bounds_index_expr,
    get_fused_kernel_name,
    has_free_symbols,
    is_welford_reduction,
    parallel_num_threads,
    Placeholder,
    sympy_index_symbol,
    sympy_index_symbol_with_prefix,
    sympy_product,
    sympy_subs,
)
from ..virtualized import NullKernelHandler, ops, OpsValue, V
from .common import (
    BackendFeature,
    BracesBuffer,
    CppWrapperKernelArgs,
    CSE,
    CSEVariable,
    DataTypePropagation,
    DeferredLine,
    DTYPE_TO_COMPUTATION_DTYPE,
    IndentedBuffer,
    Kernel,
    KernelArgs,
    OpOverrides,
    OptimizationContext,
)
from .cpp_utils import (
    cexpr,
    cexpr_index,
    codegen_rand,
    CppCSEVariable,
    DTYPE_TO_CPP,
    INDEX_TYPE,
    LocalBufferContext,
    promote_args,
    unify_mask_base_type,
    value_to_cpp,
)


_IS_WINDOWS = sys.platform == "win32"


def get_export_declaration():
    return "__declspec(dllexport)" if _IS_WINDOWS else ""


schedule_log = torch._logging.getArtifactLogger(__name__, "schedule")

NATIVE_OMP_RTYPES = {"+", "*", "^", "||", "min", "max"}
RTYPE_TO_CPP = {
    "sum": "+",
    "prod": "*",
    "xor_sum": "^",
    "min": "min",
    "max": "max",
    "argmin": "argmin",
    "argmax": "argmax",
    "any": "||",
    "welford_reduce": "welford",
    "welford_combine": "welford",
}
VECTORIZABLE_RTYPES = {
    "max",
    "min",
    "sum",
    "prod",
    "xor_sum",
    "welford_reduce",
    "welford_combine",
    "argmin",
    "argmax",
    "any",
}

PYTHON_TO_CPP = {
    "Tensor": "at::Tensor",
    "int": "long",
    "float": "double",
    "bool": "bool",
    "str": "std::string",
    "ScalarType": "c10::ScalarType",
    "MemoryFormat": "at::MemoryFormat",
    "Layout": "at::Layout",
    "Device": "at::Device",
    "number": "at::Scalar",
}

CONTAINER_PYTHON_TO_CPP = {
    "List": "std::vector",
    "Optional": "std::optional",
}

DTYPE_LOWP_FP = [
    torch.bfloat16,
    torch.float16,
]


def reduction_init(reduction_type, dtype):
    if dtype in DTYPE_LOWP_FP:
        # Since load promotes all half-precision inputs to float, the initial
        # constant for reduction must be promoted as well
        dtype = torch.float32
    if reduction_type in ("xor_sum", "sum", "any"):
        return 0
    if reduction_type == "prod":
        return 1
    if reduction_type in ("max", "argmax", "min", "argmin"):
        cdtype = DTYPE_TO_CPP[dtype]
        min_var = (
            f"-std::numeric_limits<{cdtype}>::infinity()"
            if is_float_dtype(dtype)
            else f"std::numeric_limits<{cdtype}>::min()"
        )
        max_var = (
            f"std::numeric_limits<{cdtype}>::infinity()"
            if is_float_dtype(dtype)
            else f"std::numeric_limits<{cdtype}>::max()"
        )
        init_var = min_var if reduction_type in ("max", "argmax") else max_var
        return (
            init_var
            if reduction_type in ("max", "min")
            else f"IndexValue<{cdtype}>{{0, {init_var}}}"
        )
    if is_welford_reduction(reduction_type):
        return f"Welford<{DTYPE_TO_CPP[dtype]}>()"
    raise AssertionError(reduction_type)


def reduction_acc_type(reduction_type, dtype):
    scalar_type = DTYPE_TO_CPP[DTYPE_TO_COMPUTATION_DTYPE[dtype]]
    if is_welford_reduction(reduction_type):
        return f"Welford<{scalar_type}>"
    if reduction_type in {"argmin", "argmax"}:
        return f"IndexValue<{scalar_type}>"
    return scalar_type


def reduction_combine(
    reduction_type,
    var,
    next_value,
    index: Optional[sympy.Symbol] = None,
    src_dtype=None,
):
    is_bool = src_dtype == torch.bool
    if reduction_type == "sum":
        conjunction = "|" if is_bool else "+"
        return f"{var} {conjunction} {next_value}"
    if reduction_type == "prod":
        return f"{var} * {next_value}"
    if reduction_type == "xor_sum":
        return f"{var} ^ {next_value}"
    if reduction_type == "any":
        return f"{var} || {next_value}"
    if reduction_type in ("min", "max"):
        return f"{reduction_type}_propagate_nan({var}, {next_value})"
    if reduction_type == "welford_reduce":
        return f"welford_combine({var}, {next_value})"
    if reduction_type == "welford_combine":
        if isinstance(next_value, tuple):
            mean, m2, weight = next_value
        else:
            mean, m2, weight = reduction_project(reduction_type, next_value)
        return f"welford_combine({var}, {{{mean}, {m2}, {weight}}})"
    if reduction_type in ("argmin", "argmax"):
        if index is not None:
            return f"{reduction_type}_combine({var}, {next_value}, {index})"
        else:
            return f"{reduction_type}_combine({var}, {next_value})"
    raise AssertionError(reduction_type)


def reduction_project(reduction_type, acc):
    if is_welford_reduction(reduction_type):
        return f"{acc}.mean", f"{acc}.m2", f"{acc}.weight"
    elif reduction_type in {"argmin", "argmax"}:
        return f"{acc}.index"
    return acc


@functools.lru_cache
def stride_at(index: sympy.Expr, var: sympy.Symbol):
    if not index.has(var):
        # see test_torchinductor_dynamic_shapes.py::test_full_boolean_dynamic_shapes_cpu
        # which has tmp0 = ops.index_expr(s0 >= 1024, torch.bool) and fails below calculation.
        # in this case, there is no dependencies between index and var.
        return sympy.Integer(0)
    replacement = {var: var + 1}
    new_index = sympy_subs(index, replacement)  # type: ignore[arg-type]
    return sympy.simplify(new_index - index)


@functools.lru_cache
def simplify_index_in_vec_range(index: sympy.Expr, var: sympy.Expr, vec_length: int):
    """
    Simplifies the index expression within the range of a vectorized loop.
    Given a vectorized loop variable `var` in the range of a loop with `vec_length`,
    this function transforms the `index` into an equivalent form. It handles
    simplifications for cases where `var` can be expressed as `vec_length * a + b`,
    where `b` ranges from 0 to `vec_length - 1`. The function reduces occurrences
    of `FloorDiv` and `ModularIndexing` in the `index` with best-effort optimizations.

    NOTE:
    The simplified index expression is intended for analysis purposes only, not
    for code generation. It replaces `FloorDiv` and `ModularIndexing` with free variables
    which are not dependent on the loop variable `var` in the vectorized range. Check
    https://github.com/pytorch/pytorch/pull/117221#discussion_r1449746217 for more details.

    Examples:
    1. If `var` is `x3` and `vec_length` is 16, and `x3 = 16*a + b`, then
       `FloorDiv(x3, div)` or `ModularIndexing(x3, div, mod)` becomes a free variable
       when `div` is divisible by 16.
    2. `ModularIndexing(x3, 1, mod)` can be simplified to `x3 + c` where `c` is a free
       variable when `mod` is divisible by 16.
    """

    div_freevar_id = 0
    mod_freevar_id = 0

    def visit_indexing_div(divisor):
        nonlocal div_freevar_id
        result = FloorDiv(var, divisor)
        if sympy.gcd(divisor, vec_length) == vec_length:
            result = sympy.Symbol(f"{var}_div_c{div_freevar_id}")
            div_freevar_id += 1
        return result

    def visit_modular_indexing(divisor, modulus):
        nonlocal mod_freevar_id
        result = ModularIndexing(var, divisor, modulus)
        if sympy.gcd(divisor, vec_length) == vec_length:
            result = sympy.Symbol(f"{var}_mod_c{mod_freevar_id}")
            mod_freevar_id += 1
        elif divisor == 1 and sympy.gcd(modulus, vec_length) == vec_length:
            result = var + sympy.Symbol(f"{var}_mod_c{mod_freevar_id}")
            mod_freevar_id += 1
        return result

    original_index = index

    div = sympy.Wild("divisor", integer=True)
    if index.has(FloorDiv):
        index = index.replace(FloorDiv(var, div), visit_indexing_div)

    mod = sympy.Wild("modulus", integer=True)
    if index.has(ModularIndexing):
        index = index.replace(ModularIndexing(var, div, mod), visit_modular_indexing)

    index = sympy.simplify(index)
    if index != original_index:
        return simplify_index_in_vec_range(index, var, vec_length)

    return index


@functools.lru_cache
def stride_at_vec_range(index: sympy.Expr, var: sympy.Symbol, vec_length: int):
    index_vec_simplified = simplify_index_in_vec_range(index, var, vec_length)
    return stride_at(index_vec_simplified, var)


class OuterLoopFusedSchedulerNode(FusedSchedulerNode):
    @classmethod
    def fuse(  # type: ignore[override]
        cls, node1: BaseSchedulerNode, node2: BaseSchedulerNode, outer_loop_fusion_depth
    ):
        assert node1.scheduler is node2.scheduler
        assert all(
            type(node)
            in (
                OuterLoopFusedSchedulerNode,
                SchedulerNode,
                FusedSchedulerNode,
            )
            for node in (node1, node2)
        )
        if any(type(node) is OuterLoopFusedSchedulerNode for node in (node1, node2)):
            return cls(
                node1.scheduler,
                (
                    list(node1.get_outer_nodes())
                    if type(node1) is OuterLoopFusedSchedulerNode
                    else [
                        node1,
                    ]
                )
                + (
                    list(node2.get_outer_nodes())
                    if type(node2) is OuterLoopFusedSchedulerNode
                    else [
                        node2,
                    ]
                ),
                outer_loop_fusion_depth,
            )
        else:
            return cls(node1.scheduler, [node1, node2], outer_loop_fusion_depth)  # type: ignore[list-item]

    def __init__(
        self,
        scheduler: "Scheduler",
        outer_fused_nodes: List[Union[FusedSchedulerNode, SchedulerNode]],
        outer_loop_fusion_depth,
    ):
        self.outer_fused_nodes: List[
            Union[FusedSchedulerNode, SchedulerNode]
        ] = outer_fused_nodes
        self.outer_loop_fusion_depth = outer_loop_fusion_depth
        flatten_snodes = []
        for _node in self.outer_fused_nodes:
            assert isinstance(_node, (SchedulerNode, FusedSchedulerNode))
            flatten_snodes.extend(list(_node.get_nodes()))
        super().__init__(scheduler, flatten_snodes)  # type: ignore[arg-type]

    def get_outer_nodes(self):
        return self.outer_fused_nodes

    def check_outer_fusion_loop_level_attr(
        self, cpp_kernel_proxy_list, outer_loop_fusion_depth
    ):
        # This function ensures that the same tiling split is applied at each loop level within the outer loop fusion depth.
        # In the fusion stage, we only examine nodes with same vars and reduce.
        # However, for nodes with same vars and reduce, the loops may still have different tile splits.
        # For example (test_expr_vec_non_contiguous in test_cpu_repro.py):
        #   * buf0 tiling along the 2nd loop level, buf1 tiling along the 3rd loop level.
        # If the check failed, we should fall back to standard loop codegen.
        def _inner(
            left_loop_level: LoopLevel,
            right_loop_level: LoopLevel,
            loop_fusion_depth: int,
        ) -> bool:
            # Check if same loop level attr
            outer_loops_attr_compare_list = [
                "var",
                "size",
                "offset",
                "steps",
            ]
            if not (
                all(
                    getattr(left_loop_level, attr_compare)
                    == getattr(right_loop_level, attr_compare)
                    for attr_compare in outer_loops_attr_compare_list
                )
            ):
                return False

            assert loop_fusion_depth >= 1
            if (loop_fusion_depth := loop_fusion_depth - 1) > 0:
                # If the next loop level is expected to undergo outer loop fusion,
                # there should be no kernel present at the current loop level.
                assert (
                    left_loop_level.kernel is None and right_loop_level.kernel is None
                )
                # Check next loop level attr
                if any(
                    # Assume no main/tail loop split at any outer loop fusion depth
                    # Given no clear performance benefit for this complex case
                    len(loop_level.inner) != 1
                    for loop_level in [left_loop_level, right_loop_level]
                ) or not _inner(
                    left_loop_level.inner[0],
                    right_loop_level.inner[0],
                    loop_fusion_depth,
                ):
                    return False

            return True

        for idx in range(len(cpp_kernel_proxy_list) - 1):
            left_loop_nest = cpp_kernel_proxy_list[idx].loop_nest
            right_loop_nest = cpp_kernel_proxy_list[idx + 1].loop_nest
            if any(
                # Assume no main/tail loop split at any outer loop fusion depth
                len(loop_nest.root) != 1
                for loop_nest in [left_loop_nest, right_loop_nest]
            ) or not _inner(
                left_loop_nest.root[0], right_loop_nest.root[0], outer_loop_fusion_depth
            ):
                return False

        return True

    def merge_outer_fusion_kernels(
        self,
        cpp_kernel_proxy_list,
    ):
        loop_nest_list: List[LoopNestWithSplit] = [
            kernel.loop_nest for kernel in cpp_kernel_proxy_list
        ]
        kernel_group = cpp_kernel_proxy_list[0].kernel_group

        def _merge_outer_fusion_loop_levels(
            loop_level_nested_list: List[List["LoopLevel"]],
            outer_loop_fusion_depth,
        ):
            assert outer_loop_fusion_depth >= 1
            # Assume no main/tail loop split at any outer loop fusion depth
            assert all(
                len(loop_level_list) == 1 for loop_level_list in loop_level_nested_list
            )
            if (outer_loop_fusion_depth := outer_loop_fusion_depth - 1) >= 1:
                # Further merge the next loop level
                next_loop_level_nested_list = [
                    loop_level_list[0].inner
                    for loop_level_list in loop_level_nested_list
                ]
                _merge_outer_fusion_loop_levels(
                    next_loop_level_nested_list,
                    outer_loop_fusion_depth,
                )
            else:
                outer_loop_fused_kernel = OuterLoopFusedKernel(kernel_group)
                loop_level_of_first_kernel = loop_level_nested_list[0][0]
                for kernel_idx in range(len(loop_level_nested_list)):
                    outer_loop_fused_kernel.inner.append(
                        deepcopy(loop_level_nested_list[kernel_idx][0]),
                    )
                loop_level_of_first_kernel.inner = []
                loop_level_of_first_kernel.kernel = outer_loop_fused_kernel

        # Merge the List[LoopNestWithSplit] from cpp_kernel_proxy_list
        # into cpp_kernel_proxy_list[0].loop_nest
        _merge_outer_fusion_loop_levels(
            [_loop_nest.root for _loop_nest in loop_nest_list],  # type: ignore[misc]
            self.outer_loop_fusion_depth,
        )
        return cpp_kernel_proxy_list[0]


class RecordOptimizationContext:
    def __init__(self, func_name: str = ""):
        self.func_name = func_name
        self.current_node: Optional[torch.fx.Node] = None
        self.opt_ctx: Optional[OptimizationContext] = None

    def __enter__(self):
        assert V.interpreter
        assert V.interpreter.current_node

        self.current_node = V.interpreter.current_node
        assert self.current_node is not None
        if OptimizationContext.key in self.current_node.meta:
            self.opt_ctx = self.current_node.meta[OptimizationContext.key]
        else:
            self.opt_ctx = OptimizationContext()
        assert self.opt_ctx is not None
        self.opt_ctx.ops_name = self.func_name
        return self

    def __exit__(self, exc_type, exc_val, exc_tb):
        assert self.current_node
        assert self.opt_ctx
        self.current_node.meta[OptimizationContext.key] = self.opt_ctx

    def get_opt_ctx(self):
        return self.opt_ctx

    def get_fx_node(self):
        assert self.current_node
        return self.current_node


class CppOverrides(OpOverrides):
    """Map element-wise ops to C++"""

    @staticmethod
    def add(a, b):
        return f"decltype({a})({a} + {b})"

    @staticmethod
    def sub(a, b):
        return f"decltype({a})({a} - {b})"

    @staticmethod
    def mul(a, b):
        return f"decltype({a})({a} * {b})"

    @staticmethod
    def to_dtype(x, dtype, src_dtype=None, use_compute_types=True):
        assert isinstance(x, CppCSEVariable)
        if src_dtype is None:
            src_dtype = x.dtype
        expr = V.kernel.get_to_dtype_expr(x, dtype, src_dtype)
        csevar = V.kernel.cse.generate(V.kernel.compute, expr)
        csevar.update_on_args("to_dtype", (x, dtype), {"src_dtype": src_dtype})
        if dtype in [torch.bfloat16, torch.float16] and src_dtype == torch.float:
            """
            https://github.com/pytorch/pytorch/issues/115260
            For FusedSchedulerNode[node1, node2], the node2 loads what node1 stores and the buffer is
            in low-precision floating point data type. When the output of node1 also serves as the output of the
            kernel, the result of nodes would be different from the case when output of node1 is not the output
            of the kernel (where we don't need to insert `to_dtype` for legalization). To address the problem, on
            storing the lowp node1 output, we also add the inverse dtype conversion to high precision data type
            to the cse cache.

            Example (pseudo code):
                node1_output = ...
                node1_output_lowp = to_dtype(node1_output, dtype=torch.bfloat16)
                store(buf, node1_output_lowp)
                node2_input_lowp = load(buf)
                node2_input = to_dtype(node2_input_lowp, dtype=torch.float)

            Without cse cache trick:
                node1_output = ...
                node1_output_lowp = to_dtype(node1_output, dtype=torch.bfloat16)
                store(buf, node1_output_lowp)
                node2_input_lowp = node_output_lowp # hit store cache
                node2_input = to_dtype(node2_input_lowp, dtype=torch.float)

            With cse cache trick:
                node1_output = ...
                node1_output_lowp = to_dtype(node1_output, dtype=torch.bfloat16)
                # also add `to_dtype(node1_input_lowp, dtype=torch.float)` -> `node1_output` to cse cache
                store(buf, node1_output_lowp)
                node2_input_lowp = node_output_lowp # hit store cache
                node2_input = node1_output # hit cse cache
            """
            V.kernel.cache_dtype_convert(x, src_dtype, csevar, dtype)
        return csevar

    @staticmethod
    def to_dtype_bitcast(x, dtype, src_dtype):
        assert dtype in DTYPE_TO_CPP, f"{dtype} missing from {__name__}.DTYPE_TO_CPP"
        if src_dtype in (torch.float16, torch.bfloat16):
            # c10::bit_cast requires the source and target have the bitwidth.
            # Because the input tensor's dtype could be promoted, e.g. from float16 to
            # float, we have to cast the tensor to its original source dtype before
            # invoking bit_cast. We also need to convert the bit-casted tensor
            # back to float to make sure we keep using higher precision values
            # for the rest of the computation.
            cast_x = f"c10::convert<{DTYPE_TO_CPP[src_dtype]}>({x})"
            cast_x = f"c10::bit_cast<{DTYPE_TO_CPP[dtype]}>({cast_x})"
            return f"c10::convert<{DTYPE_TO_CPP[torch.float32]}>({cast_x})"
        else:
            return f"c10::bit_cast<{DTYPE_TO_CPP[dtype]}>({x})"

    @staticmethod
    def abs(x):
        return f"std::abs({x})"

    @staticmethod
    def sin(x):
        return f"std::sin({x})"

    @staticmethod
    def cos(x):
        return f"std::cos({x})"

    @staticmethod
    def neg(x):
        return f"decltype({x})(-{x})"

    @staticmethod
    def exp(x):
        # return f"Sleef_expf_u10({x})"
        return f"std::exp({x})"

    @staticmethod
    def exp2(x):
        return f"std::exp2({x})"

    @staticmethod
    def expm1(x):
        return f"std::expm1({x})"

    @staticmethod
    def erf(x):
        return f"std::erf({x})"

    @staticmethod
    def erfc(x):
        return f"std::erfc({x})"

    @staticmethod
    def erfinv(x):
        return f"calc_erfinv({x})"

    @staticmethod
    def sqrt(x):
        return f"std::sqrt({x})"

    @staticmethod
    def rsqrt(x):
        return f"1 / std::sqrt({x})"

    @staticmethod
    def log1p(x):
        bug = config.cpp.inject_log1p_bug_TESTING_ONLY
        if bug == "accuracy":
            return f"{x} + decltype({x})(1)"
        elif bug is None:
            return f"std::log1p({x})"
        else:
            raise AssertionError(
                f"unrecognized config cpp.inject_log1p_bug_TESTING_ONLY = {bug!r}"
            )

    @staticmethod
    def tan(x):
        return f"std::tan({x})"

    @staticmethod
    def tanh(x):
        return f"std::tanh({x})"

    @staticmethod
    def signbit(x):
        return f"std::signbit({x})"

    @staticmethod
    def pow(a, b):
        return f"std::pow({a}, {b})"

    @staticmethod
    def log(x):
        return f"std::log({x})"

    @staticmethod
    def round(x):
        return f"std::nearbyint({x})"

    @staticmethod
    def floor(x):
        return f"std::floor({x})"

    @staticmethod
    def floordiv(a, b):
        # a and b are integer type
        quot = f"{a} / {b}"
        rem = f"{a} % {b}"
        return f"(({a} < 0) != ({b} < 0) ? ({rem} != 0 ? {quot} - 1 : {quot}) : {quot})"

    @staticmethod
    def ceil(x):
        return f"std::ceil({x})"

    @staticmethod
    def trunc(x):
        return f"std::trunc({x})"

    @staticmethod
    def truncdiv(a, b):
        # a and b are integer type
        return f"{a} / {b}"

    @staticmethod
    def fmod(a, b):
        return f"std::fmod({a}, {b})"

    @staticmethod
    def isinf(x):
        return f"std::isinf({x})"

    @staticmethod
    def isnan(x):
        return f"std::isnan({x})"

    @staticmethod
    def lgamma(x):
        return f"std::lgamma({x})"

    @staticmethod
    def acos(x):
        return f"std::acos({x})"

    @staticmethod
    def acosh(x):
        return f"std::acosh({x})"

    @staticmethod
    def cosh(x):
        return f"std::cosh({x})"

    @staticmethod
    def sinh(x):
        return f"std::sinh({x})"

    @staticmethod
    def asin(x):
        return f"std::asin({x})"

    @staticmethod
    def asinh(x):
        return f"std::asinh({x})"

    @staticmethod
    def atan2(x, y):
        return f"std::atan2({x}, {y})"

    @staticmethod
    def atan(x):
        return f"std::atan({x})"

    @staticmethod
    def atanh(x):
        return f"std::atanh({x})"

    @staticmethod
    def copysign(x, y):
        return f"std::copysign({x}, {y})"

    @staticmethod
    def frexp(x):
        cache_keys = f"frexp({x})[0]", f"frexp({x})[1]"
        if all(cache_key in V.kernel.cse.cache for cache_key in cache_keys):
            return tuple(V.kernel.cse.cache[cache_key] for cache_key in cache_keys)

        code = BracesBuffer()
        exponent = V.kernel.cse.newvar()
        mantissa = V.kernel.cse.newvar()
        code.writeline(f"int32_t {exponent};")
        code.writeline(f"auto {mantissa} = std::frexp({x}, &{exponent});")
        V.kernel.compute.splice(code)
        cse_vars = (mantissa, exponent)
        for cache_key, cse_var in zip(cache_keys, cse_vars):
            V.kernel.cse.cache[cache_key] = cse_var
        return mantissa, exponent

    @staticmethod
    def hypot(x, y):
        return f"std::hypot({x}, {y})"

    @staticmethod
    def log10(x):
        return f"std::log10({x})"

    @staticmethod
    def log2(x):
        return f"std::log2({x})"

    @staticmethod
    def nextafter(x, y):
        return f"std::nextafter({x}, {y})"

    @staticmethod
    def relu(x):
        bug = config.cpp.inject_relu_bug_TESTING_ONLY
        if bug == "compile_error":
            return "compile error!"
        elif bug == "runtime_error":
            return f"{x}; throw 1"
        elif bug == "accuracy":
            return f"{x} + decltype({x})(1)"
        elif bug is None:
            return f"std::max({x}, decltype({x})(0))"
        else:
            raise AssertionError(
                f"unrecognized config cpp.inject_relu_bug_TESTING_ONLY = {bug!r}"
            )

    @staticmethod
    def minimum(a, b):
        return f"min_propagate_nan({a}, {b})"

    @staticmethod
    def maximum(a, b):
        return f"max_propagate_nan({a}, {b})"

    @staticmethod
    def where(a, b, c):
        return f"{a} ? {b} : {c}"

    @staticmethod
    def mod(a, b):
        return f"mod({a}, {b})"

    @staticmethod
    def constant(val, dtype):
        if dtype in DTYPE_LOWP_FP:
            # Since load promotes all half-precision inputs to float, constants
            # must be promoted as well
            dtype = torch.float32
        return value_to_cpp(val, DTYPE_TO_CPP[dtype])

    @staticmethod
    def index_expr(expr, dtype):
        idx_str = cexpr(V.kernel.rename_indexing(expr))
        var = V.kernel.cse.generate(
            V.kernel.compute, idx_str, bounds=get_bounds_index_expr(expr)
        )
        return ops.to_dtype(var, dtype)

    @staticmethod
    def masked(mask, body, other):
        code = BracesBuffer()

        # Write masked operation into a lambda
        body_var = V.kernel.cse.newvar()
        code.writeline(f"auto {body_var} = [&]")
        with V.kernel.swap_buffers(code), code.indent():
            result = body()
            code.writeline(f"return {result};")
        code.writeline(";")
        V.kernel.compute.splice(code)

        # Use the lambda's return type as the type of other
        other_code = value_to_cpp(other, f"decltype({body_var}())")
        return f"{mask} ? {body_var}() : {other_code}"

    @staticmethod
    def logical_and(a, b):
        return f"{a} && {b}"

    @staticmethod
    def logical_not(a):
        return f"!{a}"

    @staticmethod
    def logical_or(a, b):
        return f"{a} || {b}"

    @staticmethod
    def logical_xor(a, b):
        return f"{a} != {b}"

    @staticmethod
    def bitwise_and(a, b):
        return f"decltype({a})({a} & {b})"

    @staticmethod
    def bitwise_not(a):
        return f"decltype({a})(~{a})"

    @staticmethod
    def bitwise_or(a, b):
        return f"decltype({a})({a} | {b})"

    @staticmethod
    def bitwise_xor(a, b):
        return f"decltype({a})({a} ^ {b})"

    @staticmethod
    def bitwise_left_shift(a, b):
        return f"decltype({a})({a} << {b})"

    @staticmethod
    def bitwise_right_shift(a, b):
        return f"decltype({a})({a} >> {b})"

    @staticmethod
    def rand(seed: sympy.Expr, offset: sympy.Expr):
        return f"normalized_rand_cpu({seed}, {offset})"

    @staticmethod
    def randn(seed: sympy.Expr, offset: sympy.Expr):
        return f"randn_cpu({seed}, {offset})"

    @staticmethod
    def randint64(seed: sympy.Expr, offset: sympy.Expr, low, high):
        return f"randint64_cpu({seed}, {offset}, {low}, {high})"

    @staticmethod
    def sigmoid(x):
        return f"decltype({x})(1) / (decltype({x})(1) + std::exp(-{x}))"

    @staticmethod
    def sign(x):
        code = BracesBuffer()
        scalar_zero = f"decltype({x})(0)"
        scalar_one = f"decltype({x})(1)"
        code.writeline("[&]()")
        with code.indent():
            code.writeline(f"auto left = {x} > 0 ? {scalar_one} : {scalar_zero};")
            code.writeline(f"auto right = {x} < 0 ? {scalar_one} : {scalar_zero};")
            code.writeline("return left - right;")
        code.writeline("()")
        return code


CppOverrides._initialize_pointwise_overrides("cpp")


class CppVecOverrides(CppOverrides):
    """Map element-wise ops to aten vectorization C++"""

    def __new__(cls, *args, **kargs):
        self = super().__new__(cls)

        def wrap(func):
            # `CppVecKernel` generates both scalar ops and vector ops according to
            # whether the inputs are scalars or vectors while all ops in `CppVecOverrides`
            # (except for some ops explained below) assume the inputs are vectors. We wrap the ops in
            # `CppVecOverrides` to broadcast scalar inputs to vectors if needed or fallback to
            # `CppOverrides` when all inputs are scalars.
            #
            # Notes on ops handled separately in their own functions:
            # `ops.masked`:
            #     needs recursive handling of masked body.
            # `ops.index_expr`:
            #     needs to further analyze the dependency of the index expression on
            #     the tiling itervar.
            def wrapper(*args, **kwargs):
                scalars = [
                    arg
                    for arg in args
                    if isinstance(arg, (int, sympy.Expr))
                    or (isinstance(arg, CppCSEVariable) and not arg.is_vec)
                ]
                vectors = [
                    arg
                    for arg in args
                    if isinstance(arg, CppCSEVariable) and arg.is_vec
                ]
                new_args = list(args)
                if scalars and vectors:
                    new_args = []
                    for arg in args:
                        if isinstance(arg, (int, sympy.Expr)):
                            if isinstance(arg, sympy.Expr) and not arg.is_number:
                                arg = ops.index_expr(arg, torch.int64)
                            else:
                                arg = ops.constant(arg, torch.int64)
                            arg = arg.value if isinstance(arg, OpsValue) else arg
                        new_args.append(arg)

                # DType Promotion
                if vectors:
                    # We have saw several data type mismatch issues related with index_expr in
                    # the lowering phase of torch.int8. torch.int32, torch.int64.
                    # 1. int32 and int64 in test_torchinductor.py::test_max_pool2d_with_indices_backward3_cpu
                    # 2. int8 and int32 in test_torchinductor.py::test_max_pool2d5_cpu
                    # 3. int32 and fp32 in test_torchinductor_dynamic_shapes.py::test_avg_pool2d8_dynamic_shapes_cpu
                    if len(new_args) == 2:
                        new_args = promote_args(new_args)
                    elif func == CppVecOverrides.where:
                        new_args[1:] = promote_args(new_args[1:])

                # Broadcast scalar args to vector
                if scalars and vectors:
                    assert isinstance(V.kernel, CppVecKernel)
                    new_args = [
                        V.kernel.broadcast(new_arg)
                        if (
                            isinstance(new_arg, CppCSEVariable)
                            and not new_arg.is_vec
                            and func
                            not in [
                                CppVecOverrides.rand,
                                CppVecOverrides.randn,
                                CppVecOverrides.randint64,
                            ]
                        )
                        else new_arg
                        for new_arg in new_args
                    ]

                if vectors:
                    return func(*new_args, **kwargs)
                else:
                    # fallback to scalar ops
                    scalar_ops = super(CppVecOverrides, self)
                    scalar_func = getattr(
                        scalar_ops, func.__name__, scalar_ops.__getattr__(func.__name__)  # type: ignore[attr-defined]
                    )
                    assert scalar_func is not None
                    return scalar_func(*args, **kwargs)

            return wrapper

        for name, method in vars(CppVecOverrides).items():
            if getattr(method, "__class__", None) == staticmethod and name not in [
                "masked",
                "index_expr",
            ]:
                setattr(self, name, wrap(method.__func__))
        return self

    @staticmethod
    def add(a, b):
        return f"{a} + {b}"

    @staticmethod
    def sub(a, b):
        return f"{a} - {b}"

    @staticmethod
    def mul(a, b):
        return f"{a} * {b}"

    @staticmethod
    def truediv(a, b):
        return f"{a} / {b}"

    @staticmethod
    def abs(x):
        return f"{x}.abs()"

    @staticmethod
    def sin(x):
        return f"{x}.sin()"

    @staticmethod
    def cos(x):
        return f"{x}.cos()"

    @staticmethod
    def exp(x):
        return f"{x}.exp()"

    @staticmethod
    def exp2(x):
        return f"{x}.exp2()"

    @staticmethod
    def expm1(x):
        # decompose for a better performance
        vec_one = f"decltype({x})(1)"
        return f"{x}.exp() - {vec_one}"

    @staticmethod
    def erf(x):
        return f"{x}.erf()"

    @staticmethod
    def erfc(x):
        return f"{x}.erfc()"

    @staticmethod
    def erfinv(x):
        return f"{x}.erfinv()"

    @staticmethod
    def sqrt(x):
        return f"{x}.sqrt()"

    @staticmethod
    def eq(x, y):
        assert isinstance(V.kernel, CppVecKernel)
        assert isinstance(x, CppCSEVariable)
        assert x.dtype is not None
        return f"{V.kernel._get_mask_type(x.dtype)}({x} == {y})"

    @staticmethod
    def ne(x, y):
        assert isinstance(V.kernel, CppVecKernel)
        assert isinstance(x, CppCSEVariable)
        if x.dtype == torch.bool:
            assert y.dtype == torch.bool
            x_cast, y_cast = unify_mask_base_type(V.kernel.compute, (x, y))
            return f"{x_cast} != {y_cast}"
        else:
            assert x.dtype is not None
            return f"{V.kernel._get_mask_type(x.dtype)}({x} != {y})"

    @staticmethod
    def lt(x, y):
        assert isinstance(V.kernel, CppVecKernel)
        assert isinstance(x, CppCSEVariable)
        assert x.dtype is not None
        return f"{V.kernel._get_mask_type(x.dtype)}({x} < {y})"

    @staticmethod
    def gt(x, y):
        assert isinstance(V.kernel, CppVecKernel)
        assert isinstance(x, CppCSEVariable)
        assert x.dtype is not None
        return f"{V.kernel._get_mask_type(x.dtype)}({x} > {y})"

    @staticmethod
    def le(x, y):
        assert isinstance(V.kernel, CppVecKernel)
        assert isinstance(x, CppCSEVariable)
        assert x.dtype is not None
        return f"{V.kernel._get_mask_type(x.dtype)}({x} <= {y})"

    @staticmethod
    def ge(x, y):
        assert isinstance(V.kernel, CppVecKernel)
        assert isinstance(x, CppCSEVariable)
        assert x.dtype is not None
        return f"{V.kernel._get_mask_type(x.dtype)}({x} >= {y})"

    @staticmethod
    def and_(x, y):
        return f"{x} & {y}"

    @staticmethod
    def rsqrt(x):
        return f"{x}.rsqrt()"

    @staticmethod
    def pow(a, b):
        return f"{a}.pow({b})"

    @staticmethod
    def log(x):
        return f"{x}.log()"

    @staticmethod
    def round(x):
        return f"{x}.round()"

    @staticmethod
    def floor(x):
        return f"{x}.floor()"

    @staticmethod
    def ceil(x):
        return f"{x}.ceil()"

    @staticmethod
    def trunc(x):
        return f"{x}.trunc()"

    @staticmethod
    def fmod(a, b):
        return f"{a}.fmod({b})"

    @staticmethod
    def lgamma(x):
        return f"{x}.lgamma()"

    @staticmethod
    def logical_and(a, b):
        return f"{a} & {b}"

    @staticmethod
    def logical_not(a):
        return f"~{a}"

    @staticmethod
    def logical_or(a, b):
        return f"{a} | {b}"

    @staticmethod
    def logical_xor(a, b):
        return f"{a} ^ {b}"

    @staticmethod
    def bitwise_and(a, b):
        return f"{a} & {b}"

    @staticmethod
    def bitwise_not(a):
        return f"~{a}"

    @staticmethod
    def bitwise_or(a, b):
        return f"{a} | {b}"

    @staticmethod
    def bitwise_xor(a, b):
        return f"{a} ^ {b}"

    @staticmethod
    def bitwise_left_shift(a, b):
        return f"{a} << {b}"

    @staticmethod
    def bitwise_right_shift(a, b):
        return f"{a} >> {b}"

    @staticmethod
    def load_seed(name, offset):
        assert isinstance(V.kernel, CppVecKernel)
        return f"{V.kernel.load(name, offset)}"

    @staticmethod
    def rand(seed, offset):
        assert isinstance(V.kernel, CppVecKernel)
        code = BracesBuffer()
        rand_function = (
            f"result[offset_idx] = normalized_rand_cpu({seed}, offset[offset_idx]);"
        )
        return codegen_rand(offset, code, rand_function)

    @staticmethod
    def randn(seed, offset):
        assert isinstance(V.kernel, CppVecKernel)
        code = BracesBuffer()
        rand_function = f"result[offset_idx] = randn_cpu({seed}, offset[offset_idx]);"
        return codegen_rand(offset, code, rand_function)

    @staticmethod
    def randint64(seed, offset, low, high):
        assert isinstance(V.kernel, CppVecKernel)
        code = BracesBuffer()
        rand_function = f"result[offset_idx] = randint64_cpu({seed}, offset[offset_idx], {low}, {high});"
        return codegen_rand(offset, code, rand_function, torch.int64)

    @staticmethod
    def tan(a):
        return f"{a}.tan()"

    @staticmethod
    def tanh(a):
        vec_one = f"decltype({a})(1)"
        vec_two = f"decltype({a})(2)"
        vec_minus_two = f"decltype({a})(-2)"
        return f"{vec_two} / ({vec_one} + ({vec_minus_two} * {a}).exp()) - {vec_one}"

    @staticmethod
    def reciprocal(a):
        return f"{a}.reciprocal()"

    @staticmethod
    def atan(x):
        return f"{x}.atan()"

    @staticmethod
    def acos(x):
        return f"{x}.acos()"

    @staticmethod
    def asin(x):
        return f"{x}.asin()"

    @staticmethod
    def cosh(x):
        return f"{x}.cosh()"

    @staticmethod
    def sinh(x):
        return f"{x}.sinh()"

    @staticmethod
    def log10(x):
        return f"{x}.log10()"

    @staticmethod
    def log2(x):
        return f"{x}.log2()"

    @staticmethod
    def nextafter(x, y):
        return f"{x}.nextafter({y})"

    @staticmethod
    def copysign(a, b):
        return f"{a}.copysign({b})"

    @staticmethod
    def atan2(a, b):
        return f"{a}.atan2({b})"

    @staticmethod
    def hypot(a, b):
        return f"{a}.hypot({b})"

    @staticmethod
    def atanh(x):
        # For real x, atanh(x) = 1/2 * log((1+x)/(1-x))
        vec_one = f"decltype({x})(1)"
        vec_one_half = f"decltype({x})(0.5)"
        return f"{vec_one_half} * (({vec_one} + {x})/({vec_one} - {x})).log()"

    @staticmethod
    def asinh(x):
        # For real x, asinh(x) = log(x + sqrt(1 + x**2))
        vec_one = f"decltype({x})(1)"
        return f"({x} + ({vec_one} + {x}*{x}).sqrt()).log()"

    @staticmethod
    def acosh(x):
        return f"{x}.acosh()"

    @staticmethod
    def relu(x):
        bug = config.cpp.inject_relu_bug_TESTING_ONLY
        if bug == "compile_error":
            return "compile error!"
        elif bug == "runtime_error":
            return f"{x}; throw 1"
        elif bug == "accuracy":
            return f"{x} + decltype({x})(1)"
        elif bug is None:
            return f"at::vec::clamp_min({x}, decltype({x})(0))"
        else:
            raise AssertionError(
                f"unrecognized config cpp.inject_relu_bug_TESTING_ONLY = {bug!r}"
            )

    # TODO: this seems to be dead
    @staticmethod
    def sigmoid(x):
        return f"decltype({x})(1)/(decltype({x})(1) + {x}.neg().exp())"

    @staticmethod
    def neg(x):
        return f"{x}.neg()"

    @staticmethod
    def floordiv(a, b):
        # a and b are integer type
        _t = f"decltype({a})"
        quot = f"{a} / {b}"
        has_rem = f"({a} % {b} != {_t}(0))"
        is_neg = f"(({a} < {_t}(0)) != ({b} < {_t}(0)))"
        return f"{_t}::blendv({quot}, {quot} - {_t}(1), {has_rem} & {is_neg})"

    @staticmethod
    def truncdiv(a, b):
        # a and b are integer type
        return f"{a} / {b}"

    @staticmethod
    def minimum(a, b):
        if a.dtype == torch.bool:
            assert b.dtype == torch.bool
            a_cast, b_cast = unify_mask_base_type(V.kernel.compute, (a, b))
            return f"{a_cast} & {b_cast}"
        else:
            return f"at::vec::minimum({a}, {b})"

    @staticmethod
    def maximum(a, b):
        if a.dtype == torch.bool:
            assert b.dtype == torch.bool
            a_cast, b_cast = unify_mask_base_type(V.kernel.compute, (a, b))
            return f"{a_cast} | {b_cast}"
        else:
            return f"at::vec::maximum({a}, {b})"

    @staticmethod
    def square(a):
        return f"{a} * {a}"

    @staticmethod
    def where(a, b, c):
        assert isinstance(V.kernel, CppVecKernel)
        if b.dtype == torch.bool:
            assert c.dtype == torch.bool
            blendv_a, blendv_b, blendv_c = unify_mask_base_type(
                V.kernel.compute, (a, b, c)
            )
            return f"decltype({blendv_b})::blendv({blendv_c}, {blendv_b}, {blendv_a})"
        else:
            return f"decltype({b})::blendv({c}, {b}, {V.kernel._get_mask_cast(a, b.dtype)})"

    @staticmethod
    def sign(x):
        code = BracesBuffer()
        vec_zero = f"decltype({x})(0)"
        vec_one = f"decltype({x})(1)"
        blendv_l = f"decltype({x})::blendv({vec_zero}, {vec_one}, {vec_zero} < {x})"
        blendv_r = f"decltype({x})::blendv({vec_zero}, {vec_one}, {x} < {vec_zero})"
        code.writeline("[&]()")
        with code.indent():
            code.writeline(f"auto left = {blendv_l};")
            code.writeline(f"auto right = {blendv_r};")
            code.writeline("return left - right;")
        code.writeline("()")
        return code

    @staticmethod
    def to_dtype(x, dtype, src_dtype=None, use_compute_dtypes=True):
        assert dtype in [
            torch.bool,
            torch.float64,
            torch.float,
            torch.bfloat16,
            torch.float16,
            torch.uint8,
            torch.int8,
            torch.int32,
            torch.int64,
        ], f"{__name__} does not support {dtype}"
        assert isinstance(x, CppCSEVariable)
        src_dtype = x.dtype
        expr = V.kernel.get_to_dtype_expr(x, dtype, src_dtype)
        csevar = V.kernel.cse.generate(V.kernel.compute, expr)
        csevar.update_on_args("to_dtype", (x, dtype), {"src_dtype": src_dtype})
        if dtype in [torch.bfloat16, torch.float16] and src_dtype == torch.float:
            V.kernel.cache_dtype_convert(x, src_dtype, csevar, dtype)
        return csevar

    @staticmethod
    def log1p(x):
        bug = config.cpp.inject_log1p_bug_TESTING_ONLY
        if bug == "accuracy":
            return f"{x} + decltype({x})(1)"
        elif bug is None:
            return f"{x}.log1p()"
        else:
            raise AssertionError(
                f"unrecognized config cpp.inject_log1p_bug_TESTING_ONLY = {bug!r}"
            )

    @staticmethod
    def masked(mask, body, other):
        assert isinstance(V.kernel, CppVecKernel)
        code = BracesBuffer()
        var = V.kernel.cse.newvar()
        with V.kernel.masked(mask) as new_mask:
            code.writeline(f"auto {var} = [&]")
            with V.kernel.swap_buffers(code), code.indent():
                result = body()
                code.writeline(f"return {result};")
        code.writeline(";")
        V.kernel.compute.splice(code)

        dtype = result.dtype
        body_code = f"{var}()"
        body_code_vec = (
            body_code
            if result.is_vec
            else f"{V.kernel._get_vec_type(dtype)}({body_code})"
        )
        other_code = value_to_cpp(other, DTYPE_TO_CPP[dtype])
        # loading bool as VecMask<float, N>
        other_code_vec = (
            f"{V.kernel._get_mask_type()}::from({other_code})"
            if dtype == torch.bool
            else f"{V.kernel._get_vec_type(dtype)}({other_code})"
        )
        assert isinstance(new_mask, CppCSEVariable), new_mask
        if new_mask.is_vec:
            code = BracesBuffer()
            code.writeline("[&]")
            with V.kernel.swap_buffers(code), code.indent():
                code.writeline(f"if ({new_mask}.all_zero())")
                with code.indent():
                    code.writeline(f"return {other_code_vec};")
                code.writeline("else")
                with code.indent():
                    # Create cse variable to reuse kernel.overrides.where
                    body_vec_var = V.kernel.cse.generate(
                        V.kernel.compute,
                        body_code_vec,
                    )
                    other_vec_var = V.kernel.cse.generate(
                        V.kernel.compute,
                        other_code_vec,
                    )
                    assert isinstance(body_vec_var, CppCSEVariable), body_vec_var
                    assert isinstance(other_vec_var, CppCSEVariable), other_vec_var
                    body_vec_var.dtype = dtype
                    other_vec_var.dtype = dtype
                    code.writeline(
                        f"return {V.kernel.overrides.where(new_mask, body_vec_var, other_vec_var)};"
                    )
            code.writeline("()")
            csevar = V.kernel.cse.generate(
                V.kernel.compute,
                code,
            )
        elif result.is_vec:
            csevar = V.kernel.cse.generate(
                V.kernel.compute, f"{mask} ? {body_code_vec} : {other_code_vec}"
            )
        else:
            csevar = V.kernel.cse.generate(
                V.kernel.compute, f"{mask} ? {body_code} : {other_code}"
            )
        # `result` is explicitly added to the args for correct propagation
        # of relevant itervars and vectorization status.
        csevar.update_on_args("masked", (mask, body, other, result), {})
        return csevar

    @staticmethod
    def index_expr(expr, dtype):
        assert isinstance(V.kernel, CppVecKernel)
        index = V.kernel.rename_indexing(expr)
        tiling_var = V.kernel.itervars[V.kernel.tiling_idx]
        stride = V.kernel._try_get_const_stride(index, tiling_var)
        if stride == 0:
            return CppOverrides.index_expr(expr, dtype)
        elif stride is not None:
            idx = V.kernel.cse.generate(
                V.kernel.compute, cexpr(index), bounds=get_bounds_index_expr(expr)
            )
            value = ops.to_dtype(idx, dtype)
            if isinstance(value, OpsValue):
                value = value.value
            csevar = V.kernel.arange(value, stride)
        else:
            csevar = V.kernel._load_or_store_non_contiguous(  # type: ignore[assignment]
                None, index, dtype, V.kernel.compute
            )
        csevar.update_on_args("index_expr", (expr, dtype), {})
        return csevar


CppVecOverrides._initialize_pointwise_overrides("cppvec")


class CppTile2DOverrides(CppVecOverrides):
    @staticmethod
    def index_expr(expr, dtype):
        assert isinstance(V.kernel, CppTile2DKernel)
        expr = V.kernel.transform_indexing(expr)
        return CppVecOverrides.index_expr(expr, dtype)


class CppKernel(Kernel):
    overrides = CppOverrides  # type: ignore[assignment]
    sexpr = cexpr
    newvar_prefix = "auto "
    suffix = ";"

    def __init__(self, args, num_threads):
        super().__init__(args)
        self.call_ranges: Optional[Tuple[sympy.Expr, ...]] = None
        self.ranges: List[sympy.Expr] = []
        self.itervars: List[sympy.Symbol] = []
        self.reduction_depth = None
        self.reduction_prefix = IndentedBuffer()
        self.reduction_suffix = IndentedBuffer()
        self.parallel_reduction_prefix = IndentedBuffer()
        self.parallel_reduction_suffix = IndentedBuffer()
        self.local_reduction_init = IndentedBuffer()
        self.local_reduction_stores = IndentedBuffer()
        self.is_reduction = False
        self.non_parallel_reduction_prefix = IndentedBuffer()
        self.reduction_cse = CSE(self.newvar_prefix, self.suffix, name_prefix="tmp_acc")
        self.weight_recps_cse = CSE(
            self.newvar_prefix, self.suffix, name_prefix="wrecps"
        )
        self.preloads = IndentedBuffer()
        self.poststores = IndentedBuffer()
        self.num_threads = num_threads  # num_threads the kernel specialized for
        self.reduction_omp_dec: Dict[Tuple[str, str], str] = {}

    def _gen_parallel_reduction_buffers(
        self,
        acc,
        acc_type,
        reduction_type,
        dtype,
        reduction_combine_fn=reduction_combine,
        reduction_init_fn=reduction_init,
        welford_weight_reciprocal_vec_fn=None,
    ):
        if config.cpp.dynamic_threads and not self.parallel_reduction_prefix:
            self.parallel_reduction_prefix.writeline(
                "int max_threads = omp_get_max_threads();"
            )
        acc_local = f"{acc}_local"
        num_threads = (
            "max_threads" if config.cpp.dynamic_threads else parallel_num_threads()
        )
        acc_per_thread = f"{acc}_arr[{num_threads}]"
        acc_local_in_array = acc_per_thread.replace(f"[{num_threads}]", "[tid]")
        self.local_reduction_init.writeline(
            f"{acc_type} {acc_local} = {reduction_init_fn(reduction_type, dtype)};"
        )
        self.parallel_reduction_prefix.writeline(f"{acc_type} {acc_per_thread};")
        self.parallel_reduction_prefix.writelines(
            [
                f"for (int tid = 0; tid < {num_threads}; tid++)",
                "{",
                f"    {acc_local_in_array} = {reduction_init_fn(reduction_type, dtype)};",
                "}",
            ],
        )
        self.local_reduction_stores.writelines(
            [
                f"{acc_local_in_array} = {acc_local};",
            ]
        )
        self.parallel_reduction_suffix.writelines(
            [
                f"for (int tid = 0; tid < {num_threads}; tid++)",
                "{",
                f"    {acc} = {reduction_combine_fn(reduction_type, acc, acc_local_in_array, src_dtype=dtype)};",
                "}",
            ],
        )

    def get_reduction_var_pattern(self, line: str):
        return re.search("tmp_acc[0-9]+", line)

    def update_stores_with_parallel_reduction(self):
        for i, line in enumerate(self.stores._lines):
            if isinstance(line, str):
                m = self.get_reduction_var_pattern(line)
                if m:
                    var_name = m.group(0)
                    self.stores._lines[i] = line.replace(var_name, f"{var_name}_local")

    @contextlib.contextmanager
    def masked(self, mask):
        """Context manager to add an additional mask to loads and stores."""
        prior = self._load_mask
        if prior:
            mask = ops.and_(mask, prior)
            if isinstance(mask, OpsValue):
                mask = mask.value
                assert isinstance(mask, CppCSEVariable)
                # see NOTE [dtype of CppCSEVariable]
                # mask's dtype should be bool
                mask.dtype = torch.bool

        self._load_mask = mask
        try:
            yield mask
        finally:
            self._load_mask = prior

    def scale_index_with_offset(
        self, index: sympy.Expr, scale=1, itervar_idx=-1, offset=0
    ):
        var = self.itervars[itervar_idx]
        replacement = {var: var * scale + offset}
        new_index = sympy_subs(index, replacement)
        return new_index

    def index_to_str(self, index: sympy.Expr) -> str:
        """
        Convert an index expr to a string that can be used in cpp code.
        e.g. a sympy expression "s2" may actually appear as "ks1" in the cpp kernel.
        """
        return cexpr(self.rename_indexing(index))

    def index_indirect_depends_on(self, index: sympy.Expr, itervar: sympy.Symbol):
        """
        Check if an index has free symbol CppCSEVariable that depends on `itervar`.
        """
        return any(
            self.cse.varname_map[s.name].depends_on(itervar)  # type: ignore[attr-defined]
            for s in index.free_symbols
            if s.name in self.cse.varname_map  # type: ignore[attr-defined]
            and isinstance(self.cse.varname_map[s.name], CppCSEVariable)  # type: ignore[attr-defined]
        )

    def index_depends_on(self, index: sympy.Expr, itervar: sympy.Symbol):
        return itervar in index.free_symbols or self.index_indirect_depends_on(
            index, itervar
        )

    def var_ranges(self):
        return dict(zip(self.itervars, self.ranges))

    def check_bounds(
        self,
        expr: sympy.Expr,
        size: sympy.Expr,
        lower: bool,
        upper: bool,
    ):
        if not (lower or upper):
            return

        indirect = free_symbol_is_type(expr, SymT.TMP)
        if indirect:
            # indexing in compute
            csevar = ops.index_expr(expr, torch.int64).value
            buffer = V.kernel.compute
        else:
            # indexing in loads
            prior_compute = V.kernel.compute
            try:
                V.kernel.compute = self.loads
                csevar = ops.index_expr(expr, torch.int64).value
            finally:
                V.kernel.compute = prior_compute
            buffer = self.loads

        size_str = V.kernel.sexpr(self.rename_indexing(size)) if upper else None

        line = self.indirect_assert(
            csevar, "0" if lower else None, size_str, self._load_mask
        )
        self.cse.generate(buffer, line, assignment=False)

    def load(self, name: str, index: sympy.Expr):
        var = self.args.input(name)
        index = self.rename_indexing(index)
        line = f"{var}[{cexpr_index(index)}]"
        if V.graph.get_dtype(name) in [torch.float16]:
            line = f"static_cast<float>({line})"
        csevar = self.cse.generate(self.loads, line)
        csevar.update_on_args("load", (self, name, index), {})
        return csevar

    def store(self, name, index, value, mode=None):
        assert "buf" in name
        var = self.args.output(name)
        index = self.rename_indexing(index)
        if mode is None:
            line = f"{var}[{cexpr_index(index)}] = {value};"
        elif mode == "atomic_add":
            if not config.cpp.dynamic_threads and self.num_threads == 1:
                line = f"{var}[{cexpr_index(index)}] += {value};"
            else:
                dtype = V.graph.get_dtype(name)
                # mirroring static_cast<float>(...) in load:
                value = f"static_cast<{DTYPE_TO_CPP[dtype]}>({value})"
                line = f"atomic_add(&{var}[{cexpr_index(index)}], {value});"
        else:
            raise NotImplementedError(f"store mode={mode}")
        self.stores.writeline(DeferredLine(name, line))

    def reduction(self, dtype, src_dtype, reduction_type, value):
        argmax_or_argmin = reduction_type in {"argmax", "argmin"}
        reduction_key = src_dtype, reduction_type, value
        if reduction_key in self.reduction_cse.reduction_cache:
            return self.reduction_cse.reduction_cache[reduction_key]

        acc = self.reduction_cse.generate(
            self.loads, f"reduction {reduction_key}", write=False
        )
        self.is_reduction = True
        init_dtype = src_dtype if argmax_or_argmin else dtype
        acc_type = reduction_acc_type(reduction_type, init_dtype)
        self.reduction_prefix.writeline(
            f"{acc_type} {acc} = {reduction_init(reduction_type, init_dtype)};"
        )
        assert self.reduction_depth is not None
        index = self.itervars[self.reduction_depth]
        for i in range(self.reduction_depth + 1, len(self.itervars)):
            index = index * self.ranges[i] + self.itervars[i]
        self.stores.writeline(
            f"{acc} = {reduction_combine(reduction_type, acc, value, index)};"
        )
        self._gen_parallel_reduction_buffers(acc, acc_type, reduction_type, init_dtype)
        result = reduction_project(reduction_type, acc)
        self.reduction_cse.reduction_cache[reduction_key] = result
        return result

    def store_reduction(self, name, index, value):
        index = self.rename_indexing(index)
        var = self.args.output(name)
        self.reduction_suffix.writeline(
            DeferredLine(name, f"{var}[{cexpr_index(index)}] = {value};")
        )

    def set_ranges(self, lengths, reduction_lengths):
        if self.call_ranges:
            assert self.call_ranges == tuple(lengths) + tuple(
                reduction_lengths
            ), f"{self.call_ranges} == {tuple(lengths)} + {tuple(reduction_lengths)}"
            assert self.reduction_depth == len(lengths)
        else:
            self.call_ranges = tuple(lengths) + tuple(reduction_lengths)
            self.ranges = [self.rename_indexing(x) for x in self.call_ranges]
            self.itervars = [
                sympy_index_symbol_with_prefix(SymT.XBLOCK, n)
                for n in range(len(self.ranges))
            ]
            self.reduction_depth = len(lengths)
        return (
            self.itervars[: self.reduction_depth],
            self.itervars[self.reduction_depth :],
        )

    def size_hint(self):
        return V.graph.sizevars.size_hint(
            sympy_product(self.call_ranges), fallback=8192
        )

    def codegen_loops_impl(self, loop_nest, code, worksharing):
        threads = parallel_num_threads()
        assert self.call_ranges is not None
        kernels = loop_nest.get_kernels()
        has_outer_loop_kernel = any(
            isinstance(kernel, OuterLoopFusedKernel) for kernel in kernels
        )
        if has_outer_loop_kernel:
            assert len(kernels) == 1
            assert isinstance(kernels[0], OuterLoopFusedKernel)
            par_depth = kernels[0].decide_parallel_depth(
                loop_nest.max_parallel_depth(), threads
            )
        else:
            par_depth = self.decide_parallel_depth(
                loop_nest.max_parallel_depth(), threads
            )

        with contextlib.ExitStack() as stack:
            if par_depth:
                if loop_nest.is_reduction_only():
                    # need to close the worksharing scope to define reduction vars outside it
                    worksharing.close()
                else:
                    worksharing.parallel(threads)
                loop_nest.mark_parallel(par_depth)
            elif threads > 1:
                if worksharing.single():
                    stack.enter_context(code.indent())

            def gen_loop_kernel(loop: LoopLevel):
                def is_parallel_reduction(loop):
                    root = loop.get_root()
                    return root.is_reduction and root.parallel

                kernels = loop.get_kernels()
                assert len(kernels) == 1
                if not isinstance(
                    kernels[0], OuterLoopFusedKernel
                ) and is_parallel_reduction(loop):
                    kernels[0].update_stores_with_parallel_reduction()
                gen_kernel(kernels[0])

            def gen_kernel(kernel):
                if isinstance(kernel, OuterLoopFusedKernel):
                    for loop in kernel.inner:
                        if loop.inner:
                            gen_loops(loop.inner, loop.is_reduction)
                        else:
                            with contextlib.ExitStack() as stack:
                                # If there is any kernel existing at the final outer loop fusion level,
                                # the kernel code should be placed within its respective indent to prevent
                                # the duplication of variable definitions.
                                stack.enter_context(code.indent())
                                gen_loop_kernel(loop)
                else:
                    with contextlib.ExitStack() as stack:
                        assert kernel
                        if hasattr(kernel, "codegen_inner_loops"):
                            code.splice(kernel.preloads)
                            kernel.codegen_inner_loops(code)
                            stack.enter_context(code.indent())
                        code.splice(kernel.loads)
                        code.splice(kernel.compute)
                        code.splice(kernel.stores)
                    if hasattr(kernel, "codegen_inner_loops"):
                        code.splice(kernel.poststores)

            def get_reduction_code_buffer(loops, buffer="prefix"):
                assert buffer in ("prefix", "suffix", "local")
                for loop in loops:
                    for kernel in loop.get_kernels():
                        if buffer == "local":
                            return (
                                kernel.local_reduction_init,
                                kernel.local_reduction_stores,
                            )
                        elif buffer == "suffix":
                            suffix = kernel.reduction_suffix
                            if loop.parallel:
                                suffix = kernel.parallel_reduction_suffix + suffix
                            return suffix
                        else:
                            prefix = kernel.reduction_prefix
                            if loop.parallel:
                                prefix = prefix + kernel.parallel_reduction_prefix
                            else:
                                prefix = prefix + kernel.non_parallel_reduction_prefix
                            return prefix

            def gen_loops(loops: List[LoopLevel], in_reduction=False):
                with contextlib.ExitStack() as stack_outer:
                    local_reduction_init = local_reduction_stores = None
                    if loops:
                        loop = loops[0]
                        if loop.is_reduction and not in_reduction:
                            reduction_prefix = get_reduction_code_buffer(loops)
                            if reduction_prefix:
                                stack_outer.enter_context(code.indent())
                            code.splice(reduction_prefix)
                        if loop_nest.is_reduction_only() and loop.parallel:
                            (
                                local_reduction_init,
                                local_reduction_stores,
                            ) = get_reduction_code_buffer(loops, "local")
                            worksharing.parallel(threads)
                            if local_reduction_init:
                                assert local_reduction_stores
                                code.splice(local_reduction_init)

                    for loop in loops:
                        gen_loop(loop)

                    if loops:
                        loop = loops[0]
                        if loop_nest.is_reduction_only() and loop.parallel:
                            if local_reduction_stores:
                                code.splice(local_reduction_stores)
                            worksharing.close()
                        if loop.is_reduction and not in_reduction:
                            code.splice(get_reduction_code_buffer(loops, "suffix"))

            def gen_loop(loop: LoopLevel):
                with contextlib.ExitStack() as stack:
                    loop_lines = loop.lines()
                    if loop_lines is None:
                        return
                    code.writelines(loop_lines)
                    stack.enter_context(code.indent())
                    # generate inner loops or loop body
                    if loop.inner:
                        gen_loops(loop.inner, loop.is_reduction)
                    else:
                        gen_loop_kernel(loop)

            stack.enter_context(code.indent())
            if loop_nest.root:
                if (
                    has_outer_loop_kernel
                    and isinstance(V.local_buffer_context, LocalBufferContext)
                    and V.local_buffer_context.local_buffers
                ):
                    # Allocate local buffer
                    local_buffers = V.local_buffer_context.local_buffers
                    for local_buffer in local_buffers.values():
                        # For dynamic size, rename s to ks
                        local_buf_size = sympy_product(
                            [
                                self.rename_indexing(size_val)
                                for size_val in local_buffer.get_layout().size
                            ]
                        )
                        local_buf_dtype = DTYPE_TO_CPP[local_buffer.get_layout().dtype]
                        allocate = f"std::make_unique<{local_buf_dtype} []>({cexpr(local_buf_size)})"
                        local_buffer_name = local_buffer.get_name()
                        code.splice(
                            f"std::unique_ptr<{local_buf_dtype} []> buf_{local_buffer_name} = {allocate};"
                        )
                        code.splice(
                            f"{local_buf_dtype}* {local_buffer_name} = buf_{local_buffer_name}.get();"
                        )
                gen_loops(loop_nest.root)
            else:
                gen_kernel(loop_nest.kernel)

    def codegen_loops(self, code, worksharing):
        loop_nest = LoopNestWithSplit.build(self)
        self.codegen_loops_impl(loop_nest, code, worksharing)

    @property
    def assert_function(self) -> str:
        if V.graph.aot_mode:
            # TODO: Using AOTI_TORCH_CHECK is causing performance drop for some models
            # compared with JIT Inductor which uses TORCH_CHECK
            return "AOTI_TORCH_CHECK"
        else:
            return "TORCH_CHECK"

    def decide_parallel_depth(self, max_parallel_depth, threads):
        assert self.call_ranges is not None
        ranges = self.call_ranges[:max_parallel_depth]
        seq = self.size_hint()
        par = 1
        depth = 0
        for expr in ranges:
            hint = V.graph.sizevars.size_hint(expr, fallback=8192)
            if par >= 2 * threads or par == threads:
                break
            if seq // threads < config.cpp.min_chunk_size:
                # not enough work
                break
            depth += 1
            par *= hint
            seq /= hint
        # if we assume thread number is dynamic, make sure we
        # have at least one parallel scope and let OMP runtime
        # to manage the serial vs. parallel.
        if config.cpp.dynamic_threads and depth == 0 and len(ranges) > 0:
            depth = 1
        return depth

    @contextlib.contextmanager
    def write_to_suffix(self):
        prior = (self.loads, self.compute, self.stores, self.cse)
        self.loads = IndentedBuffer()
        self.compute = IndentedBuffer()
        self.stores = IndentedBuffer()
        self.cse = self.cse.clone()
        yield
        self.reduction_suffix.splice(self.loads)
        self.reduction_suffix.splice(self.compute)
        self.reduction_suffix.splice(self.stores)
        (self.loads, self.compute, self.stores, self.cse) = prior

    def create_cse_var(self, *args, **kwargs):
        return CppCSEVariable(*args, **kwargs)

    def get_to_dtype_expr(self, src, dtype, src_dtype):
        return f"c10::convert<{DTYPE_TO_CPP[dtype]}>({src})"

    def cache_dtype_convert(self, dst, dst_dtype, src, src_dtype):
        expr = self.get_to_dtype_expr(src, dst_dtype, src_dtype)
        self.cse.cache[expr] = dst


class CppVecKernel(CppKernel):
    overrides = CppVecOverrides  # type: ignore[assignment]

    def __init__(
        self,
        args,
        num_threads,
        tiling_factor,
        tiling_idx,
        tail_size=None,
    ):
        super().__init__(args, num_threads)
        self.vec_isa = cpu_vec_isa.pick_vec_isa()
        assert self.vec_isa
        assert tiling_factor > 0, "Expect pass in Non-Zero tiling_factor explicitly"
        self.tiling_factor = tiling_factor
        self.tiling_idx = tiling_idx
        self.tail_size = tail_size
        self.num_elems = tail_size if tail_size else tiling_factor

    def _try_get_const_stride(self, index: sympy.Expr, itervar: sympy.Symbol):
        if self.index_indirect_depends_on(index, itervar):
            return None
        for indirect_var in (
            self.cse.varname_map[s.name]  # type: ignore[attr-defined]
            for s in index.free_symbols
            if symbol_is_type(s, SymT.TMP)
        ):
            assert isinstance(indirect_var, CppCSEVariable)
            if indirect_var.is_vec:
                return None
        stride = stride_at_vec_range(index, itervar, self.tiling_factor)
        return stride if stride.is_number else None

    def _get_num_vectors(self, dtype: torch.dtype) -> int:
        num_vectors = math.ceil(
            self.tiling_factor * dtype.itemsize * 8 / self.vec_isa.bit_width()
        )
        assert num_vectors >= 1
        return num_vectors

    def _get_vec_type(self, dtype: torch.dtype) -> str:
        num_vectors = self._get_num_vectors(dtype)
        if num_vectors == 1:
            return f"at::vec::Vectorized<{DTYPE_TO_CPP[dtype]}>"
        else:
            return f"at::vec::VectorizedN<{DTYPE_TO_CPP[dtype]},{num_vectors}>"

    def _get_mask_type(self, dtype: torch.dtype = torch.float) -> str:
        if dtype == torch.bool:
            return ""
        num_vectors = self._get_num_vectors(dtype)
        return f"at::vec::VecMask<{DTYPE_TO_CPP[dtype]},{num_vectors}>"

    def _get_mask_cast(self, mask: CppCSEVariable, dtype: torch.dtype) -> str:
        assert mask.dtype == torch.bool, repr(mask)
        num_vectors = self._get_num_vectors(dtype)
        return f"{mask}.template cast<{DTYPE_TO_CPP[dtype]},{num_vectors}>()"

    def get_reduction_var_pattern(self, line: str):
        return re.search("tmp_acc[0-9]+_vec", line)

    def _get_vec_load_line(
        self,
        var: str,
        index: sympy.Expr,
        dtype: torch.dtype,
        load_mask: Optional[CppCSEVariable] = None,
    ):
        """
        Get a load line str that loads a vector from `var` at `index` of type `dtype`.
        If `load_mask` is not None, we do a masked load accordingly.
        Notes on the `dtype`:
        1. We always load `self.tiling_factor` number of elements regardless of the `dtype`.
           It means we load half of the vector lanes for 16-bit data types and quarter of the
           vector lanes for 8-bit data types.
        2. `torch.bool` and `torch.uint8` could mean masks and we load them as float mask vectors.
        """
        cpp_type = DTYPE_TO_CPP[dtype]
        num_vectors = self._get_num_vectors(dtype)
        load_mask_str = None
        if load_mask:
            if not load_mask.is_vec:
                # TODO: avoid hard-code torch.float
                load_mask_str = f"{self._get_mask_type(torch.float)}::from({load_mask})"
            else:
                load_mask_str = f"{self._get_mask_cast(load_mask, torch.float)}"
        loadbuf = f"{var} + {cexpr_index(index)}" if index != 0 else var
        if dtype == torch.bool:
            # TODO: should we consider load mask here?
            line = f"{self._get_mask_type()}::from({loadbuf})"
        else:
            line = (
                f"{load_mask_str}.template loadu<{cpp_type},{num_vectors}>({loadbuf})"
                if load_mask_str
                else f"{self._get_vec_type(dtype)}::loadu({loadbuf}, {self.num_elems})"
            )
        return line

    def _load_or_store_non_contiguous(
        self,
        var: Optional[str],
        index: sympy.Expr,
        dtype: torch.dtype,
        buffer: Optional[IndentedBuffer] = None,
        store_value: Optional[Union[str, CppCSEVariable]] = None,
    ) -> Optional[CppCSEVariable]:
        """
        Load or store a vector in a non-contiguous way. The vector is initialized from an array that is
        filled in an inner loop over the tiling factor.
        :param var: buffer to load from or store to, i.e. `var[transformed(index)]`. If None, we load the index
                    as index expression, i.e. `transformed(index)`.
        :param index: index into the `var` or the index expression by its own if `var` is None.
                      The `index` could contain indirect indexing or the tiling itervar. When used in
                      the inner loop, the index is transformed as follows:
                      1. the index is linearized along the tiling dim.
                      2. the indirect indexing vector variables are transformed into arrays over the tiling dim.
        :param dtype: data type of `var` or `index` if `var` is None.
        :param buffer: the code buffer to write the generated code to. If None, we write to `self.loads`.
        :param store_value: the value to store. If None, we load the vector.
        :return: a CppCSEVariable that represents the loaded vector or None if it is a store.
        """
        assert not store_value or var is not None, "store var must be provided"

        if buffer is None:
            buffer = self.loads

        def get_result_size(dtype: torch.dtype) -> int:
            if dtype.itemsize < 4:
                return self.num_elems * (4 // dtype.itemsize)
            else:
                return self.num_elems

        def vec_to_array(vec_var: CppCSEVariable) -> CppCSEVariable:
            assert vec_var.is_vec
            code = BracesBuffer()
            code.writeline("[&]")
            with code.indent():
                vec_dtype = vec_var.dtype
                assert vec_dtype is not None
                if vec_dtype == torch.bool:
                    vec_dtype = torch.float
                result_size = get_result_size(vec_dtype)
                code.writeline(
                    f"__at_align__ std::array<{DTYPE_TO_CPP[vec_dtype]}, {result_size}> tmpbuf;"
                )
                line = f"{vec_var}.store(tmpbuf.data(), {result_size});"
                code.writeline(line)
                code.writeline("return tmpbuf;")
            code.writeline("()")
            csevar = self.cse.generate(buffer, code)
            assert isinstance(csevar, CppCSEVariable)
            return csevar

        code = BracesBuffer()
        code.writeline("[&]")
        with code.indent():
            result_size = get_result_size(dtype)
            result_declare = (
                f"__at_align__ std::array<{DTYPE_TO_CPP[dtype]}, {result_size}> tmpbuf;"
            )
            code.writeline(result_declare)
            if store_value:
                code.writeline(f"{store_value}.store(tmpbuf.data(), {result_size});")
            itervar_inner = sympy_index_symbol(
                f"{self.itervars[self.tiling_idx]}_inner"
            )
            replacements = {}
            for indirect_var in (
                self.cse.varname_map[s.name]  # type: ignore[attr-defined]
                for s in index.free_symbols
                if symbol_is_type(s, SymT.TMP)
            ):
                assert isinstance(indirect_var, CppCSEVariable)
                if indirect_var.is_vec:
                    array_var = vec_to_array(indirect_var)
                    replacements[indirect_var] = f"{array_var}[{itervar_inner}]"
            index = self.scale_index_with_offset(
                index, itervar_idx=self.tiling_idx, offset=itervar_inner
            )
            load_mask = None
            if self._load_mask is not None:
                assert not store_value, "unexpected store with load mask"
                assert isinstance(self._load_mask, CppCSEVariable), self._load_mask
                if self._load_mask.is_vec:
                    load_mask = f"{self._load_mask}.is_masked({itervar_inner})"
                else:
                    load_mask = f"{self._load_mask} != 0"
            if cpp_builder.is_gcc():
                code.writeline(f"#pragma GCC unroll {self.num_elems}")
            else:
                code.writeline(f"#pragma unroll {self.num_elems}")
            code.writeline(
                f"for (long {itervar_inner} = 0; "
                + f"{itervar_inner} < {self.num_elems}; "
                + f"{itervar_inner}++)"
            )
            with code.indent(), contextlib.ExitStack() as stack:
                index_c = cexpr_index(index)
                for indirect_var in replacements:
                    index_c = re.sub(
                        r"\b" + f"{indirect_var}" + r"\b",
                        replacements[indirect_var],
                        index_c,
                    )
                rhs = f"{var}[{index_c}]" if var is not None else f"{index_c}"
                if load_mask:
                    code.writeline(f"if ({load_mask})")
                    stack.enter_context(code.indent())
                if store_value:
                    code.writeline(f"{rhs} = tmpbuf[{itervar_inner}];")
                else:
                    code.writeline(f"tmpbuf[{itervar_inner}] = {rhs};")
            if not store_value:
                load_line = self._get_vec_load_line("tmpbuf.data()", 0, dtype)  # type: ignore[arg-type]
                code.writeline(f"return {load_line};")
        code.writeline("()")
        if store_value:
            code.writeline(";")
            buffer.splice(code)
            return None
        else:
            csevar = self.cse.generate(buffer, code)
            assert isinstance(csevar, CppCSEVariable)
            csevar.is_vec = True
            return csevar

    def load(self, name: str, index: sympy.Expr):
        var = self.args.input(name)
        index = self.rename_indexing(index)
        dtype = V.graph.get_dtype(name)
        tiling_var = self.itervars[self.tiling_idx]
        stride = self._try_get_const_stride(index, tiling_var)
        if stride == 0:
            # load scalar and lazily broadcast it on demand
            return super().load(name, index)
        elif stride == 1:
            # load contiguously
            line = self._get_vec_load_line(var, index, dtype, self._load_mask)
            csevar = self.cse.generate(self.loads, line)  # type: ignore[assignment]
        else:
            csevar = self._load_or_store_non_contiguous(var, index, dtype)  # type: ignore[assignment]
        assert isinstance(csevar, CppCSEVariable)
        csevar.update_on_args("load", (self, name, index), {})
        csevar.is_vec = True
        return csevar

    def _get_store_line(
        self,
        value: Union[str, CppCSEVariable],
        var: str,
        index: sympy.Expr,
        dtype: torch.dtype,
    ):
        """
        Get a store line buffer that stores `value` into `var` at `index` of `dtype`. It handles
        both contiguous and non-contiguous store cases.
        :param value: Vectorized type templaterized on `dtype`.
        :param var: buffer to store into.
        :index: index into the `var`.
        """
        # when value's type is str (e.g., welford reduction), caller should make sure
        # it is a vector
        assert isinstance(value, str) or (
            isinstance(value, CppCSEVariable) and value.is_vec
        ), value
        tiling_var = self.itervars[self.tiling_idx]
        var_expr = f"{var} + {cexpr_index(index)}"
        stride = self._try_get_const_stride(index, tiling_var)
        code = IndentedBuffer()
        if stride == 1:
            if dtype == torch.float and self.tail_size is None:
                code.writeline(f"{value}.store({var_expr});")
            else:
                code.writeline(f"{value}.store({var_expr}, {self.num_elems});")
        else:
            self._load_or_store_non_contiguous(
                var, index, dtype, buffer=code, store_value=value
            )
        return code

    def store(self, name, index, value, mode=None):
        assert "buf" in name
        assert mode is None
        assert isinstance(value, CppCSEVariable), value
        if not value.is_vec:
            # this happens when we store a scalar into a vectorized buffer like "fill"
            value = self.broadcast(value)
        var = self.args.output(name)
        index = self.rename_indexing(index)
        code = self._get_store_line(value, var, index, V.graph.get_dtype(name))
        self.stores.splice(code.map(lambda x: DeferredLine(name, x)))

    def reduction(self, dtype, src_dtype, reduction_type, value):
        assert reduction_type in VECTORIZABLE_RTYPES
        argmax_or_argmin = reduction_type in {"argmax", "argmin"}
        horizontal_reduction = self.tiling_idx >= self.reduction_depth
        init_dtype = src_dtype if argmax_or_argmin else dtype
        assert isinstance(value, CppCSEVariable), value

        if not value.is_vec:
            value = self.broadcast(value)

        reduction_key = src_dtype, reduction_type, value
        if reduction_key in self.reduction_cse.reduction_cache:
            return self.reduction_cse.reduction_cache[reduction_key]

        vec_ns = "at::vec"
        vec = f"{vec_ns}::Vectorized<{DTYPE_TO_CPP[dtype]}>"
        acc_type = reduction_acc_type(reduction_type, init_dtype)
        acc_type_vec = self.reduction_acc_type_vec(reduction_type, init_dtype)

        acc = self.reduction_cse.generate(
            self.loads, f"reduction {reduction_key}", write=False
        )
        acc_vec = f"{acc}_vec"
        self.is_reduction = True
        self.reduction_prefix.writeline(
            f"{acc_type} {acc} = {reduction_init(reduction_type, init_dtype)};"
        )
        self.reduction_prefix.writeline(
            f"{acc_type_vec} {acc_vec} = {self.reduction_init_vec(reduction_type, init_dtype)};"
        )
        if reduction_type == "welford_reduce":
            # save the reciprocal of weights for welford reduce
            assert self.reduction_depth is not None
            # use masked acc_vec for tail vec kernel
            self.reduction_prefix.writeline(
                f"{acc_type_vec} masked_{acc_vec} = {self.reduction_init_vec(reduction_type, dtype)};"
            )
            reduction_size = functools.reduce(
                lambda x, y: x * y, self.ranges[self.reduction_depth :]
            )
            reduction_factor = (
                self.tiling_factor if self.tiling_idx >= self.reduction_depth else 1
            )
            self.weight_recp_vec_range = FloorDiv(reduction_size, reduction_factor)
            if self.weight_recp_vec_range not in self.weight_recps_cse.reduction_cache:
                self.weight_recps_val = self.weight_recps_cse.generate(
                    self.compute, f"reduction {self.weight_recp_vec_range}", write=False
                )
                self.weight_recps_cse.reduction_cache[
                    self.weight_recp_vec_range
                ] = self.weight_recps_val
                self.non_parallel_reduction_prefix.writeline(
                    self.welford_weight_reciprocal_vec(dtype)
                )
                # generate weight_recps for parallel reduction
                num_threads = (
                    "max_threads"
                    if config.cpp.dynamic_threads
                    else parallel_num_threads()
                )
                self.local_reduction_init.writeline(
                    self.welford_weight_reciprocal_vec(dtype, num_threads)
                )
            else:
                self.weight_recps_val = self.weight_recps_cse.reduction_cache[
                    self.weight_recp_vec_range
                ]
            # use masked acc_vec for tail vec kernel
            acc_vec_ = f"masked_{acc_vec}" if self.tail_size else acc_vec
            self.stores.writeline(
                f"{acc_vec_} = {self.reduction_combine_vec(reduction_type, acc_vec_, value, True)};"
            )
        else:
            assert self.reduction_depth is not None
            index = self.itervars[self.reduction_depth]
            for i in range(self.reduction_depth + 1, len(self.itervars)):
                index = index * self.ranges[i] + self.itervars[i]
            combine = self.reduction_combine_vec(
                reduction_type,
                acc_vec,
                value,
                index=index,
                horizontal_reduction=horizontal_reduction,
                src_dtype=src_dtype,
            )
            self.stores.writeline(f"{acc_vec} = {combine};")
        self._gen_parallel_reduction_buffers(
            acc,
            acc_type,
            reduction_type,
            init_dtype,
        )
        self._gen_parallel_reduction_buffers(
            acc_vec,
            acc_type_vec,
            reduction_type,
            init_dtype,
            reduction_combine_fn=self.reduction_combine_vec,
            reduction_init_fn=self.reduction_init_vec,
        )
        if reduction_type == "welford_reduce":
            # use masked acc_vec for tail vec kernel
            self._gen_parallel_reduction_buffers(
                f"masked_{acc_vec}",
                acc_type_vec,
                reduction_type,
                dtype,
                reduction_combine_fn=self.reduction_combine_vec,
                reduction_init_fn=self.reduction_init_vec,
            )
        tmpvar: Union[str, CSEVariable]
        is_bool = dtype == torch.bool
        if horizontal_reduction:
            # Horizontal reduction
            if is_welford_reduction(reduction_type):
                assert self._get_num_vectors(dtype) in [
                    1,
                    2,
                ], "Welford reduction does not support VectorizedN (N>2)"
                next_value = f"welford_vec_reduce_all({acc_vec})"
                masked_next_value = f"welford_vec_reduce_all(masked_{acc_vec})"
                self.reduction_suffix.writeline(
                    f"{acc} = {reduction_combine(reduction_type, acc, masked_next_value)};"
                )
            elif argmax_or_argmin:
                next_value = f"{reduction_type}_vec_reduce_all({acc_vec})"
            elif is_bool:
                if reduction_type in (
                    "any",
                    "sum",
                    "max",
                ):
                    next_value = f"!{acc_vec}.all_zero()"
                else:
                    assert reduction_type == "min"
                    next_value = f"{acc_vec}.all_masked()"
            else:
                reduce_all_body = (
                    "{ return "
                    + self.reduction_combine_vec(reduction_type, "x", "y")
                    + "; }"
                )
                is_bool = dtype == torch.bool
                # we are using at::vec::VecMask<float, N> for bool
                vec_dtype = "float" if is_bool else DTYPE_TO_CPP[dtype]
                vec = f"at::vec::Vectorized<{vec_dtype}>"
                vec_reduce_all_func = f"at::vec::vec_reduce_all<{DTYPE_TO_CPP[vec_dtype]}, {self._get_num_vectors(vec_dtype)}>"
                next_value = f"{vec_reduce_all_func}([]({vec}& x, {vec}& y) {reduce_all_body}, {acc_vec})"

            self.reduction_suffix.writeline(
                f"{acc} = {reduction_combine(reduction_type, acc, next_value, src_dtype=src_dtype)};"
            )
            tmpvar = acc
        else:
            tmpvar = acc_vec
            if is_welford_reduction(reduction_type):
                masked_tmpvar = f"masked_{tmpvar}"
                self.reduction_suffix.writeline(
                    f"{tmpvar} = {reduction_combine(reduction_type, tmpvar, masked_tmpvar)};"
                )

        result = reduction_project(reduction_type, tmpvar)
        self.reduction_cse.reduction_cache[reduction_key] = result
        return result

    def store_reduction(self, name, index, value):
        index = self.rename_indexing(index)
        var = self.args.output(name)
        out_dtype = V.graph.get_dtype(name)
        dtype = (
            (out_dtype if out_dtype == torch.double else torch.float)
            if out_dtype.is_floating_point
            else torch.int64
        )
        out_num_vectors = V.kernel._get_num_vectors(out_dtype)
        src_num_vectors = V.kernel._get_num_vectors(dtype)
        code = IndentedBuffer()
        if self.tiling_idx >= self.reduction_depth:
            # Horizontal reduction
            code.writeline(
                f"{var}[{cexpr_index(index)}] = static_cast<{DTYPE_TO_CPP[out_dtype]}>({value});"
            )
        else:
            # Vertical reduction
            if out_dtype != dtype:
                converted_value = f"{DTYPE_TO_CPP[out_dtype]}_{value}"
                if src_num_vectors == out_num_vectors == 1:
                    code.writeline(
                        f"auto {converted_value} = at::vec::convert<{DTYPE_TO_CPP[out_dtype]}>({value});"
                    )
                else:
                    code.writeline(
                        f"auto {converted_value} = at::vec::convert<{DTYPE_TO_CPP[out_dtype]},"
                        f"{out_num_vectors},{DTYPE_TO_CPP[dtype]},{src_num_vectors}>({value});"
                    )
                value = converted_value
            code.splice(self._get_store_line(value, var, index, out_dtype))
        self.reduction_suffix.splice(code.map(lambda x: DeferredLine(name, x)))

    def broadcast(self, scalar_var: CppCSEVariable) -> CppCSEVariable:
        assert not scalar_var.is_vec
        if scalar_var.dtype == torch.bool:
            vec_var = self.cse.generate(
                self.compute, f"{self._get_mask_type()}::from({scalar_var.name})"
            )
        else:
            assert scalar_var.dtype is not None
            vec_var = self.cse.generate(
                self.compute,
                f"{self._get_vec_type(scalar_var.dtype)}({scalar_var.name})",
            )
        assert isinstance(vec_var, CppCSEVariable)
        vec_var.dtype = scalar_var.dtype
        vec_var.dependent_itervars = scalar_var.dependent_itervars
        vec_var.is_vec = True
        return vec_var

    def arange(self, index: CppCSEVariable, stride: sympy.Symbol) -> CppCSEVariable:
        assert not index.is_vec
        assert index.dtype is not None
        csevar = self.cse.generate(
            self.compute,
            f"{self._get_vec_type(index.dtype)}::arange({index}, {stride})",
        )
        assert isinstance(csevar, CppCSEVariable)
        csevar.dtype = index.dtype
        csevar.is_vec = True
        return csevar

    def reduction_init_vec(self, reduction_type, dtype):
        scalar_type = DTYPE_TO_COMPUTATION_DTYPE[dtype]
        vec_type = self._get_vec_type(scalar_type)

        if is_welford_reduction(reduction_type):
            return f"Welford<{vec_type}>()"

        if reduction_type in {"argmin", "argmax"}:
            cdtype = DTYPE_TO_CPP[scalar_type]
            acc_type = self.reduction_acc_type_vec(reduction_type, dtype)
            if reduction_type == "argmin":
                val = (
                    f"std::numeric_limits<{cdtype}>::infinity()"
                    if is_float_dtype(dtype)
                    else f"std::numeric_limits<{cdtype}>::max()"
                )
            else:
                val = (
                    f"-std::numeric_limits<{cdtype}>::infinity()"
                    if is_float_dtype(dtype)
                    else f"std::numeric_limits<{cdtype}>::min()"
                )
            return f"{acc_type}({val})"

        if reduction_type == "any":
            return f"{self._get_mask_type()}::from(0)"

        scalar_init = reduction_init(reduction_type, dtype)
        vec_init = f"{vec_type}({scalar_init})"
        if dtype == torch.bool:
            assert reduction_type in ("min", "max", "sum")
            return f"{self._get_mask_type()}::from({scalar_init})"
        return vec_init

    def reduction_acc_type_vec(self, reduction_type, dtype):
        scalar_type = DTYPE_TO_COMPUTATION_DTYPE[dtype]
        vec_type = self._get_vec_type(scalar_type)
        if is_welford_reduction(reduction_type):
            return f"Welford<{vec_type}>"
        if reduction_type in {"argmin", "argmax"}:
            n_src = self._get_num_vectors(scalar_type)
            n_idx = self._get_num_vectors(torch.int64)
            return f"IndexValueVec<{DTYPE_TO_CPP[scalar_type]}, {n_src}, {n_idx}>"
        if dtype == torch.bool:
            assert reduction_type in ("min", "max", "any", "sum")
            return f"{self._get_mask_type()}"
        return vec_type

    def welford_weight_reciprocal_vec(self, dtype, num_threads=None):
        vec_num_range_thread = (
            CeilDiv(self.weight_recp_vec_range, num_threads)
            if num_threads
            else self.weight_recp_vec_range
        )
        vec_num_range_thread_expr = cexpr_index(vec_num_range_thread)
        return (
            f"static WeightRecp<{self._get_vec_type(dtype)}> {self.weight_recps_val}"
            f"("
            f"{vec_num_range_thread_expr}"
            f");"
        )

    def reduction_combine_vec(
        self,
        reduction_type,
        var,
        next_value,
        use_weight_recps=False,
        index: Optional[sympy.Symbol] = None,
        horizontal_reduction: Optional[bool] = None,
        src_dtype: Optional[torch.dtype] = torch.float32,
    ):
        is_bool = src_dtype == torch.bool
        if reduction_type == "max":
            if self.tail_size:
                return f"max_masked_reduce({var}, {next_value}, {self.tail_size})"
            else:
                return (
                    f"{var} | {next_value}"
                    if is_bool
                    else f"at::vec::maximum({var}, {next_value})"
                )
        elif reduction_type == "min":
            if self.tail_size:
                return f"min_masked_reduce({var}, {next_value}, {self.tail_size})"
            else:
                return (
                    f"{var} & {next_value}"
                    if is_bool
                    else f"at::vec::minimum({var}, {next_value})"
                )
        elif reduction_type == "sum":
            if self.tail_size:
                return f"sum_masked_reduce({var}, {next_value}, {self.tail_size})"
            else:
                conjunction = "|" if is_bool else "+"
                return f"{var} {conjunction} {next_value}"
        elif reduction_type == "prod":
            if self.tail_size:
                return f"prod_masked_reduce({var}, {next_value}, {self.tail_size})"
            else:
                return f"{var} * {next_value}"
        elif reduction_type == "xor_sum":
            if self.tail_size:
                return f"xor_sum_masked_reduce({var}, {next_value}, {self.tail_size})"
            else:
                return f"{var} ^ {next_value}"
        elif reduction_type == "welford_reduce":
            if use_weight_recps:
                if self.tail_size:
                    return f"welford_combine({var}, {next_value}, {self.tail_size}, &{self.weight_recps_val})"
                else:
                    return f"welford_combine({var}, {next_value}, &{self.weight_recps_val})"
            else:
                if self.tail_size:
                    return f"welford_combine({var}, {next_value}, {self.tail_size})"
                else:
                    return f"welford_combine({var}, {next_value})"
        elif reduction_type == "welford_combine":
            if isinstance(next_value, tuple):
                # When reading a value from Inductor IR we have a tuple of variable names
                mean, m2, weight = next_value
            else:
                # When combining intermediate accumulators we have a Welford<T> struct
                mean, m2, weight = reduction_project(reduction_type, next_value)
            if self.tail_size:
                return f"welford_combine({var}, {{{mean}, {m2}, {weight}}}, {self.tail_size})"
            else:
                return f"welford_combine({var}, {{{mean}, {m2}, {weight}}})"
        elif reduction_type in ("argmin", "argmax"):
            assert src_dtype is not None
            cdtype = DTYPE_TO_CPP[src_dtype]
            n_src = self._get_num_vectors(src_dtype)
            n_idx = self._get_num_vectors(torch.int64)
            t_extra = ""
            arg_extra = ""
            if index is not None:
                assert horizontal_reduction is not None
                t_extra = f", {str(horizontal_reduction).lower()}"
                arg_extra = f", {index}"
            if self.tail_size:
                return (
                    f"{reduction_type}_combine_vec<{cdtype}, {n_src}, {n_idx}{t_extra}>"
                    f"({var}, {next_value}{arg_extra}, {self.tail_size})"
                )
            else:
                return f"{reduction_type}_combine_vec<{cdtype}, {n_src}, {n_idx}{t_extra}>({var}, {next_value}{arg_extra})"
        elif reduction_type == "any":
            return f"{var} | {next_value}"
        else:
            raise NotImplementedError

    def indirect_assert(self, var, lower, upper, mask=None):
        assert isinstance(var, CppCSEVariable)
        assert var.dtype is not None
        if not var.is_vec:
            if isinstance(mask, CppCSEVariable) and mask.is_vec:
                mask = f"({mask}).all_masked()"
            return super().indirect_assert(var, lower, upper, mask)
        lower_scalar = lower
        upper_scalar = upper
        if lower:
            lower = f"{self._get_vec_type(var.dtype)}({lower})"
        if upper:
            upper = f"{self._get_vec_type(var.dtype)}({upper})"
        if lower and upper:
            cond = f"({lower} <= {var}) & ({var} < {upper})"
            cond_print = f"{lower_scalar} <= {var} < {upper_scalar}"
        elif lower:
            cond = f"{lower} <= {var}"
            cond_print = f"{lower_scalar} <= {var}"
        else:
            assert upper
            cond = f"{var} < {upper}"
            cond_print = f"{var} < {upper_scalar}"
        cond = f"{self._get_mask_type(var.dtype)}({cond})"
        if mask:
            if not mask.is_vec:
                mask = f"{self._get_mask_type(var.dtype)}({mask})"
            # We need not check when the mask is False
            cond = f"({cond}) | ~({mask})"
        cond = f"({cond}).all_masked()"
        return f'{self.assert_function}({cond}, "index out of bounds: {cond_print}")'

    def get_to_dtype_expr(self, src, dtype, src_dtype):
        assert isinstance(src, CppCSEVariable)
        if not src.is_vec:
            return super().get_to_dtype_expr(src, dtype, src_dtype)
        src_cpp_type = DTYPE_TO_CPP[src_dtype]
        src_num_vectors = self._get_num_vectors(src_dtype)
        dst_cpp_type = DTYPE_TO_CPP[dtype]
        dst_num_vectors = self._get_num_vectors(dtype)
        expr = f"({src})"
        if src_dtype != torch.bool and dtype == torch.bool:
            expr = f"{self._get_mask_type(src_dtype)}::from<{src_cpp_type},{src_num_vectors}>({src})"
        elif src_dtype == torch.bool and dtype != torch.bool:
            expr = f"{src}.to<{dst_cpp_type},{dst_num_vectors}>()"
        elif src_dtype != dtype:
            if src_num_vectors == dst_num_vectors == 1:
                expr = f"at::vec::convert<{dst_cpp_type}>({src})"
            else:
                expr = f"at::vec::convert<{dst_cpp_type},{dst_num_vectors},{src_cpp_type},{src_num_vectors}>({src})"
        return expr


class CppTile2DKernel(CppVecKernel):
    """
    A vector kernel that handles the 2d tiles with the tile size defined in `tiling_factor` on
    the inner-most loop level and one of the outer loop level (`outer_tiling_idx`). When the data
    tile is accessed in a contiguous way from the outer loop axis, a transposition is applied on the
    tile to make the access contiguous from the inner-most loop axis. Then, the same vectorization
    logic from its parent `CppVecKernel` is leveraged for load/store/compute. The transposed tile load
    and store are generated into kernel.preloads and kernel.poststores buffers.

    The loop structure looks like below:
    for ...
      for i_outer ...
        for ...
          for inner_most ...
            // generated by CppTile2DKernel
            float tmp0[16*16]; at::vec::transpose_mxn<...>(tmp0, in_ptr0 + ..., ...); // into kernel.preloads
            float tmp1[16*16]; // into kernel.preloads
            for i_inner ... { // the kernel inner loop
              vectorized loads/compute/stores (e.g., load tmp0, store tmp1) // into kernel.loads/compute/stores
            }
            at::vec::transpose_mxn(out_ptr0 + ..., tmp1, ...) // into kernel.poststores
          for inner_most ... (tail)
            // generated by CppVecKernel
            ...
      for i_outer ... (tail)
        for ...
          for ...
            // generated by CppKernel
            ...
    """

    overrides = CppTile2DOverrides  # type: ignore[assignment]

    def __init__(
        self,
        args,
        num_threads,
        tiling_factor,
        tiling_indices,
        inner_tail_size=None,
        outer_tail_size=None,
    ):
        super().__init__(
            args,
            num_threads,
            tiling_factor,
            tiling_indices[1],
            inner_tail_size,
        )
        self.tiling_indices = tiling_indices
        self.inner_tail_size = inner_tail_size
        self.outer_tail_size = outer_tail_size
        self.inner_num_elems = inner_tail_size if inner_tail_size else tiling_factor
        self.outer_num_elems = outer_tail_size if outer_tail_size else tiling_factor
        self.inner_is_tiling_idx = True

    def inner_itervar(self):
        return sympy_index_symbol(f"{self.itervars[self.outer_idx]}_inner")

    def need_vec_transpose(self, index):
        outer_var = self.itervars[self.outer_idx]
        inner_var = self.itervars[self.tiling_idx]
        outer_stride = stride_at_vec_range(index, outer_var, self.tiling_factor)
        inner_stride = stride_at_vec_range(index, inner_var, self.tiling_factor)
        return (
            self._load_mask is None  # TODO: support transposition with mask
            and outer_stride == 1
            and index.has(inner_var)
            and not inner_stride.has(inner_var)
            and not inner_stride.has(outer_var)
        )

    def gen_transposed_tile_load_store(self, name, var, index, is_store):
        # transposed tile load/store outside the kernel inner loop
        dtype = V.graph.get_dtype(name)
        factor = self.tiling_factor
        src = f"{var} + {cexpr_index(index)}"
        dst = "__place_holder__"
        ld_src = f"{cexpr_index(stride_at_vec_range(index, self.itervars[self.tiling_idx], self.tiling_factor))}"
        ld_dst = f"{self.num_elems}"
        if is_store:
            src, dst = dst, src
            ld_src, ld_dst = ld_dst, ld_src

        need_define = True
        if self.inner_is_tiling_idx ^ is_store:
            load_or_store = (
                f"at::vec::transpose_mxn<{DTYPE_TO_CPP[dtype]},{self.inner_num_elems},{self.outer_num_elems}>"
                f"({src}, {ld_src}, {dst}, {ld_dst});"
            )
        else:
            load_or_store = (
                f"at::vec::transpose_mxn<{DTYPE_TO_CPP[dtype]},{self.outer_num_elems},{self.inner_num_elems}>"
                f"({src}, {ld_src}, {dst}, {ld_dst});"
            )
        if is_store:
            tile_var = self.cse.newvar()
        elif load_or_store not in self.cse.cache:
            tile_var = self.cse.generate(self.preloads, load_or_store, write=False)
        else:
            need_define = False
            tile_var = self.cse.cache[load_or_store]

        if need_define:
            define_line = f"alignas({factor}) {DTYPE_TO_CPP[dtype]} {tile_var}[{self.outer_num_elems}*{self.inner_num_elems}];"
            self.preloads.writeline(define_line)

        load_or_store = load_or_store.replace("__place_holder__", str(tile_var))
        if is_store:
            self.poststores.writeline(DeferredLine(name, load_or_store))
        else:
            self.preloads.writeline(load_or_store)

        return tile_var

    def load(self, name: str, index: sympy.Expr):
        var = self.args.input(name)
        index = self.rename_indexing(index)

        inner = self.inner_itervar()
        if self.need_vec_transpose(index):
            tile_var = self.gen_transposed_tile_load_store(
                name, var, index, is_store=False
            )
            # vector load inside the kernel inner loop
            loadbuf = f"{tile_var} + {cexpr_index(inner * self.num_elems)}"
            dtype = V.graph.get_dtype(name)
            line = self._get_vec_load_line(loadbuf, 0, dtype)  # type: ignore[arg-type]
            csevar = self.cse.generate(self.loads, line)
            csevar.update_on_args("load", (self, name, index), {})
            assert isinstance(csevar, CppCSEVariable)
            csevar.is_vec = True
            return csevar
        else:
            new_index = self.transform_indexing(index)
            return super().load(name, new_index)

    def store(self, name, index, value, mode=None):
        assert "buf" in name
        var = self.args.output(name)

        inner = self.inner_itervar()
        index = self.rename_indexing(index)
        assert mode is None
        if self.need_vec_transpose(index):
            tile_var = self.gen_transposed_tile_load_store(
                name, var, index, is_store=True
            )
            # vector store inside the kernel inner loop
            storebuf = f"{tile_var} + {cexpr_index(inner * self.num_elems)}"
            if self.tail_size or V.graph.get_dtype(name) in DTYPE_LOWP_FP + [
                torch.uint8,
                torch.int8,
            ]:
                line = f"{value}.store({storebuf}, {self.num_elems});"
            else:
                line = f"{value}.store({storebuf});"
            self.stores.writeline(DeferredLine(name, line))
        else:
            new_index = self.transform_indexing(index)
            super().store(name, new_index, value, mode)

    def codegen_inner_loops(self, code):
        inner = self.inner_itervar()
        if self.inner_is_tiling_idx:
            code.writeline(
                f"for (long {inner} = 0; {inner} < {self.outer_num_elems}; {inner}++)"
            )
        else:
            code.writeline(
                f"for (long {inner} = 0; {inner} < {self.inner_num_elems}; {inner}++)"
            )

    def set_ranges(self, group, reduction_group):
        vars = super().set_ranges(group, reduction_group)
        # do vertical reduction as the tail loop
        self.outer_idx, self.tiling_idx = (
            self.tiling_indices
            if self.tiling_indices[1] < self.reduction_depth
            else reversed(self.tiling_indices)
        )
        if self.tiling_idx == self.tiling_indices[0]:
            self.tail_size = self.outer_tail_size
            self.num_elems = self.outer_num_elems
            self.inner_is_tiling_idx = False
        else:
            self.tail_size = self.inner_tail_size
            self.num_elems = self.inner_num_elems
            self.inner_is_tiling_idx = True
        return vars

    def transform_indexing(self, index: sympy.Expr) -> sympy.Expr:
        return self.scale_index_with_offset(
            index,
            itervar_idx=self.outer_idx,
            offset=self.inner_itervar(),
        )


class CppVecKernelChecker(CppVecKernel):
    def __init__(self, args, num_threads, tiling_factor, tiling_idx=-1):
        super().__init__(args, num_threads, tiling_factor, tiling_idx)

        # Since this kernel is only for checker but does not generate any
        # code, so we need to decrease the kernel count.
        metrics.generated_kernel_count -= 1

        # Used to record the graph wrapper code as the wrapper_code status could be
        # changed during graph run.
        self._orig_wrapper_code = None

        self.simd_vec = True

        self.simd_masked_vec = True

        self.fast_vec_list = []
        for k, v in CppVecOverrides.__dict__.items():
            if isinstance(v, staticmethod):
                self.fast_vec_list.append(k)
        self.exit_stack = contextlib.ExitStack()

        # Cache all the load result
        self.supported_dtypes: List[torch.dtype] = [
            torch.float64,
            torch.float,
            torch.bfloat16,
            torch.float16,
            torch.bool,
            torch.uint8,
            torch.int8,
            torch.int32,
            torch.int64,
        ]

        # TODO: remove it after all data types support masked vectorization.
        self.supported_dtypes_for_masked_vec: List[torch.dtype] = [
            torch.float,
            torch.bfloat16,
            torch.float16,
            torch.uint8,
            torch.int8,
        ]

    def disable_vec(self, msg=None):
        if schedule_log.isEnabledFor(logging.DEBUG):
            schedule_log.debug("Disabled vectorization: %s", msg)
        self.simd_vec = False
        self.simd_masked_vec = False

    def disable_masked_vec(self, msg=None):
        if schedule_log.isEnabledFor(logging.DEBUG):
            schedule_log.debug("Disabled masked vectorization: %s", msg)
        self.simd_masked_vec = False

    def load(self, name: str, index: sympy.Expr):
        with RecordOptimizationContext(__name__) as node_ctx:
            load_dtype = V.graph.get_dtype(name)
            opt_ctx: OptimizationContext = node_ctx.get_opt_ctx()
            assert opt_ctx

            opt_ctx.dtype = load_dtype
            var = self.cse.newvar()

            if load_dtype not in self.supported_dtypes_for_masked_vec:
                self.disable_masked_vec(
                    f"{load_dtype} not supported by masked vectorization"
                )

            if has_free_symbols(self.ranges):
                self.disable_masked_vec("Symbolic ranges not supported by masked load")

            if len(self.itervars) == 0:
                self.disable_vec("not a loop")
                return var

            if load_dtype not in self.supported_dtypes and (
                index.has(self.itervars[self.tiling_idx])
                or free_symbol_is_type(index, SymT.TMP)
            ):
                self.disable_vec(f"{load_dtype} not supported by load")
                return var

            return var

    def store(self, name, index, value, mode=None):
        with RecordOptimizationContext(__name__) as node_ctx:
            store_dtype = V.graph.get_dtype(name)

            if store_dtype not in self.supported_dtypes_for_masked_vec:
                self.disable_masked_vec(
                    f"{store_dtype} not supported by masked vectorization"
                )

            if has_free_symbols(self.ranges):
                self.disable_masked_vec("Symbolic ranges not supported by masked store")

            if len(self.itervars) == 0:
                self.disable_vec("not a loop")
                return self.simd_vec

            opt_ctx: OptimizationContext = node_ctx.get_opt_ctx()
            assert opt_ctx
            opt_ctx.dtype = store_dtype

            if store_dtype not in self.supported_dtypes:
                self.disable_vec(f"{store_dtype} not supported by store")
                return self.simd_vec

            assert "buf" in name
            index = self.rename_indexing(index)

            if mode:
                self.disable_vec(f"store mode: {mode}")
                return self.simd_vec

            return self.simd_vec

    def reduction(self, dtype, src_dtype, reduction_type, value):
        if has_free_symbols(self.ranges):
            self.disable_masked_vec("Symbolic ranges not supported by masked reduction")

        if reduction_type not in VECTORIZABLE_RTYPES:
            self.disable_vec(
                f"reduction: dtype {dtype}, src_dtype {src_dtype}, reduction_type {reduction_type}"
            )
        if is_welford_reduction(reduction_type):
            return tuple([self.simd_vec] * 3)
        return self.simd_vec

    def check_bounds(
        self, expr: sympy.Expr, size: sympy.Expr, lower: bool, upper: bool
    ):
        return self.simd_vec

    def store_reduction(self, name, index, value):
        return self.simd_vec

    def __exit__(self, exc_type, exc_val, exc_tb):
        # Restore the wrapper_code
        V.graph.wrapper_code = self._orig_wrapper_code  # type: ignore[assignment]
        self.exit_stack.__exit__(exc_type, exc_val, exc_tb)

    def __enter__(self):
        # Record the graph wrapper code. The wrapper_code status could be
        # changed during graph run. Regarding this checker, we also need to
        # run the graph but we don't expect to change any status that would
        # impact the code generation. Hence, we record the graph wrapper code
        # and replace it with a dummy wrapper_code and then restore to the
        # original one as long as the checker is finished.
        self._orig_wrapper_code = V.graph.wrapper_code
        V.graph.wrapper_code = WrapperCodeGen()

        parent_handler = V.MockHandler()

        class VecCheckerProxy:
            @staticmethod
            def __getattr__(name):  # type: ignore[misc]
                def inner(*args, **kwargs):
                    if name not in self.fast_vec_list:
                        self.disable_vec(f"op: {name}")

                    parent_val = getattr(parent_handler, name)(*args, **kwargs)
                    return pytree.tree_map(lambda _: self.simd_vec, parent_val)

                return inner

            @staticmethod
            def load(name: str, index: sympy.Expr):
                return self.load(name, index)

            @staticmethod
            def store(name, index, value, mode=None):
                return self.store(name, index, value, mode=mode)

            @staticmethod
            def reduction(dtype, src_dtype, reduction_type, value):
                return self.reduction(dtype, src_dtype, reduction_type, value)

            @staticmethod
            def store_reduction(name, index, value):
                return self.store_reduction(name, index, value)

            @staticmethod
            def check_bounds(
                expr: sympy.Expr, size: sympy.Expr, lower: bool, upper: bool
            ):
                return self.check_bounds(expr, size, lower, upper)

            @staticmethod
            def constant(val, dtype):
                with RecordOptimizationContext(__name__) as node_ctx:
                    opt_ctx: OptimizationContext = node_ctx.get_opt_ctx()
                    assert opt_ctx

                    if opt_ctx.dtype not in self.supported_dtypes_for_masked_vec:
                        self.disable_masked_vec(
                            f"{opt_ctx.dtype} not supported by masked vectorization"
                        )

                    if opt_ctx.dtype not in self.supported_dtypes:
                        self.disable_vec(f"constant dtype: {opt_ctx.dtype}")
                    return val

            @staticmethod
            def index_expr(expr, dtype):
                return self.cse.newvar()

            @staticmethod
            def indirect_indexing(index_var, size, check=True, wrap_neg=True):
                return sympy_index_symbol(str(index_var))

            @staticmethod
            def masked(mask, body, other):
                body()
                return self.cse.newvar()

            @staticmethod
            def to_dtype(x, dtype, src_dtype=None, use_compute_types=True):
                if dtype not in self.supported_dtypes_for_masked_vec:
                    self.disable_masked_vec(
                        f"{dtype} not supported by masked vectorization"
                    )

                if dtype not in self.supported_dtypes:
                    self.disable_vec(f"to_dtype: {dtype}")
                return x

        self.exit_stack.enter_context(V.set_ops_handler(VecCheckerProxy()))
        self.exit_stack.enter_context(V.set_kernel_handler(self))
        return self


def get_loop_body_lowp_fp(_body: ir.LoopBody) -> Optional[torch.dtype]:
    """
    Returns the low precision float data type (torch.float16/torch.bfloat16) if all the
    nodes can codegen with this data type. Otherwise returns None.
    """
    sub_blocks = [_body.root_block] + list(_body.subblocks.values())

    _lowp_fp_type: Optional[torch.dtype] = None

    for sub_block in sub_blocks:
        for _node in sub_block.graph.nodes:
            if _node.op == "placeholder" or _node.target in (
                "get_index",
                "index_expr",
            ):
                continue

            # Fast path if all operations can support bf16/fp16 without converting to fp32
            if _node.target not in [
                "load",
                "store",
                "abs",
                "neg",
                "output",
            ]:
                return None

            if hasattr(_node, "meta") and _node.meta:
                assert OptimizationContext.key in _node.meta
                opt_ctx: OptimizationContext = _node.meta[OptimizationContext.key]
                if not opt_ctx.dtype or opt_ctx.dtype not in DTYPE_LOWP_FP:
                    return None
                if _lowp_fp_type:
                    assert (
                        _lowp_fp_type == opt_ctx.dtype
                    ), "do not support bf16/fp16 mix"
                else:
                    _lowp_fp_type = opt_ctx.dtype
            else:
                return None

    return _lowp_fp_type


class TilingSelect:
    """
    Implement the heuristic to select the tiling factors and tiling indices.
    In the future, we can implement advanced heuristic in a subclass.
    """

    def __init__(self):
        super().__init__()

    def select_tiling(
        self,
        fn_list,
        var_sizes_list,
    ) -> Tuple[List[int], List[int]]:
        # TODO(jgong5): support alternative tiling factors and data types
        loop_bodies = None
        if all(isinstance(fn, ir.LoopBody) for fn in fn_list):
            loop_bodies = fn_list
        else:
            if hasattr(fn_list[0], "original_fn"):
                # For the case of local buffer, we wrap the fn with localize_function
                assert all(hasattr(fn, "original_fn") for fn in fn_list)
                assert all(
                    isinstance(fn.original_fn.args[0]._body, ir.LoopBody)
                    for fn in fn_list
                )
                loop_bodies = [fn.original_fn.args[0]._body for fn in fn_list]
            else:
                assert all(isinstance(fn, functools.partial) for fn in fn_list)
                assert all(isinstance(fn.args[0]._body, ir.LoopBody) for fn in fn_list)
                loop_bodies = [fn.args[0]._body for fn in fn_list]
        assert loop_bodies is not None

        dtype = torch.float
        _lowp_fp_dtype = get_loop_body_lowp_fp(loop_bodies[0])
        if _lowp_fp_dtype and all(
            (get_loop_body_lowp_fp(loop_body) == _lowp_fp_dtype)
            for loop_body in loop_bodies[1:]
        ):
            dtype = _lowp_fp_dtype

        tiling_factor = cpu_vec_isa.pick_vec_isa().nelements(dtype=dtype)
        tiling_indices = self._select_tiling_indices(
            fn_list, var_sizes_list, tiling_factor
        )
        if tiling_indices:
            if config.cpp.enable_tiling_heuristics:

                def _try_get_stride(
                    index,
                    itervars,
                    tiling_factor,
                    tiling_indices,
                ):
                    itervar = itervars[tiling_indices[0]]
                    stride = stride_at_vec_range(index, itervar, tiling_factor)
                    return stride if stride.is_number else None

                def _update_negative_op_count(
                    node_name, non_contig_indexing_op_counter
                ):
                    if node_name not in non_contig_indexing_op_counter:
                        non_contig_indexing_op_counter[node_name] = 1
                    else:
                        non_contig_indexing_op_counter[node_name] += 1

                def _is_valid_indices(
                    itervars,
                    tiling_indices,
                ):
                    return (
                        len(tiling_indices) == 1
                        and len(itervars) > 0
                        and (
                            tiling_indices[0]
                            if tiling_indices[0] >= 0
                            else tiling_indices[0] + len(itervars)
                        )
                        < len(itervars)
                    )

                group, reduction_group = max(
                    var_sizes_list, key=lambda sizes: len(sizes[1])
                )
                call_ranges = tuple(group) + tuple(reduction_group)
                itervars = [
                    sympy_index_symbol_with_prefix(SymT.XBLOCK, n)
                    for n in range(len(call_ranges))
                ]
                reduction_depth = len(group)
                vars, reduction_vars = (
                    itervars[:reduction_depth],
                    itervars[reduction_depth:],
                )
                op_counter: Dict[str, int] = {}
                # ops may cause overhead with vectorization, like non-contiguous
                # index_expr, load, store
                non_contig_indexing_op_counter: Dict[str, int] = {}
                for _body in loop_bodies:
                    sub_blocks = [_body.root_block] + list(_body.subblocks.values())
                    for sub_block in sub_blocks:
                        for _node in sub_block.graph.nodes:
                            if _node.target in ["index_expr", "load", "store"]:
                                # get the index and replace prefix from z to x
                                index = sub_block.body.indexing_from_args(
                                    (vars, reduction_vars)
                                )[
                                    _node.args[
                                        1 if _node.target == "index_expr" else 2
                                    ].args[0]
                                ]
                                if _is_valid_indices(itervars, tiling_indices):
                                    stride = _try_get_stride(
                                        index, itervars, tiling_factor, tiling_indices
                                    )
                                    if (
                                        stride is None
                                        if _node.target == "index_expr"
                                        else stride not in [0, 1]
                                    ):
                                        _update_negative_op_count(
                                            _node.target, non_contig_indexing_op_counter
                                        )
                            if isinstance(_node.target, str) and not (
                                _node.target.startswith("masked_subblock")
                                or _node.target
                                in ["ops", "output", "constant", "get_index"]
                            ):
                                if _node.target not in op_counter:
                                    op_counter[_node.target] = 1
                                else:
                                    op_counter[_node.target] += 1

                op_num = sum(op_counter.values())
                non_contig_indexing_op_num = sum(
                    non_contig_indexing_op_counter.values()
                )
                threshold = 0.08
                if op_num > 0 and non_contig_indexing_op_num / op_num >= threshold:
                    # Too many non-contiguous load/store/index_expr which hurts the
                    # vectorization performance. Disable vectorization when exceeding
                    # the threshold.
                    return [], []

                if (
                    not reduction_group
                    and group
                    and len(tiling_indices) == 1
                    and not has_free_symbols(
                        [
                            group[tiling_indices[0]],
                        ]
                    )
                    and group[tiling_indices[0]] < tiling_factor / 2
                ):
                    # For case of Multi Thread AMP Static shape of pyhpc_isoneutral_mixing,
                    # the inner loop range doesn't have enough elements to do vectorization
                    # explicitly and found that `#pragma GCC ivdep` has better performance than
                    # `#pragma omp simd simdlen(8)`. Disable vectorization for this case.
                    # <TODO> Leslie: maybe we can always disable vectorization when loop range is less
                    # than tiling factor and enable `#pragma omp simd simdlen(8)` for scalar kernel
                    # when needed.
                    return [], []

            if len(tiling_indices) == 1:
                return [tiling_factor], tiling_indices
            if len(tiling_indices) == 2:
                return [tiling_factor, tiling_factor], tiling_indices
        return [], []

    def _select_tiling_indices(
        self,
        fn_list,
        var_sizes_list,
        tiling_factor,
    ):
        all_index = []
        for fn, var_sizes in zip(fn_list, var_sizes_list):
            rw = dependencies.extract_read_writes(fn, *var_sizes)
            all_index += [dep.index for dep in itertools.chain(rw.reads, rw.writes)]
        contig_vars = set()
        contig_vars_list = []
        non_contig_stride_const = set()
        non_contig_stride_other = set()
        for index in all_index:
            for var in index.free_symbols:
                if not re.search(r"^d\d+$", var.name):
                    continue
                stride = stride_at_vec_range(index, var, tiling_factor)
                if stride == 0:
                    continue
                elif stride == 1:
                    contig_vars.add(int(var.name[1:]))
                    contig_vars_list.append(int(var.name[1:]))
                elif all(symbol_is_type(s, SymT.SIZE) for s in stride.free_symbols):
                    non_contig_stride_const.add(int(var.name[1:]))
                else:
                    non_contig_stride_other.add(int(var.name[1:]))
        contig_only = contig_vars - non_contig_stride_const - non_contig_stride_other
        group, reduction_group = max(var_sizes_list, key=lambda sizes: len(sizes[1]))
        num_itervars = len(group) + len(reduction_group)
        if len(contig_vars) == 0:
            # no contiguous vars
            return [num_itervars - 1]
        if contig_only:
            return sorted(contig_only)[-1:]
        contig_and_const_stride = (
            contig_vars & non_contig_stride_const
        ) - non_contig_stride_other
        contig_vars_sorted = sorted(contig_vars)
        if (
            len(contig_vars_sorted) == 2
            and contig_vars_sorted[-1] in contig_and_const_stride
            and contig_vars_sorted[-1] == num_itervars - 1
        ):
            return contig_vars_sorted
        return sorted(contig_vars_sorted, key=contig_vars_list.count)[-1:]


class CppKernelProxy(CppKernel):
    def __init__(self, kernel_group):
        super().__init__(kernel_group.args, kernel_group.ws.num_threads)
        self.kernel_group = kernel_group
        self.loop_nest = None
        self.call_ranges = None
        self.picked_vec_isa: cpu_vec_isa.VecISA = cpu_vec_isa.pick_vec_isa()

    def data_type_propagation(self, nodes):
        for _node in nodes:
            assert isinstance(_node, SchedulerNode)
            DataTypePropagation.propagate_scheduler_node(_node)

    # Check if all the nodes of a given fx graph can support BF16/FP16
    def is_lowp_fp_scheduler(self, scheduler_node: SchedulerNode):
        if not isinstance(scheduler_node._body, ir.LoopBody):
            return True
        # Propagate the dtype to check if all the fx node is bf16/fp16
        DataTypePropagation.propagate_scheduler_node(scheduler_node)
<<<<<<< HEAD

        sub_blocks = [scheduler_node._body.root_block] + list(
            scheduler_node._body.subblocks.values()
        )
        all_node_support_lowp: bool = True
        for sub_block in sub_blocks:
            for _node in sub_block.graph.nodes:
                # TODO(Eikan): Regarding get_index and index_expr, we should conclude the
                # the data type as well.
                if _node.op == "placeholder" or _node.target in (
                    "get_index",
                    "index_expr",
                ):
                    continue

                # Fast path if all operations can support bf16/fp16 without converting to fp32
                if _node.target not in [
                    "load",
                    "store",
                    "abs",
                    "neg",
                    "output",
                ]:
                    all_node_support_lowp = False

                if hasattr(_node, "meta") and _node.meta:
                    assert OptimizationContext.key in _node.meta
                    opt_ctx: OptimizationContext = _node.meta[OptimizationContext.key]
                    if not opt_ctx.dtype or opt_ctx.dtype not in DTYPE_LOWP_FP:
                        all_node_support_lowp = False
                    elif _lowp_fp_type:
                        if _lowp_fp_type != opt_ctx.dtype:
                            warnings.warn(
                                "bf16 and fp16 are mixed in the scheduler node. "
                                f"Will use the first encountered {_lowp_fp_type}."
                            )
                    else:
                        _lowp_fp_type = opt_ctx.dtype
                        scheduler_node._lowp_fp_type = _lowp_fp_type  # type: ignore[attr-defined]
                else:
                    all_node_support_lowp = False

        return all_node_support_lowp
=======
        return get_loop_body_lowp_fp(scheduler_node._body) is not None
>>>>>>> 81aa0591

    def legalize_lowp_fp_dtype_loopbody(self, loop_body: ir.LoopBody):
        def add_to_dtype(sub_graph: torch.fx.Graph):
            def is_lowp_fp_load(node: torch.fx.Node):
                if node.target not in ["load"]:
                    return False
                assert len(node.args) == 3
                load_dtype = V.graph.get_dtype(node.args[1])  # type: ignore[arg-type]
                return load_dtype in DTYPE_LOWP_FP

            def is_lowp_fp_store(node: torch.fx.Node):
                if node.target != "store":
                    return False
                _, store_var, _, _, _ = node.args
                store_dtype = V.graph.get_dtype(store_var)  # type: ignore[arg-type]
                return store_dtype in DTYPE_LOWP_FP

            sub_graph_nodes = list(sub_graph.nodes)
            to_lowp_fp_legalized_nodes = []
            for _node in sub_graph_nodes:
                if is_lowp_fp_load(_node):
                    # No need to promote to float if all users are direct stores
                    if all(user.target == "store" for user in _node.users):
                        continue
                    ops = _node.args[0]
                    with sub_graph.inserting_after(_node):
                        to_type_node = sub_graph.call_method(
                            "to_dtype", args=(ops, _node, torch.float)
                        )
                        to_type_node_args = to_type_node.args
                        _node.replace_all_uses_with(to_type_node)
                        to_type_node.args = to_type_node_args
                        metrics.cpp_to_dtype_count += 1
                elif is_lowp_fp_store(_node):
                    ops, name, _, value_var, _ = _node.args
                    # No need to promote to float if it is a user of a load which are all directly stored
                    if value_var.target == "load" and all(
                        user.target == "store" for user in value_var.users
                    ):
                        continue
                    dtype = V.graph.get_dtype(name)
                    with sub_graph.inserting_before(_node):
                        to_type_node = sub_graph.call_method(
                            "to_dtype", args=(ops, value_var, dtype)
                        )
                        _node.replace_input_with(value_var, to_type_node)
                        metrics.cpp_to_dtype_count += 1
                elif _node.target == "reduction":
                    (
                        ops,
                        dtype,
                        src_dtype,
                        reduction_type,
                        value,
                    ) = _node.args
                    if src_dtype in DTYPE_LOWP_FP:
                        # Since we always convert the load/store value to float if the tensor is bfloat16/float16.
                        # Therefore, the reduction should never work with bfloat16/float16 value. Hence, we update
                        # the bfloat16/float16 reduction by
                        #     1) updating the src_dtype to float
                        # and 2) updating the dtype to float if it is bfloat16/float16.
                        assert dtype in [
                            torch.float,
                            torch.bfloat16,
                            torch.float16,
                            torch.int64,
                        ]
                        _node.args = (
                            ops,
                            torch.float if dtype in DTYPE_LOWP_FP else dtype,
                            torch.float,
                            reduction_type,
                            value,
                        )
                elif _node.target == "to_dtype" and _node.args[-1] in DTYPE_LOWP_FP:
                    (ops, x, _) = _node.args
                    # The legalization always loads the BF16/FP16 tensor as FP32 for computation
                    # and converts back to BF16/FP16 after the computation.
                    # Hence, there should be no computation w/ BF16/FP16.
                    # Therefore, we update the to_dtype by replacing the bf16/fp16 dtype with fp32.
                    # Save the legalized to_dtype node for the elimination(eliminate_to_dtype step):
                    #  1) Eliminate the redundant to_dtype node if we have a pattern as follows:
                    #     graph():
                    #       %lowp_fp_legalized = call_method[target=to_dtype](args = (%ops, %input, torch.float))
                    #       %to_dtype2 = call_method[target=to_dtype](args = (%ops, %lowp_fp_legalized, torch.bfloat16/float16))
                    # Regarding the first to_dtype, it is redundant because
                    # the second to_type also converts to the torch.bfloat16/torch.float16.
                    # Hence, we remove the first to_type.
                    to_lowp_fp_legalized_nodes.append(_node)
                    _node.args = (ops, x, torch.float)
                else:
                    pass

            def eliminate_to_dtype(sub_graph: torch.fx.Graph):
                def _eliminate_duplicate_to_node(sub_graph: torch.fx.Graph):
                    # Eliminate the redundant to_dtype node. Let's consider a pattern as follows:
                    #   graph():
                    #     %to_dtype1 = call_method[target=to_dtype](args = (%ops, %input, torch.float), kwargs = {})
                    #     %to_dtype2 = call_method[target=to_dtype](args = (%ops, %to_dtype1, torch.float), kwargs = {})
                    # Regarding the first to_dtype, it is redundant because the second to_type also converts to the
                    # torch.float. Hence, we remove the first to_type
                    def _used_by_to(to_node: torch.fx.Node):
                        return all(usr.target == "to_dtype" for usr in to_node.users)

                    all_to_nodes = [
                        node for node in sub_graph.nodes if node.target == "to_dtype"
                    ]
                    all_to_nodes_and_users = [
                        {node: node.users} for node in all_to_nodes if _used_by_to(node)
                    ]
                    for node_users in all_to_nodes_and_users:
                        for node, users in node_users.items():
                            if node in sub_graph.nodes and (
                                all(usr.args[-1] == node.args[-1] for usr in users)
                                or (
                                    node in to_lowp_fp_legalized_nodes
                                    and all(
                                        usr.args[-1] in DTYPE_LOWP_FP for usr in users
                                    )
                                )
                            ):
                                val_node = node.all_input_nodes[-1]
                                node.replace_all_uses_with(val_node)
                                sub_graph.erase_node(node)

                    # For debug mode, the graph of LoopBody will attach a new GraphModule as
                    # owning_module for debugging while the release mode will not. The lint will
                    # check whether the graph has owning_module to decide if it needs to check
                    # call_module. LoopBody might contain get_index as a module call. But it
                    # is just a function. Hence, it cannot pass the lint check for debug mode.
                    # We bypass the check if the owning_module is None. Eventually, we should call
                    # get_index via call_function but not call_module.
                    if sub_graph.owning_module is None:
                        sub_graph.lint()

                _eliminate_duplicate_to_node(sub_graph)

            eliminate_to_dtype(sub_graph)

        sub_blocks = [loop_body.root_block] + list(loop_body.subblocks.values())
        for sub_block in sub_blocks:
            add_to_dtype(sub_block.graph)

    def legalize_lowp_fp_dtype(self, nodes):
        if all(
            isinstance(_node, SchedulerNode) and self.is_lowp_fp_scheduler(_node)
            for _node in nodes
        ):
            # Mark the load node to load bf16/fp16
            for _node in nodes:
                sub_blocks = [_node._body.root_block] + list(
                    _node._body.subblocks.values()
                )
                for sub_block in sub_blocks:
                    for fx_node in sub_block.graph.nodes:
                        if fx_node.target in ["load", "store"]:
                            assert fx_node.meta
                            assert OptimizationContext.key in fx_node.meta
                            opt_ctx: OptimizationContext = fx_node.meta[
                                OptimizationContext.key
                            ]
                            assert opt_ctx.dtype in DTYPE_LOWP_FP

            # Bypass the legalization as the kernel can run with bf16/fp16 directly
            return

        for _node in nodes:
            assert isinstance(_node, SchedulerNode)
            assert isinstance(_node._body, ir.LoopBody)
            node: SchedulerNode = _node

            def is_memory_copy_scheduler_node(node: SchedulerNode):
                op_counts = node.read_writes.op_counts
                return (
                    len(op_counts) == 2 and "load" in op_counts and "store" in op_counts
                )

            should_legalize = not is_memory_copy_scheduler_node(node)
            if should_legalize:
                body: ir.LoopBody = node._body
                self.legalize_lowp_fp_dtype_loopbody(body)

    def codegen_functions(self, fn_list, var_sizes_list):
        assert len(fn_list) == len(var_sizes_list)
        kernel_group = self.kernel_group
        group, reduction_group = max(var_sizes_list, key=lambda sizes: len(sizes[1]))

        self.set_ranges(group, reduction_group)

        def codegen_kernel(cls, *args):
            with kernel_group.new_kernel(cls, *args) as kernel:
                # Ugly hack to maintain the metrics kernel count since
                # we only count in CppKernelProxy, not those contained in it
                metrics.generated_kernel_count -= 1

                run(kernel)
                return kernel

        def run(kernel):
            vars, reduction_vars = kernel.set_ranges(group, reduction_group)
            in_suffix = False
            for fn, var_sizes in zip(fn_list, var_sizes_list):
                if var_sizes in [
                    (group, reduction_group),
                    (tuple(itertools.chain(group, reduction_group)), ()),
                ]:
                    assert not in_suffix
                    fn(vars, reduction_vars)
                else:
                    in_suffix = True
                    assert var_sizes == (
                        group,
                        (),
                    ), f"unexpected group: {var_sizes} != {group}, {reduction_group}"
                    # we can fuse in some extra pointwise into the suffix
                    with kernel.write_to_suffix():
                        fn(vars, ())

        scalar_kernel = codegen_kernel(CppKernel)
        V.graph.removed_buffers |= scalar_kernel.removed_buffers
        V.graph.inplaced_to_remove |= scalar_kernel.inplaced_to_remove
        self.loop_nest = LoopNestWithSplit.build(scalar_kernel)

        if not self.picked_vec_isa:
            return

        # Kernels share the same global contexts like V.graph.wrapper_code, V.kernel.args.
        # But the generated scalar kernel has updated these global contexts. Hence, the other kernels
        # should not do this again to avoid context conflict. By now, we only control the
        # config.inplace_buffers. In the future, we could maintain more contexts.
        with torch._inductor.config.patch(inplace_buffers=False):
            tiling_select = TilingSelect()
            tiling_factors, tiling_indices = tiling_select.select_tiling(
                fn_list, var_sizes_list
            )
            assert len(tiling_factors) == len(tiling_indices)
            # <TODO> This should be removed after full support for vectorization is implemented.
            could_vec = True
            could_masked_vec = True
            if tiling_factors and tiling_indices:
                tiling_factor = tiling_factors[0]
                assert all(
                    _tiling_factor == tiling_factor for _tiling_factor in tiling_factors
                )
                for tiling_indice in tiling_indices:
                    with CppVecKernelChecker(
                        deepcopy(self.kernel_group.args),
                        parallel_num_threads(),
                        tiling_factor,
                        tiling_indice,
                    ) as vec_checker:
                        run(vec_checker)
                        could_vec = could_vec and vec_checker.simd_vec
                        could_masked_vec = (
                            could_masked_vec and vec_checker.simd_masked_vec
                        )
                        if not could_vec:
                            tiling_factors = []
                            tiling_indices = []
                            break

            if len(tiling_indices) == 1:
                vec_kernel = codegen_kernel(
                    CppVecKernel, tiling_factors[0], tiling_indices[0]
                )
                metrics.generated_cpp_vec_kernel_count += 1
                main_loop, tail_loop = self.loop_nest.split_with_tiling(
                    tiling_indices[0], factor=tiling_factors[0]
                )
                main_loop.set_kernel(vec_kernel)
                main_loop.simd_vec = True
                if could_masked_vec and (tail_loop.size - tail_loop.offset) >= 4:
                    tail_loop.steps = tail_loop.size - tail_loop.offset
                    masked_vec_kernel = codegen_kernel(
                        CppVecKernel,
                        tiling_factors[0],
                        tiling_indices[0],
                        tail_loop.steps,
                    )
                    tail_loop.set_kernel(masked_vec_kernel)
                    tail_loop.simd_vec = True
                else:
                    tail_loop.set_kernel(scalar_kernel)
                    tail_loop.simd_omp = True
                # We chop the loop into two cubes by the nelements - main loop and tail loop.
                # Regarding the main loop, it is straightforward that it could be vectorized with
                # nelements. But for the tail loop, it still could be vectorized. For example,
                # if the nelements is 8(256bits), then the tail loop still could be vectorized
                # as 4(128bits).
                tail_loop.simd_nelements = tiling_factors[0] // 2
            elif len(tiling_indices) == 2:
                assert (
                    tiling_indices[1] == len(self.itervars) - 1
                    and tiling_factors[0] == tiling_factors[1]
                )

                metrics.generated_cpp_vec_kernel_count += 2
                outer_main_loop, outer_tail_loop = self.loop_nest.split_with_tiling(
                    tiling_indices[0], factor=tiling_factors[0]
                )
                (
                    inner_main_loop,
                    inner_tail_loop,
                ) = outer_main_loop.split_with_tiling(
                    tiling_indices[1] - tiling_indices[0], factor=tiling_factors[0]
                )
                tile2d_kernel = codegen_kernel(
                    CppTile2DKernel, tiling_factors[0], tiling_indices
                )
                inner_main_loop.set_kernel(tile2d_kernel)

                if could_masked_vec:
                    (
                        inner_main_loop_of_outer_tail_loop,
                        inner_tail_loop_of_outer_tail_loop,
                    ) = outer_tail_loop.split_with_tiling(
                        tiling_indices[1] - tiling_indices[0], factor=tiling_factors[0]
                    )

                    for tail_loop in (
                        inner_tail_loop,
                        outer_tail_loop,
                        inner_tail_loop_of_outer_tail_loop,
                    ):
                        tail_loop.steps = tail_loop.size - tail_loop.offset

                    for tail_loop, inner_tail_size, outer_tail_size in (
                        (inner_tail_loop, inner_tail_loop.steps, None),
                        (
                            inner_main_loop_of_outer_tail_loop,
                            None,
                            outer_tail_loop.steps,
                        ),
                        (
                            inner_tail_loop_of_outer_tail_loop,
                            inner_tail_loop_of_outer_tail_loop.steps,
                            outer_tail_loop.steps,
                        ),
                    ):
                        masked_tile2d_kernel = codegen_kernel(
                            CppTile2DKernel,
                            tiling_factors[0],
                            tiling_indices,
                            inner_tail_size,
                            outer_tail_size,
                        )
                        tail_loop.set_kernel(masked_tile2d_kernel)
                else:
                    vec_kernel = codegen_kernel(
                        CppVecKernel, tiling_factors[0], tiling_indices[0]
                    )
                    inner_tail_loop.set_kernel(vec_kernel)

                    outer_tail_loop.set_kernel(scalar_kernel)

    def codegen_loop_bodies(self, loop_bodies, var_sizes_list):
        for body in loop_bodies:
            self.legalize_lowp_fp_dtype_loopbody(body)
            DataTypePropagation.propagate_loopbody(body)
        self.codegen_functions(loop_bodies, var_sizes_list)

    def codegen_nodes(self, nodes: List[SchedulerNode]):
        # Legalize BF16 node by adding to_dtype explicitly
        self.legalize_lowp_fp_dtype(nodes)
        self.data_type_propagation(nodes)
        assert len(nodes) >= 1

        def fn(node, *index_vars):
            node.decide_inplace_update()
            node.mark_run()
            if isinstance(V.kernel, NullKernelHandler):
                return node._body(*index_vars)
            else:
                return node.codegen(index_vars)

        fn_list = [functools.partial(fn, node) for node in nodes]

        if (
            isinstance(V.local_buffer_context, LocalBufferContext)
            and V.local_buffer_context.local_buffers
        ):

            def wrap_fn(fn):
                wrapped_fn = V.local_buffer_context.localize_function(
                    fn,
                )
                wrapped_fn.original_fn = fn
                return wrapped_fn

            fn_list = [wrap_fn(fn) for fn in fn_list]

        var_sizes_list = [node.group[1] for node in nodes]
        self.codegen_functions(fn_list, var_sizes_list)

    def codegen_loops(self, code, worksharing):
        self.codegen_loops_impl(self.loop_nest, code, worksharing)


class OuterLoopFusedKernel(CppKernel):
    def __init__(self, kernel_group):
        super().__init__(kernel_group.args, kernel_group.ws.num_threads)
        self.inner: List[LoopLevel] = []

    def decide_parallel_depth(self, max_parallel_depth, threads) -> int:
        kernels_parallel_depth = []
        nested_kernels: List[List[CppKernel]] = [
            loop.get_kernels() for loop in self.inner
        ]
        for kernels in nested_kernels:
            # For any ScalarKernel, VecKernel, or Tile2DKernel,
            # they should all have the same call_ranges
            call_ranges = kernels[0].call_ranges
            assert call_ranges is not None
            assert all(kernel.call_ranges == call_ranges for kernel in kernels)
            kernels_parallel_depth.append(
                kernels[0].decide_parallel_depth(len(call_ranges), threads)
            )
        return min(
            max_parallel_depth,
            max(kernels_parallel_depth),
        )


class ReasonFusedNodes(Enum):
    SAME_VARS_REDUCE = "same_vars_reduce"
    COMPATIBLE_REDUCTION = "compatible_reduction"
    COMPATIBLE_RANGES_NO_REDUCTION = "compatible_ranges_no_reduction"


class CppScheduling(BaseScheduling):
    # ctypes limits the number of args to 1024, refer to:
    # https://github.com/python/cpython/commit/a285af7e626d1b81cf09f8b2bf7656f100bc1237
    # We set a conservative threshold here.
    MAX_FUSED_KERNEL_ARGS_NUM = 500
    backend_features = dict.fromkeys(
        [
            BackendFeature.INPLACE_BUFFERS,
            BackendFeature.REDUCE_TO_SINGLE_ELEMENT,
        ]
    )

    @classmethod
    def get_backend_features(cls, device: torch.device):
        return cls.backend_features

    def __init__(self, scheduler):
        super().__init__()
        self.scheduler = scheduler
        if scheduler:
            self.reset_kernel_group()
        self._ready_to_flush = False

    def _set_flush_status(self, status: bool):
        self._ready_to_flush = status

    def group_fn(self, sizes):
        return tuple(tuple(map(V.graph.sizevars.simplify, s)) for s in sizes)

    def reset_kernel_group(self):
        from .cpp_wrapper_cpu import CppWrapperCpu

        self.kernel_group: Union[CppWrapperKernelGroup, KernelGroup]
        if isinstance(V.graph.wrapper_code, CppWrapperCpu):
            self.kernel_group = CppWrapperKernelGroup()
        else:
            self.kernel_group = KernelGroup()

    def fuse(self, node1, node2):
        if node1.is_foreach() or node2.is_foreach():
            return ForeachKernelSchedulerNode.fuse(node1, node2)
        elif node1.is_template():
            assert not node2.is_template()
            return FusedSchedulerNode.fuse(node1, node2)
        else:
            if (
                self._why_fuse_nodes(node1, node2)
                == ReasonFusedNodes.COMPATIBLE_RANGES_NO_REDUCTION
            ):
                assert isinstance(node1, (SchedulerNode, FusedSchedulerNode))
                assert isinstance(node2, (SchedulerNode, FusedSchedulerNode))

                _, (vars1, reduce1) = node1.group
                _, (vars2, reduce2) = node2.group
                assert reduce1 == () and reduce2 == (), (reduce1, reduce2)

                def get_indexing_ranges_exprs(node):
                    if isinstance(node, FusedSchedulerNode):
                        assert len(node.snodes) > 0, node.snodes
                        var_ranges = None
                        indexing_exprs = set()
                        for snode in node.snodes:
                            v, exprs = get_indexing_ranges_exprs(snode)
                            if var_ranges is None:
                                var_ranges = v
                            assert var_ranges == v, (var_ranges, v, node.snodes)
                            indexing_exprs.update(exprs)
                        return var_ranges, list(indexing_exprs)
                    else:
                        assert isinstance(node, SchedulerNode)
                        comp_buffer = node.node
                        assert isinstance(comp_buffer, ir.ComputedBuffer)
                        _, body, _ = comp_buffer.get_default_sizes_body()
                        return body.var_ranges, list(body.indexing_exprs.values())

                node_to_recomp = node1 if len(vars1) < len(vars2) else node2
                assert isinstance(node_to_recomp, SchedulerNode)

                ref_node = node2 if len(vars1) < len(vars2) else node1

                extra_indexing_constraints = get_indexing_ranges_exprs(ref_node)

                node_to_recomp.recompute_size_and_body(
                    extra_indexing_constraints=extra_indexing_constraints
                )

                _, (vars1, _) = node1.group
                _, (vars2, _) = node2.group
                assert vars1 == vars2, (vars1, vars2)
                return FusedSchedulerNode.fuse(node1, node2)
            elif self.can_fuse_vertical_outer_loop(node1, node2):
                return OuterLoopFusedSchedulerNode.fuse(
                    node1, node2, self._get_outer_loop_fusion_depth(node1, node2)
                )
            else:
                return FusedSchedulerNode.fuse(node1, node2)

    def _why_fuse_nodes(self, node1, node2) -> Optional[ReasonFusedNodes]:
        _, (vars1, reduce1) = node1.group
        _, (vars2, reduce2) = node2.group

        if vars1 == vars2 and reduce1 == reduce2:
            return ReasonFusedNodes.SAME_VARS_REDUCE
        if reduce1 == () and vars1 == vars2 + reduce2:
            return ReasonFusedNodes.COMPATIBLE_REDUCTION
        if self._can_fuse_nodes_with_compatible_ranges(node1, node2):
            return ReasonFusedNodes.COMPATIBLE_RANGES_NO_REDUCTION
        # TODO(jansel): allow fusion pointwise (vars1, ()) suffix?
        return None

    def _can_fuse_nodes_with_compatible_ranges(self, node1, node2):
        # Here we try to fuse SchedulerNode/FusedSchedulerNode with compatible ranges
        # e.g. (s0, s1, s2) and (s0 * s1 * s2)
        _, (vars1, reduce1) = node1.group
        _, (vars2, reduce2) = node2.group

        c1 = reduce1 == () and reduce2 == ()
        c2 = math.prod(vars1) == math.prod(vars2)
        c3 = len(vars1) == 1 or len(vars2) == 1
        if not (c1 and c2 and c3):
            return False

        node_to_recomp = node1 if len(vars1) < len(vars2) else node2
        ref_node = node2 if len(vars1) < len(vars2) else node1

        # We can not recompute sizes and body for nodes other than SchedulerNode
        # TODO: we can extend fusion support with compatible ranges for FusedSchedulerNode
        if isinstance(node_to_recomp, FusedSchedulerNode):
            return False

        # It may happen that node1 and node2 compatible number of elements
        # but different original ranges, for example:
        # {d0: s0, d1: s1, d2: s2} vs {d0: s0*s1*s2}
        # See https://github.com/pytorch/pytorch/pull/120077/files#r1500427848 for more details
        # TODO: we can fix if it allows us to CSE at least one of the variables

        assert isinstance(node_to_recomp, SchedulerNode)
        if isinstance(node_to_recomp.node, ir.TemplateBuffer):
            return False
        assert isinstance(node_to_recomp.node, ir.ComputedBuffer)
        # node.data.get_size() is a cheaper version of node.get_read_writes().var_ranges
        # but without variable name
        ranges2 = node_to_recomp.node.data.get_size()
        ranges1 = None
        if isinstance(ref_node, FusedSchedulerNode):
            ranges_set = set()
            for snode in ref_node.snodes:
                if isinstance(snode.node, ir.TemplateBuffer):
                    break
                assert isinstance(snode.node, ir.ComputedBuffer)
                ranges_set.add(tuple(snode.node.data.get_size()))

            if len(ranges_set) != 1:
                return False

            ranges1 = list(next(iter(ranges_set)))
        else:
            assert isinstance(ref_node, SchedulerNode)
            assert isinstance(ref_node.node, ir.ComputedBuffer)
            ranges1 = ref_node.node.data.get_size()

        if ranges1 != ranges2:
            return False

        return True

    def _can_fuse_horizontal_impl(self, node1, node2):
        assert isinstance(node1, (FusedSchedulerNode, SchedulerNode))
        assert isinstance(node2, (FusedSchedulerNode, SchedulerNode))
        if any(
            isinstance(node, OuterLoopFusedSchedulerNode) for node in (node1, node2)
        ):
            return False
        return self._why_fuse_nodes(node1, node2) is not None

    def can_fuse_horizontal(self, node1, node2):
        if node1.is_template() or node2.is_template():
            return False
        if (
            len(node1.get_nodes()) + len(node2.get_nodes())
            > config.cpp.max_horizontal_fusion_size
        ):
            return False

        return self._can_fuse_horizontal_impl(node1, node2)

    def _get_outer_loop_fusion_depth(self, node1, node2):
        DISABLE_OUTER_LOOP_FUSION = 0
        if not all(
            type(node)
            in (OuterLoopFusedSchedulerNode, FusedSchedulerNode, SchedulerNode)
            for node in (node1, node2)
        ):
            return DISABLE_OUTER_LOOP_FUSION

        _node1 = (
            node1.get_outer_nodes()[-1]
            if isinstance(node1, OuterLoopFusedSchedulerNode)
            else node1
        )
        assert isinstance(_node1, (FusedSchedulerNode, SchedulerNode))
        _node2 = (
            node2.get_outer_nodes()[0]
            if isinstance(node2, OuterLoopFusedSchedulerNode)
            else node2
        )
        assert isinstance(_node2, (FusedSchedulerNode, SchedulerNode))

        _, (vars1, reduce1) = _node1.group
        _, (vars2, reduce2) = _node2.group
        if vars1 == () and vars2 == () and reduce1 != () and reduce2 != ():
            # Reduction only
            return DISABLE_OUTER_LOOP_FUSION
        if all(type(node) is OuterLoopFusedSchedulerNode for node in (node1, node2)):
            return (
                node1.outer_loop_fusion_depth
                if node1.outer_loop_fusion_depth == node2.outer_loop_fusion_depth
                else DISABLE_OUTER_LOOP_FUSION
            )
        outer_loop_fusion_depth = min(len(vars1), len(vars2))
        if (
            outer_loop_fusion_depth >= 1
            and vars1[:outer_loop_fusion_depth] == vars2[:outer_loop_fusion_depth]
        ):
            if any(
                type(node) is OuterLoopFusedSchedulerNode for node in (node1, node2)
            ):
                _compare_node = (
                    node1 if type(node1) is OuterLoopFusedSchedulerNode else node2
                )
                if _compare_node.outer_loop_fusion_depth == outer_loop_fusion_depth:
                    # Same outer loop fusion depth as prev nodes in OuterLoopFusedSchedulerNode
                    return outer_loop_fusion_depth
                else:
                    return DISABLE_OUTER_LOOP_FUSION
            else:
                # First 2 nodes to generate OuterLoopFusedSchedulerNode
                return outer_loop_fusion_depth
        return DISABLE_OUTER_LOOP_FUSION

    def can_fuse_vertical_outer_loop(self, node1, node2):
        return (
            not node1.is_template()
            and not node2.is_template()
            and node1.get_operation_names() & node2.ancestors
            and not (
                self._can_fuse_horizontal_impl(node1, node2)
                and not node1.is_reduction()
            )
            and self._get_outer_loop_fusion_depth(node1, node2) >= 1
        )

    def get_fusion_pair_priority(self, node1, node2):
        if self.can_fuse_vertical_outer_loop(node1, node2):
            # Outer loop fusion with lower priority
            return 1
        else:
            return 0

    def can_fuse_vertical(self, node1, node2):
        if node2.is_template():
            # TODO(jgong5): support pre-op fusion with template
            return False
        if node1.is_template():
            return not node2.is_reduction()
        return (
            self._can_fuse_horizontal_impl(node1, node2) and not node1.is_reduction()
        ) or self.can_fuse_vertical_outer_loop(node1, node2)

    def codegen_outer_loop_node(
        self,
        node: OuterLoopFusedSchedulerNode,
    ):
        """
        Generate the code for the outer loop fused scheduler node.
        1. Codegen with fused outer loop: depends on the analysis of
            the outer loop fused scheduler node, with or without the local buffer.
        2. If failed, fallback to standard codegen.
        """
        kernel_group = self.kernel_group
        generated_cpp_vec_kernel_count = metrics.generated_cpp_vec_kernel_count
        cpp_kernel_proxy_list: List[CppKernelProxy] = []
        nodes_list: List[List[SchedulerNode]] = []
        assert isinstance(node, OuterLoopFusedSchedulerNode)

        def try_outer_loop_fusion_with_local_buf(node: OuterLoopFusedSchedulerNode):
            """
            Codegen code with fused outer loop and local Buffer.
            """
            assert isinstance(node, OuterLoopFusedSchedulerNode)
            cpp_kernel_proxy_list.clear()
            nodes_list.clear()

            def get_call_ranges(node: BaseSchedulerNode):
                assert isinstance(node, (SchedulerNode, FusedSchedulerNode))
                nodes: List[SchedulerNode] = node.get_nodes()  # type: ignore[assignment]
                _, (group, reduction_group) = max(
                    nodes, key=lambda x: int(x.is_reduction())
                ).group
                call_ranges = tuple(group) + tuple(reduction_group)
                return call_ranges

            local_buffers: List[ir.Buffer] = []
            # Map local buffer name to a list of global buffers
            local_to_global_buffers: Dict[str, List[ir.Buffer]] = {}
            if all(
                len(get_call_ranges(_node)) == node.outer_loop_fusion_depth + 1
                for _node in node.get_outer_nodes()
            ):
                # Ref to the typical case of local buffer
                # in https://github.com/pytorch/pytorch/blob/
                # 1115a25c36340554442f28f9570abd42f0aface2/aten/src/ATen/native/cpu/SoftMaxKernel.cpp#L159
                # where the buffer is with size of last dim and contiguous.
                # Only support this typical case at first.
                visited_scheduler_nodes: Set[str] = set()
                for scheduler_node in node.get_nodes():
                    # all users inside same OuterLoopFusedSchedulerNode
                    assert isinstance(scheduler_node, SchedulerNode)
                    visited_scheduler_nodes.add(scheduler_node.get_name())
                    if (
                        scheduler_node.is_reduction()
                        or len(scheduler_node.get_outputs()) != 1
                    ):
                        continue

                    scheduler_buffer = scheduler_node.get_outputs()[0]
                    if all(
                        user.node in node.get_nodes() for user in scheduler_buffer.users
                    ):
                        global_buffer = scheduler_buffer.node
                        assert isinstance(global_buffer, ir.ComputedBuffer)
                        global_buffer_layout = global_buffer.get_layout()
                        size_offset = node.outer_loop_fusion_depth - len(
                            get_call_ranges(scheduler_node)
                        )

                        def is_all_write_read_contiguous():
                            contiguous_index_expr = 0
                            stride = 1
                            for var, range in reversed(
                                scheduler_node._body.var_ranges.items()
                            ):
                                contiguous_index_expr += stride * var
                                stride *= range
                            write_index_expr = scheduler_node._body.writes_name2expr[
                                scheduler_buffer.get_name()
                            ]

                            def is_contiguous_index(x):
                                return x == contiguous_index_expr

                            return is_contiguous_index(write_index_expr) and all(
                                isinstance(user.node, SchedulerNode)
                                and is_contiguous_index(
                                    user.node._body.reads_name2expr[
                                        scheduler_buffer.get_name()
                                    ],
                                )
                                for user in scheduler_buffer.users
                            )

                        if not (
                            global_buffer_layout.is_contiguous()
                            and is_all_write_read_contiguous()
                        ):
                            continue
                        # Local Buffer is a view of global buffer
                        local_buffer_layout = ir.FixedLayout(
                            global_buffer_layout.device,
                            global_buffer_layout.dtype,
                            global_buffer_layout.size[size_offset:],
                            global_buffer_layout.stride[size_offset:],
                        )

                        def try_share_local_buffer(local_buffer_layout, local_buffers):
                            for local_buf in local_buffers:
                                if local_buffer_layout == local_buf.layout and all(
                                    all(
                                        user.node.get_name() in visited_scheduler_nodes
                                        for user in V.graph.scheduler.name_to_buf[
                                            global_buffer.name
                                        ].users
                                    )
                                    for global_buffer in local_to_global_buffers[
                                        local_buf.name
                                    ]
                                    if global_buffer.name is not None
                                ):
                                    return local_buf
                            return None

                        local_buf_prefix = "local_buffer_data"
                        # Share existing local buffer
                        local_buffer_used = try_share_local_buffer(
                            local_buffer_layout, local_buffers
                        )
                        if not local_buffer_used:
                            # Create new local buffer
                            local_buffer_used = ir.Buffer(
                                f"{local_buf_prefix}_{len(local_buffers)}",
                                local_buffer_layout,
                            )
                            local_buffers.append(local_buffer_used)
                            local_to_global_buffers[local_buffer_used.name] = []
                        local_to_global_buffers[local_buffer_used.name].append(
                            global_buffer,
                        )

            with LocalBufferContext(kernel_group.args) as scope:
                if len(local_buffers) > 0:
                    for local_buffer in local_buffers:
                        assert local_buffer.name is not None
                        scope.add_local_buffer(
                            local_buffer, local_to_global_buffers[local_buffer.name]
                        )
                for _node in node.get_outer_nodes():
                    assert isinstance(_node, (FusedSchedulerNode, SchedulerNode))
                    cpp_kernel_proxy = CppKernelProxy(kernel_group)
                    cpp_kernel_proxy.codegen_nodes(_node.get_nodes())  # type: ignore[arg-type]
                    cpp_kernel_proxy_list.append(cpp_kernel_proxy)
                    nodes_list.append(_node.get_nodes())  # type: ignore[arg-type]

                if not node.check_outer_fusion_loop_level_attr(
                    cpp_kernel_proxy_list, node.outer_loop_fusion_depth
                ):
                    return False
                metrics.cpp_outer_loop_fused_inner_counts.append(
                    metrics.CppOuterLoopFusedCount(
                        len(cpp_kernel_proxy_list),
                        local_buffer_number=len(scope.local_buffers),
                    )
                )
                outer_fusion_cpp_kernel_proxy = node.merge_outer_fusion_kernels(
                    cpp_kernel_proxy_list,
                )
                kernel_group.finalize_kernel(
                    outer_fusion_cpp_kernel_proxy,
                    [_node for _nodes in nodes_list for _node in _nodes],
                )

            return True

        if not try_outer_loop_fusion_with_local_buf(node):
            # Reset generated_cpp_vec_kernel_count to codegen again
            metrics.generated_cpp_vec_kernel_count = generated_cpp_vec_kernel_count
            cpp_kernel_proxy_list.clear()
            nodes_list.clear()
            # Similar as comment in
            # https://github.com/pytorch/pytorch/blob/469383755fe416eb1c41fa724762ad3eaecdff07/torch/_inductor/codegen/cpp.py#L3269-L3272
            # Kernels share the same global contexts like V.graph.wrapper_code, V.kernel.args.
            with torch._inductor.config.patch(inplace_buffers=False):
                for _node in node.get_outer_nodes():
                    assert isinstance(_node, (FusedSchedulerNode, SchedulerNode))
                    _nodes: List[SchedulerNode] = _node.get_nodes()  # type: ignore[assignment]
                    cpp_kernel_proxy = CppKernelProxy(kernel_group)
                    cpp_kernel_proxy.codegen_nodes(_nodes)
                    kernel_group.finalize_kernel(cpp_kernel_proxy, _nodes)

    def codegen_node(
        self,
        node: Union[OuterLoopFusedSchedulerNode, FusedSchedulerNode, SchedulerNode],
    ):
        """
        Turn an set of pre-fused nodes into a C++ kernel.
        """
        kernel_group = self.kernel_group

        if isinstance(node, OuterLoopFusedSchedulerNode):
            self.codegen_outer_loop_node(node)
        else:
            nodes: List[SchedulerNode] = node.get_nodes()  # type: ignore[assignment]
            cpp_kernel_proxy = CppKernelProxy(kernel_group)
            cpp_kernel_proxy.codegen_nodes(nodes)
            kernel_group.finalize_kernel(cpp_kernel_proxy, nodes)

        args_num = self._get_scheduled_num_args()
        if args_num > CppScheduling.MAX_FUSED_KERNEL_ARGS_NUM:
            self._set_flush_status(True)

    def is_cpp_template(self, node: BaseSchedulerNode) -> bool:
        return isinstance(node, SchedulerNode) and isinstance(
            node.node, ir.CppTemplateBuffer
        )

    def codegen_template(
        self,
        template_node: BaseSchedulerNode,
        epilogue_nodes: Sequence[BaseSchedulerNode],
    ):
        """
        Codegen a CPP template, possibly with fused epilogues
        """
        counters["inductor"]["cpp_epilogue_fusion_counter"] += len(epilogue_nodes)
        assert self.is_cpp_template(
            template_node
        ), "Template node passed to CppScheduler.codegen_template must be a SchedulerNode that wraps a CppTemplateBuffer"
        template_node = cast(SchedulerNode, template_node)
        _, (_, rnumel) = template_node.group
        assert rnumel == ()
        ctb: ir.CppTemplateBuffer = cast(ir.CppTemplateBuffer, template_node.node)
        epilogue_ir_nodes: List[Optional[ir.Operation]] = [
            n.node for n in epilogue_nodes
        ]
        assert all(
            isinstance(n, ir.ComputedBuffer) for n in epilogue_ir_nodes
        ), "Epilogue nodes must all be instances of ir.ComputedBuffer"

        def template_buffer_has_other_users(
            template_buffer, outputs_by_name, epilogue_nodes
        ):
            assert template_buffer.get_name() in outputs_by_name
            users = outputs_by_name[template_buffer.get_name()].users
            return not all(
                isinstance(user.node, BaseSchedulerNode)
                and user.node.node in epilogue_nodes
                for user in users
            )

        flag_template_buffer_has_other_users = template_buffer_has_other_users(
            ctb, template_node.outputs_by_name, epilogue_ir_nodes
        )
        kernel, render = ctb.make_kernel_render(
            ctb,
            flag_template_buffer_has_other_users=flag_template_buffer_has_other_users,
            epilogue_nodes=epilogue_ir_nodes,
        )
        with kernel:
            for node in [template_node, *epilogue_nodes]:
                node.mark_run()  # type: ignore[attr-defined]
            src_code = render()

        with V.set_kernel_handler(kernel):
            node_schedule = [template_node, *epilogue_nodes]
            kernel_name = self.define_kernel(src_code, node_schedule, kernel.args)
        kernel.call_kernel(kernel_name, ctb)
        V.graph.removed_buffers |= kernel.removed_buffers
        self.scheduler.free_buffers()

    def _get_scheduled_num_args(self):
        return self.kernel_group.get_num_args()

    def ready_to_flush(self):
        return self._ready_to_flush

    def codegen_sync(self):
        pass

    def define_kernel(self, src_code, nodes, kernel_args=None):
        wrapper = V.graph.wrapper_code
        fused_name = (
            get_fused_kernel_name(nodes, config.cpp.descriptive_names)
            if config.cpp.descriptive_names
            else ""
        )
        kernel_name = "_".join(["cpp", fused_name, wrapper.next_kernel_suffix()])
        kernel_decl_name = kernel_name if V.graph.cpp_wrapper else "kernel"
        src_code = src_code.replace(str(Placeholder.KERNEL_NAME), kernel_decl_name)
        src_code = src_code.replace(str(Placeholder.DESCRIPTIVE_NAME), kernel_name)
        # TODO(voz): Ostensibly, we should not need this. But there are cases where C++ codegen does
        # not use BracesBuffer, so we have no good indicator of a C++ buffer atm.
        src_code = src_code.replace("#pragma CMT", "//")

        compile_wrapper = IndentedBuffer()
        args = self.kernel_group.args if kernel_args is None else kernel_args
        _, _, arg_types = args.cpp_argdefs()
        if not V.graph.cpp_wrapper:
            compile_wrapper.writeline(f"async_compile.cpp_pybinding({arg_types!r}, '''")
        compile_wrapper.splice(src_code, strip=True)
        if not V.graph.cpp_wrapper:
            compile_wrapper.writeline("''')")
        wrapper.define_kernel(kernel_name, compile_wrapper.getvalue(), cuda=False)
        return kernel_name

    def flush(self):
        src_code = self.kernel_group.codegen_group()
        if src_code:
            kernel_name = self.define_kernel(
                src_code, self.kernel_group.scheduled_nodes
            )
            self.kernel_group.call_kernel(V.graph.wrapper_code, kernel_name)
        self.reset_kernel_group()
        self._set_flush_status(False)


class KernelGroup:
    def __init__(self):
        super().__init__()
        self.args = KernelArgs()
        self.loops_code = BracesBuffer()
        self.ws = WorkSharing(self.loops_code)
        self.stack = contextlib.ExitStack()
        self.stack.enter_context(self.ws)
        self.scheduled_nodes = []

    def new_kernel(self, cls, *args):
        return cls(self.args, parallel_num_threads(), *args)

    def finalize_kernel(self, new_kernel, nodes):
        self.scheduled_nodes += nodes
        code = self.loops_code
        ws = self.ws
        new_kernel.codegen_loops(code, ws)

    def get_num_args(self):
        arg_defs, call_args, arg_types = self.args.cpp_argdefs()
        args_num = len(arg_defs)
        return args_num

    def codegen_group(self, name=None) -> str:
        self.stack.close()
        if not self.scheduled_nodes:
            return ""
        code = BracesBuffer()
        # 1. Include header files
        # TODO: support kernel profile on other platforms
        enable_kernel_profile = config.cpp.enable_kernel_profile and sys.platform in [
            "linux",
            "win32",
        ]
        if enable_kernel_profile:
            code.writelines(["#include <ATen/record_function.h>"])
        code.writeline(codecache.cpp_prefix())

        # 2. Function definition
        kernel_decl_name = str(Placeholder.KERNEL_NAME) if name is None else name
        kernel_name = str(Placeholder.DESCRIPTIVE_NAME) if name is None else name
        arg_defs, _, _ = self.args.cpp_argdefs()
        arg_defs = ",\n".ljust(25).join(arg_defs)
        func_export_decl = get_export_declaration()
        code.writeline(
            f'extern "C" {func_export_decl} void {kernel_decl_name}({arg_defs})'
        )

        # 3. Function body
        with code.indent():
            if enable_kernel_profile:
                graph_id = V.graph.graph_id
                prefix = "graph_" + str(graph_id) + "_" if graph_id is not None else ""
                code.writelines(
                    [
                        f'RECORD_FUNCTION("{prefix + kernel_name}", c10::ArrayRef<c10::IValue>({{}}));'
                    ]
                )
            for old, new in self.args.aliases():
                code.writeline(f"auto {old} = {new};")
            code.splice(self.loops_code)
        return code.getvalue()

    def call_kernel(self, wrapper, kernel_name):
        _, call_args, arg_types = self.args.cpp_argdefs()
        wrapper.generate_kernel_call(
            kernel_name, call_args, cuda=False, arg_types=arg_types
        )


class CppWrapperKernelGroup(KernelGroup):
    def __init__(self):
        super().__init__()
        self.args = CppWrapperKernelArgs()


class WorkSharing:
    def __init__(self, code):
        self.code = code
        self.in_parallel = False
        self.num_threads = None
        self.stack = contextlib.ExitStack()

    def parallel(self, threads):
        if self.in_parallel and threads != self.num_threads:
            # wrong number of threads
            self.close()
        if not self.in_parallel:
            self.num_threads = threads
            self.in_parallel = True
            if config.cpp.dynamic_threads:
                self.code.writeline("#pragma omp parallel")
            else:
                self.code.writeline(f"#pragma omp parallel num_threads({threads})")
            self.stack.enter_context(self.code.indent())
            self.code.writeline(
                "int tid = omp_get_thread_num();",
            )

    def single(self):
        if self.in_parallel:
            self.code.writeline("#pragma omp single")
        return self.in_parallel

    def close(self):
        self.stack.close()
        self.in_parallel = False

    def __enter__(self):
        self.stack.__enter__()
        return self

    def __exit__(self, exc_type, exc_val, exc_tb):
        self.stack.__exit__(exc_type, exc_val, exc_tb)


@dataclasses.dataclass
class LoopLevel:
    var: Optional[sympy.Expr] = None
    size: Optional[sympy.Expr] = None
    offset: sympy.Expr = sympy.Integer(0)
    steps: sympy.Expr = sympy.Integer(1)
    parallel: int = 0
    simd_omp: bool = False
    simd_vec: bool = False
    collapsed: bool = False
    is_reduction: bool = False
    parent: Optional["LoopLevel"] = None
    # the next inner level of the loop, empty if it is inner-most
    # contains >1 LoopLevel if the inner level of loop is split
    inner: List["LoopLevel"] = dataclasses.field(default_factory=list)
    # kernel assigned to this loop level, only valid when it is a leaf
    kernel: Optional[CppKernel] = None

    def __post_init__(self):
        # Regarding the C++/OpenMP backend, `cpu_vec_isa.pick_vec_isa()` to check
        # vectorization ISA is a time-consuming and one-shot operation. It leads
        # to taking a longer time to import `codegen.cpp` package because the
        # `LoopLevel` of the package is decorated by `@dataclasses.dataclass` while
        # the decorator will invoke `cpu_vec_isa.pick_vec_isa()` to initialize the
        # `simd_nelements` of the `LoopLevel`. It might introduce additional compilation
        # overhead to the Triton backend. Therefore, we moved the `simd_nelements` to
        # `__post_init__`
        picked_vec_isa: cpu_vec_isa.VecISA = cpu_vec_isa.pick_vec_isa()
        self.simd_nelements: int = picked_vec_isa.nelements() if picked_vec_isa else 0

    def get_kernels(self) -> List[CppKernel]:
        """Get all kernel objects under this loop level"""
        if self.kernel:
            return [self.kernel]
        kernels = []
        for loop in self.inner:
            kernels += loop.get_kernels()
        return kernels

    def get_root(self):
        """Get all kernel objects under this loop level"""
        root = self
        while root.parent:
            root = root.parent
        return root

    def set_kernel(self, kernel: CppKernel):
        """
        Set the kernel under this loop level. No split is allowed under
        this loop level.
        """
        if not self.inner:
            self.kernel = kernel
            loop: Optional[LoopLevel] = self
            assert loop is not None
            return
        assert len(self.inner) == 1
        self.inner[0].set_kernel(kernel)

    def get_loops_at(self, depth) -> List["LoopLevel"]:
        if depth == 0:
            return [self]
        else:
            loops = []
            for loop in self.inner:
                loops += loop.get_loops_at(depth - 1)
            return loops

    def split_with_tiling(self, depth, factor):
        def clone_inner():
            inner = []
            if self.inner:
                for loop in self.inner:
                    inner.append(loop.clone())
            return inner

        def do_split_with_tiling():
            sympy_factor = sympy.Integer(factor)

            offset = FloorDiv(self.size, sympy_factor) * sympy_factor
            main_loop = LoopLevel(self.var, offset)
            main_loop.steps = sympy_factor
            main_loop.parallel = self.parallel
            main_loop.collapsed = False
            main_loop.is_reduction = self.is_reduction
            main_loop.inner = clone_inner()
            if main_loop.inner:
                for loop in main_loop.inner:
                    loop.parent = main_loop

            tail_loop = LoopLevel(self.var, self.size)
            tail_loop.offset = offset
            tail_loop.parallel = self.parallel
            tail_loop.collapsed = False
            tail_loop.is_reduction = self.is_reduction
            tail_loop.inner = clone_inner()
            if tail_loop.inner:
                for loop in tail_loop.inner:
                    loop.parent = tail_loop

            return main_loop, tail_loop

        if depth == 0:
            main_loop, tail_loop = do_split_with_tiling()
            parent = self.parent
            if parent:
                parent.inner = [main_loop, tail_loop]
                main_loop.parent = parent
                tail_loop.parent = parent
            return main_loop, tail_loop
        else:
            assert len(self.inner) == 1
            return self.inner[0].split_with_tiling(depth - 1, factor)

    def clone(self):
        loop = copy(self)
        loop.inner = []
        if self.inner:
            for inner_loop in self.inner:
                inner_loop_clone = inner_loop.clone()
                inner_loop_clone.parent = loop
                loop.inner.append(inner_loop_clone)
        loop.kernel = deepcopy(self.kernel)
        return loop

    def lines(self):
        offset_expr = cexpr_index(self.offset)
        size_expr = cexpr_index(self.size)
        if config.cpp.no_redundant_loops and offset_expr == size_expr:
            return None
        simd = (
            f"simd simdlen({self.simd_nelements}) "
            if self.simd_omp and self.simd_nelements > 1
            else ""
        )
        if self.parallel:
            # TODO(jansel): look into chunk size and other schedules
            line1 = "#pragma omp for"
            if self.parallel > 1:
                line1 += f" collapse({self.parallel})"
            if self.simd_omp:
                line1 = line1.replace(" for ", f" for {simd}")
        elif self.simd_vec:
            line1 = ""
        elif self.simd_omp:
            line1 = f"#pragma omp {simd}"
        elif not self.is_reduction and cpp_builder.is_gcc():
            line1 = "#pragma GCC ivdep"
        else:
            line1 = ""
        offset_str = f"{INDEX_TYPE} {self.var}={offset_expr}"
        size_str = f"{self.var}<{size_expr}"
        steps_str = f"{self.var}+={cexpr_index(self.steps)}"
        line2 = f"for({offset_str}; {size_str}; {steps_str})"
        if self.collapsed or not line1:
            return [line2]
        return [line1, line2]


@dataclasses.dataclass
class LoopNestWithSplit:
    """
    A loop-nest like structure but with some loop level split along
    the loop range into the main tiling loop and the tail. It is built
    with the `build` method as a loop nest and then split with
    `split_with_tiling` at some depth.

    A typical case is for vectorization where we typically split at the inner-most
    loop level. A more complicated case is 2D tiling where we split at
    both inner-most and outer levels.
    """

    root: Optional[List[LoopLevel]] = None
    kernel: Optional[CppKernel] = None

    @staticmethod
    def build(kernel: CppKernel):
        """Build a LoopNest with the given `kernel` as the leaf"""
        itervars = kernel.itervars
        ranges = kernel.ranges
        reduction_depth = kernel.reduction_depth
        assert reduction_depth is not None

        root: List[LoopLevel] = []
        levels: List[LoopLevel] = root
        loop: Optional[LoopLevel] = None
        for loop_idx, (var, size) in enumerate(zip(itervars, ranges)):
            loop = LoopLevel(var, size, parent=loop)
            if loop_idx >= reduction_depth:
                loop.is_reduction = kernel.is_reduction
            levels.append(loop)
            levels = loop.inner
        loop_nest = LoopNestWithSplit(root)
        if loop:
            loop.kernel = kernel
        else:
            loop_nest.kernel = kernel
        return loop_nest

    def __bool__(self):
        return bool(self.root)

    def get_loops_at(self, depth) -> List[LoopLevel]:
        """Get all the loop levels at the given `depth` (most outer loop has depth 0)"""
        loops: List[LoopLevel] = []
        assert self.root is not None
        for loop in self.root:
            loops += loop.get_loops_at(depth)
        return loops

    @cache_on_self
    def max_parallel_depth(self):
        """
        Maximal allowed depth for parallelism:
        1) Levels without splitting and
        2) All reduction or non-reduction levels
        When the loop is split at the top level, the max depth is 1.
        """
        max_depth = 0
        assert self.root is not None
        loops = self.root
        if len(loops) > 1:
            return 1
        is_reduction = loops[0].is_reduction if loops else False
        while len(loops) == 1 and loops[0].is_reduction == is_reduction:
            max_depth += 1
            loops = loops[0].inner
        return max_depth

    def is_reduction_only(self):
        """
        Whether all the loops are for reduction. Reduction loops
        are always the inner most ones.
        """
        return (
            self.root is not None and len(self.root) > 0 and self.root[0].is_reduction
        )

    def mark_parallel(self, par_depth):
        assert (
            par_depth <= self.max_parallel_depth()
        ), "Parallel depth cannot exceed the maximal allowed parallel depth"
        assert self.root is not None
        loops = self.root
        for loop in loops:
            loop.parallel = par_depth
        for i in range(1, par_depth):
            loops = loops[0].inner
            loops[0].collapsed = True

    def split_with_tiling(self, depth, factor):
        """
        Split the loop into main and tail loops at given `depth` so that the range
        of the main loop has range `floor_div(range, factor) * factor` and
        the tail loop handles the remainder. The main loop is tiled
        according to the `factor`.
        """
        loops = self.get_loops_at(depth)
        assert len(loops) == 1
        split_loops = loops[0].split_with_tiling(0, factor)
        if depth == 0:
            self.root = split_loops
        return split_loops

    def get_kernels(self) -> List[CppKernel]:
        """Get all kernel objects under this loop nest"""
        if self.kernel:
            return [self.kernel]
        kernels: List[CppKernel] = []
        assert self.root is not None
        for loop in self.root:
            kernels += loop.get_kernels()
        return kernels<|MERGE_RESOLUTION|>--- conflicted
+++ resolved
@@ -2443,8 +2443,8 @@
                 )
                 is_bool = dtype == torch.bool
                 # we are using at::vec::VecMask<float, N> for bool
-                vec_dtype = "float" if is_bool else DTYPE_TO_CPP[dtype]
-                vec = f"at::vec::Vectorized<{vec_dtype}>"
+                vec_dtype = torch.float if is_bool else dtype
+                vec = f"at::vec::Vectorized<{DTYPE_TO_CPP[vec_dtype]}>"
                 vec_reduce_all_func = f"at::vec::vec_reduce_all<{DTYPE_TO_CPP[vec_dtype]}, {self._get_num_vectors(vec_dtype)}>"
                 next_value = f"{vec_reduce_all_func}([]({vec}& x, {vec}& y) {reduce_all_body}, {acc_vec})"
 
@@ -3165,7 +3165,7 @@
         return self
 
 
-def get_loop_body_lowp_fp(_body: ir.LoopBody) -> Optional[torch.dtype]:
+def get_loop_body_lowp_fp(_body: ir.LoopBody) -> Tuple[Optional[torch.dtype], bool]:
     """
     Returns the low precision float data type (torch.float16/torch.bfloat16) if all the
     nodes can codegen with this data type. Otherwise returns None.
@@ -3173,7 +3173,7 @@
     sub_blocks = [_body.root_block] + list(_body.subblocks.values())
 
     _lowp_fp_type: Optional[torch.dtype] = None
-
+    all_nodes_support_lowp = False
     for sub_block in sub_blocks:
         for _node in sub_block.graph.nodes:
             if _node.op == "placeholder" or _node.target in (
@@ -3190,23 +3190,25 @@
                 "neg",
                 "output",
             ]:
-                return None
+                all_nodes_support_lowp = False
 
             if hasattr(_node, "meta") and _node.meta:
                 assert OptimizationContext.key in _node.meta
                 opt_ctx: OptimizationContext = _node.meta[OptimizationContext.key]
                 if not opt_ctx.dtype or opt_ctx.dtype not in DTYPE_LOWP_FP:
-                    return None
-                if _lowp_fp_type:
-                    assert (
-                        _lowp_fp_type == opt_ctx.dtype
-                    ), "do not support bf16/fp16 mix"
+                    all_nodes_support_lowp = False
+                elif _lowp_fp_type:
+                    if _lowp_fp_type != opt_ctx.dtype:
+                        warnings.warn(
+                            "bf16 and fp16 are mixed in the scheduler node."
+                        )
+                        return None, False
                 else:
                     _lowp_fp_type = opt_ctx.dtype
             else:
-                return None
-
-    return _lowp_fp_type
+                all_nodes_support_lowp = False
+
+    return _lowp_fp_type, all_nodes_support_lowp
 
 
 class TilingSelect:
@@ -3243,9 +3245,9 @@
         assert loop_bodies is not None
 
         dtype = torch.float
-        _lowp_fp_dtype = get_loop_body_lowp_fp(loop_bodies[0])
+        _lowp_fp_dtype = get_loop_body_lowp_fp(loop_bodies[0])[0]
         if _lowp_fp_dtype and all(
-            (get_loop_body_lowp_fp(loop_body) == _lowp_fp_dtype)
+            (get_loop_body_lowp_fp(loop_body)[0] == _lowp_fp_dtype)
             for loop_body in loop_bodies[1:]
         ):
             dtype = _lowp_fp_dtype
@@ -3447,53 +3449,7 @@
             return True
         # Propagate the dtype to check if all the fx node is bf16/fp16
         DataTypePropagation.propagate_scheduler_node(scheduler_node)
-<<<<<<< HEAD
-
-        sub_blocks = [scheduler_node._body.root_block] + list(
-            scheduler_node._body.subblocks.values()
-        )
-        all_node_support_lowp: bool = True
-        for sub_block in sub_blocks:
-            for _node in sub_block.graph.nodes:
-                # TODO(Eikan): Regarding get_index and index_expr, we should conclude the
-                # the data type as well.
-                if _node.op == "placeholder" or _node.target in (
-                    "get_index",
-                    "index_expr",
-                ):
-                    continue
-
-                # Fast path if all operations can support bf16/fp16 without converting to fp32
-                if _node.target not in [
-                    "load",
-                    "store",
-                    "abs",
-                    "neg",
-                    "output",
-                ]:
-                    all_node_support_lowp = False
-
-                if hasattr(_node, "meta") and _node.meta:
-                    assert OptimizationContext.key in _node.meta
-                    opt_ctx: OptimizationContext = _node.meta[OptimizationContext.key]
-                    if not opt_ctx.dtype or opt_ctx.dtype not in DTYPE_LOWP_FP:
-                        all_node_support_lowp = False
-                    elif _lowp_fp_type:
-                        if _lowp_fp_type != opt_ctx.dtype:
-                            warnings.warn(
-                                "bf16 and fp16 are mixed in the scheduler node. "
-                                f"Will use the first encountered {_lowp_fp_type}."
-                            )
-                    else:
-                        _lowp_fp_type = opt_ctx.dtype
-                        scheduler_node._lowp_fp_type = _lowp_fp_type  # type: ignore[attr-defined]
-                else:
-                    all_node_support_lowp = False
-
-        return all_node_support_lowp
-=======
-        return get_loop_body_lowp_fp(scheduler_node._body) is not None
->>>>>>> 81aa0591
+        return get_loop_body_lowp_fp(scheduler_node._body)[1]
 
     def legalize_lowp_fp_dtype_loopbody(self, loop_body: ir.LoopBody):
         def add_to_dtype(sub_graph: torch.fx.Graph):
