from __future__ import annotations

import base64
import copyreg
import dataclasses
import functools
import hashlib
import importlib
import io
import json
import logging
import multiprocessing
import os
import pathlib
import pickle
import pkgutil
import platform
import re
import shlex
import shutil
import signal
import struct
import subprocess
import sys
import sysconfig
import tempfile
import textwrap
import threading
import warnings
from bisect import bisect_right
from concurrent.futures import Future, ProcessPoolExecutor, ThreadPoolExecutor
from copy import copy
from ctypes import c_void_p, cdll, CDLL
from functools import partial
from pathlib import Path
from threading import Thread
from time import sleep, time
from types import ModuleType
from typing import (
    Any,
    Callable,
    cast,
    Dict,
    List,
    Optional,
    Set,
    Tuple,
    TYPE_CHECKING,
    Union,
)

import torch
<<<<<<< HEAD

from torch._dynamo.device_interface import (
    get_interface_for_device,
    get_registered_device_interfaces,
)
from torch._dynamo.utils import counters, dynamo_timed
from torch._inductor import config, exc, metrics
from torch._inductor.codegen.cuda import cuda_env
from torch._inductor.utils import cache_dir, clear_on_fresh_inductor_cache, is_linux
=======
from torch._dynamo.device_interface import get_registered_device_interfaces
from torch._dynamo.utils import counters, dynamo_timed
from torch._inductor import config, exc, metrics
from torch._inductor.codegen.cuda import cuda_env
from torch._inductor.runtime.compile_tasks import (
    _module_to_triton_kernel,
    _reload_python_module,
    _reload_python_module_in_subproc,
    _set_triton_ptxas_path,
    _worker_compile_triton,
)
from torch._inductor.runtime.runtime_utils import cache_dir
from torch._inductor.utils import clear_on_fresh_inductor_cache, is_linux

from torch._logging import trace_structured
>>>>>>> 00dd4d55
from torch._subclasses.fake_tensor import (
    extract_tensor_metadata,
    FakeTensor,
    TensorMetadata,
)
from torch.fx.experimental.symbolic_shapes import has_hint, hint_int, ShapeEnv

if TYPE_CHECKING:
    from torch._inductor.graph import GraphLowering
    from torch._inductor.ir import ChoiceCaller

from torch.hub import _Faketqdm, tqdm

_HERE = os.path.abspath(__file__)
_TORCH_PATH = os.path.dirname(os.path.dirname(_HERE))
_LINKER_SCRIPT = os.path.join(_TORCH_PATH, "_inductor/script.ld")

if config.is_fbcode():
    from triton.fb import build_paths
    from triton.fb.build import _run_build_command

    from torch._inductor.fb.utils import (
        log_global_cache_errors,
        log_global_cache_stats,
        log_global_cache_vals,
        use_global_cache,
    )
else:

    def log_global_cache_errors(*args, **kwargs):
        pass

    def log_global_cache_stats(*args, **kwargs):
        pass

    def log_global_cache_vals(*args, **kwargs):
        pass

    def use_global_cache() -> bool:
        return False


output_code_log = torch._logging.getArtifactLogger(__name__, "output_code")

LOCK_TIMEOUT = 600

_IS_WINDOWS = sys.platform == "win32"

# timing metrics for time spent in the compilation
_cumulative_compile_time = 0.0
_t0: Optional[float] = None


def _compile_start() -> None:
    global _t0
    if _t0 is None:
        _t0 = time()


def _compile_end() -> None:
    global _cumulative_compile_time, _t0
    if _t0 is not None:
        t1 = time()
        _cumulative_compile_time += t1 - _t0
        _t0 = None
        # print("CUMULATIVE COMPILE TIME", _cumulative_compile_time)


log = logging.getLogger(__name__)


def cpp_wrapper_cache_dir(name: str) -> str:
    cu_str = (
        "cpu"
        if torch.version.cuda is None
        else f'cu{torch.version.cuda.replace(".", "")}'
    )
    python_version = f"py{sys.version_info.major}{sys.version_info.minor}"
    build_folder = f"{python_version}_{cu_str}"

    cpp_wrapper_dir = os.path.join(cache_dir(), build_folder)
    cpp_wrapper_build_directory = os.path.join(cpp_wrapper_dir, name)
    os.makedirs(cpp_wrapper_build_directory, exist_ok=True)
    return cpp_wrapper_build_directory


def get_cpp_wrapper_cubin_path_name():
    return "cubin_path" if torch.version.hip is None else "hsaco_path"


class CacheBase:
    @staticmethod
    @functools.lru_cache(None)
    def get_system() -> Dict[str, Any]:
        try:
            import triton

            triton_version = triton.__version__  # type: ignore[attr-defined]
        except ModuleNotFoundError:
            triton_version = None

        try:
            system: Dict[str, Any] = {
                "device": {
                    "name": torch.cuda.get_device_properties(
                        torch.cuda.current_device()
                    ).name,
                },
                "version": {
                    "cuda": torch.version.cuda,
                    "triton": triton_version,
                },
            }
        except (AssertionError, RuntimeError):
            # If cuda is not installed, none of the above config is relevant.
            system = {}

        system["hash"] = hashlib.sha256(
            json.dumps(system, sort_keys=True).encode("utf-8")
        ).hexdigest()

        return system

    @staticmethod
    @clear_on_fresh_inductor_cache
    @functools.lru_cache(None)
    def get_local_cache_path() -> Path:
        return Path(os.path.join(cache_dir(), "cache", CacheBase.get_system()["hash"]))

    @staticmethod
    @functools.lru_cache(None)
    def get_global_cache_path() -> Optional[Path]:
        return (
            Path(os.path.join(config.global_cache_dir, CacheBase.get_system()["hash"]))
            if config.global_cache_dir is not None
            else None
        )

    def __init__(self) -> None:
        if not torch.cuda.is_available():
            return

        self.system = CacheBase.get_system()

    def get_local_cache(self) -> Dict[str, Any]:
        local_cache_path = self.get_local_cache_path()
        if not local_cache_path.is_file():
            return {}
        with open(local_cache_path) as local_cache_fp:
            local_cache = json.load(local_cache_fp)
        return local_cache["cache"]

    def update_local_cache(self, local_cache: Dict[str, Any]) -> None:
        local_cache_path = self.get_local_cache_path()
        if not os.path.exists(local_cache_path.parent):
            os.makedirs(local_cache_path.parent, exist_ok=True)

        write_atomic(
            str(local_cache_path),
            json.dumps({"system": self.system, "cache": local_cache}, indent=4),
        )


class LocalCache(CacheBase):
    def lookup(self, *keys: str) -> Optional[Dict[str, Any]]:
        cache = self.get_local_cache()

        sub_cache = cache
        for key in keys:
            if key in cache:
                sub_cache = cache[key]
            else:
                return None

        return sub_cache

    def set_value(self, *keys: str, value: Any) -> None:
        cache = self.get_local_cache()

        sub_cache = cache
        for key in keys[0:-1]:
            sub_cache.setdefault(key, {})
            sub_cache = sub_cache[key]
        sub_cache[keys[-1]] = value

        self.update_local_cache(cache)


class PersistentCache(CacheBase):
    @functools.lru_cache(None)
    def get_global_cache(self):
        global_cache_path = self.get_global_cache_path()
        if global_cache_path is None or not global_cache_path.is_file():
            return {}
        with open(global_cache_path) as global_cache_fp:
            global_cache = json.load(global_cache_fp)
        return global_cache["cache"]

    def lookup(
        self,
        choices: List[ChoiceCaller],
        op: str,
        inputs: str,
        benchmark: Optional[Callable[[Any], Dict[ChoiceCaller, float]]],
    ) -> Dict[ChoiceCaller, float]:
        """
        Check to see if we have benchmarked the given choice callers. For each
        choice caller:

            1. Check global_cache[op][inputs][choice][precision], return benchmark if cached.
            2. Check local_cache[op][inputs][choice][precision], return benchmark if cached.
            3. If benchmark is not None:
                a. `max_autotune_gemm=True`: benchmark the choice, update
                    local_cache[op][inputs][choice], and return the benchmark.
                b. `max_autotune_gemm=False`: don't benchmark the choice, return nothing.
        """
        precision = torch.get_float32_matmul_precision()

        log_stats = partial(log_global_cache_stats, self.system, op, inputs, precision)
        log_vals = partial(log_global_cache_vals, self.system, op, inputs, precision)
        log_errors = partial(
            log_global_cache_errors, self.system, op, inputs, precision
        )
        timings = {}

        def check_cache(cache, callback=None) -> bool:
            """Check if `cache` contains data for all the choices"""
            hit = True
            for choice in choices:
                choice_hash = choice.hash_key()
                if choice_hash in cache.get(op, {}).get(inputs, {}).get(precision, {}):
                    # cache hit
                    timings[choice] = cache[op][inputs][precision][choice_hash]
                else:
                    # cache miss
                    hit = False
                    break
            if callback:
                callback(cached=hit)
            return hit

        if config.max_autotune or config.max_autotune_gemm:
            local_cache = self.get_local_cache() if config.autotune_local_cache else {}
            # check local cache first since it is data specific to the current machine
            if (
                not check_cache(local_cache)
                and not (
                    use_global_cache()
                    and check_cache(self.get_global_cache(), callback=log_stats)
                )
                and benchmark is not None
            ):
                try:
                    # re-benchmark everything to try to get consistent numbers from the same machine
                    timings = benchmark(choices)
                    assert all(choice in timings for choice in choices)
                    local_cache.setdefault(op, {})
                    local_cache[op].setdefault(inputs, {}).setdefault(precision, {})
                    for choice, timing in timings.items():
                        local_cache[op][inputs][precision][choice.hash_key()] = timing
                except RuntimeError as e:
                    # catch and log autotuning failures
                    log_errors(e)
                    raise e

                self.update_local_cache(local_cache)

                timings_to_log = {
                    choice.hash_key(): timings[choice] for choice in choices
                }
                log_vals(timings_to_log)
        elif use_global_cache():
            # only check global cache, not local one
            check_cache(self.get_global_cache(), callback=log_stats)
            # may have a partial cache hit, where not everything is benchmarked

        return timings


def get_lock_dir() -> str:
    lock_dir = os.path.join(cache_dir(), "locks")
    if not os.path.exists(lock_dir):
        os.makedirs(lock_dir, exist_ok=True)
    return lock_dir


def sha256_hash(data: bytes) -> str:
    # [:51] to strip off the "Q====" suffix common to every hash value.
    return base64.b32encode(hashlib.sha256(data).digest())[:51].decode("utf-8").lower()


def code_hash(code: Union[str, bytes], extra: str = ""):
    hashing_str = code if isinstance(code, bytes) else code.encode("utf-8")
    if extra != "":
        hashing_str = hashing_str + b"||" + extra.encode("utf-8")
    return "c" + sha256_hash(hashing_str)


def get_path(
    basename: str, extension: str, specified_dir: str = ""
) -> Tuple[str, str, str]:
    if specified_dir:
        if os.path.isabs(specified_dir):
            subdir = specified_dir
        else:
            subdir = os.path.join(cache_dir(), specified_dir)
    else:
        subdir = os.path.join(cache_dir(), basename[1:3])
    path = os.path.join(subdir, f"{basename}.{extension}")
    return basename, subdir, path


def get_hash(content: Union[str, bytes], extra: str = "", hash_type: str = "code"):
    if hash_type == "code":
        return code_hash(content, extra)
    if hash_type in ["cubin", "hsaco"]:
        return code_hash(repr(content))
    raise AssertionError(f"Unknown hash type {hash_type}")


def write(
    content: Union[str, bytes],
    extension: str,
    extra: str = "",
    hash_type: str = "code",
    specified_dir: str = "",
) -> Tuple[str, str]:
    # use striped content to compute hash so we don't end up with different
    # hashes just because the content begins/ends with differnet number of
    # spaces.
    key: str = get_hash(content.strip(), extra, hash_type)
    basename, subdir, path = get_path(key, extension, specified_dir)
    if not os.path.exists(subdir):
        os.makedirs(subdir, exist_ok=True)
    if not os.path.exists(path):
        write_atomic(path, content)
    return basename, path


def write_atomic(path: str, content: Union[str, bytes]) -> None:
    # Write into temporary file first to avoid conflicts between threads
    # Avoid using a named temporary file, as those have restricted permissions
    assert isinstance(
        content, (str, bytes)
    ), "Only strings and byte arrays can be saved in the cache"
    path = pathlib.Path(path)
    tmp_path = path.parent / f".{os.getpid()}.{threading.get_ident()}.tmp"
    write_mode = "w" if isinstance(content, str) else "wb"
    with tmp_path.open(write_mode) as f:
        f.write(content)
    tmp_path.rename(path)


@dataclasses.dataclass
class TensorMetadataAndValues:
    """
    TensorMetadata plus the elements as a list of raw values.
    Used for hashing inlined constants.
    """

    tensor_metadata: TensorMetadata
    values: List[Any]


def _ident(x: Any) -> Any:
    return x


def _reduce_fake_tensor(t):
    """
    See FxGraphCachePickler. Custom reducer to pickle FakeTensors.
    """
    metadata = extract_tensor_metadata(t)
    return (_ident, (metadata,))


def _reduce_tensor(t):
    """
    See FxGraphCachePickler. Custom reducer to pickle Tensors.
    If we see tensors, we know they're constants stored as attributes on
    the GraphModule. Include the values in the key calculation. Small
    tensors will be inlined, so we can't serve the same cache entry for
    different values anyway. Large constants are treated as parameters,
    so we could conceivably reuse a cache entry. To do that, however,
    PyCodeCache would need more complexity to create a new module from its
    cache, but with the right constants attached as attributes.
    """
    if t.is_mkldnn:
        # TODO: These tensors don't currently pickle, so we can't cache a
        # compiled graph containing them. Just fail now. If mkldnn tensors
        # get pickling support, we can remove this.
        raise BypassFxGraphCache

    # Very large tensors could be expensive to copy to cpu and hash. Let's
    # at least report if we find slowness.
    start = time()
    values = t.tolist()
    elapsed = time() - start
    if elapsed > 1.0:
        warnings.warn(
            f"FX graph cache handling of a large constant took {elapsed:.1}s. Please file an issue."
        )

    metadata = extract_tensor_metadata(t)
    return (_ident, (TensorMetadataAndValues(metadata, values),))


def _reduce_symint(s):
    """
    See FxGraphCachePickler. Custom reducer to pickle SymInts.
    """
    # For hashing purposes, we only care about the name of the symbol and
    # not the backed value. We evaluate guards stored with a cached graph
    # to ensure a cached entity with SymInt args is safe to reuse.
    return (_ident, (str(s),))


class FxGraphCachePickler(pickle.Pickler):
    """
    Custom pickler to customize the pickling of some objects (Tensors), only for the
    purpose of computing a hash for keying into the FxGraphCache. Tensors contain
    objects that don't pickle and/or vary between runs, and we want to capture the
    data that allow us to compute a stable, but safe hash.
    """

    dispatch_table = copyreg.dispatch_table.copy()
    dispatch_table[FakeTensor] = _reduce_fake_tensor
    dispatch_table[torch.Tensor] = _reduce_tensor
    dispatch_table[torch.SymInt] = _reduce_symint

    @classmethod
    def dumps(cls, obj) -> bytes:
        """
        Pickle an object using the FxGraphCachePickler.
        """
        with io.BytesIO() as stream:
            pickler = cls(stream)
            pickler.dump(obj)
            return stream.getvalue()

    @classmethod
    def get_hash(cls, obj: Any) -> str:
        """
        Serialize an object using the FxGraphCachePickler and return a hash
        of the pickled object.
        """
        serialized_data = cls.dumps(obj)
        return sha256_hash(serialized_data)

    @classmethod
    def debug_str(cls, inp: Any) -> str:
        """
        Get a printable string describing in more detail all the attributes
        comprising an object. Useful for debugging when one graph hashes
        to a different value than another.
        """

        def get_str(obj) -> str:
            if isinstance(obj, torch.Tensor):
                return str(extract_tensor_metadata(obj))
            elif isinstance(obj, bytes):
                return "<bytes>"
            else:
                return str(obj)

        lines = []
        for attr, obj in vars(inp).items():
            if isinstance(obj, list):
                for ii in range(len(obj)):
                    h = cls.get_hash(obj[ii])
                    lines.append(f"[{h}] {attr}[{ii}]: {get_str(obj[ii])}")
            elif isinstance(obj, dict):
                for k, v in obj.items():
                    h = cls.get_hash(v)
                    lines.append(f"[{h}] {attr}[{k}]: {get_str(v)}")
            else:
                h = cls.get_hash(obj)
                lines.append(f"[{h}] {attr}: {get_str(obj)}")
        return "\n".join(lines)


@functools.lru_cache(None)
def get_inductor_code_hash() -> bytes:
    """
    Compute a hash of all inductor code modules. Used by the FxGraph cache
    so any inductor code changes would result in new cache keys.
    """
    inductor_root = os.path.dirname(__file__)

    contents: Dict[str, bytes] = {}
    for lib in pkgutil.iter_modules([inductor_root]):
        spec = lib.module_finder.find_spec(lib.name, None)
        assert spec is not None
        module = spec.origin
        assert module is not None
        with open(module, "rb") as f:
            contents[module] = f.read()

    return hashlib.sha256(pickle.dumps(contents)).digest()


@dataclasses.dataclass
class OrderedSetHolder:
    """
    See FxGraphHashDetails. Holds a sorted list to support stable hashing
    of set kwargs.
    """

    items: List[Any]


class BypassFxGraphCache(Exception):
    """
    Exception to indicate that the FxGraphCache should be bypassed.
    """

    pass


class FxGraphHashDetails:
    """
    Object to capture all the details for a compiled FX graph relevant to computing
    a safe and stable cache key.
    """

    # Excluded kwargs param that are not stable between runs
    EXCLUDED_KWARGS = ["graph_id"]

    def __init__(
        self,
        gm: torch.fx.GraphModule,
        example_inputs: List[torch.Tensor],
        fx_kwargs: Dict[str, Any],
    ):
        self.gm = gm
        self.example_inputs = example_inputs

        # Order kwargs so hashing is stable to changes in kwarg order.
        self.fx_kwargs = {}
        for k in sorted(fx_kwargs):
            if k not in self.EXCLUDED_KWARGS:
                if type(fx_kwargs[k]) is set:
                    # Special case to handle set params. Python sets can't be
                    # ordered, so sort the elements and store them in a proxy.
                    self.fx_kwargs[k] = OrderedSetHolder(sorted(fx_kwargs[k]))
                else:
                    self.fx_kwargs[k] = fx_kwargs[k]

        # 'Deterministic algorithms' can affect codegen via lowering to cuda kernels.
        self.deterministic_algorithms_settings = (
            torch.are_deterministic_algorithms_enabled(),
            torch.is_deterministic_algorithms_warn_only_enabled(),
            torch.utils.deterministic.fill_uninitialized_memory,  # type: ignore[attr-defined]
        )

        # Global settings affecting matmul codegen.
        self.cuda_matmul_settings = (
            torch.backends.cuda.matmul.allow_tf32,
            torch.backends.cuda.matmul.allow_fp16_reduced_precision_reduction,
            torch.backends.cuda.matmul.allow_bf16_reduced_precision_reduction,
        )

        # Also hash on various system info (including the triton compiler version).
        self.torch_version = torch.__version__
        self.system_info = CacheBase.get_system()

        # And the inductor configuration and code.
        self.inductor_code_hash = get_inductor_code_hash()
        try:
            self.inductor_config = config.save_config()
        except (TypeError, AttributeError) as e:
            # Some configs options are callables, e.g., post_grad_custom_pre_pass,
            # and may not pickle.
            log.debug("Can't pickle inductor config: %s", e)
            raise BypassFxGraphCache from e

    def debug_str(self) -> str:
        """
        Get a printable string describing in more detail all the attributes
        comprising this object. Useful for debugging when one graph hashes
        to a different value than another.
        """
        return FxGraphCachePickler.debug_str(self)


def compiled_fx_graph_hash(
    gm: torch.fx.GraphModule,
    example_inputs: List[torch.Tensor],
    fx_kwargs: Dict[str, Any],
) -> str:
    """
    Generate a unique hash of the FX graph for caching.
    """
    details = FxGraphHashDetails(gm, example_inputs, fx_kwargs)
    # The prefix distinguishes among the other kinds of objects we
    # cache in this module.
    key = "f" + FxGraphCachePickler.get_hash(details)
    log.debug(
        "FX graph cache hash details for key %s:\n%s",
        key,
        details.debug_str(),
    )
    return key


class FxGraphCache:
    """
    Supports caching and reusing compiled Fx graphs.

    The overall strategy is as follows:
    - This cache stores entries on disk. When saving an entry, we can't
      serialize callables (that could be C++, Triton, etc.), so we serialize
      their own disk cache location. We then recreate the compiled artifact
      after fetching from disk.
    - For indexing the cache, we gather the fields relevant to identifying an
      FxGraph (the graph module, graph inputs, system settings etc.) into an
      FxGraphCacheDetails object, pickle it, and compute a hash for the key.
      See FxGraphCachePickler.
    - Among the metadata we store, we also include a guards expression that's
      appropriate for validating any symbols for Tensor arguments that have
      symbolic bounds. On cache lookup then, we evaluate those guards in the
      current context to validate that a cached entry can be served.
    - A given graph could have multiple compiled versions, corresponding to
      different sets of guards. Therefore, we store cache entries in the form:
          <temp dir>/<fx graph hash>/<serialized metatdata>
    - On lookup, we compute the key from the graph details, iterate over all
      leaf files in the corresponding subdirectory, deserialize the entry, and
      evaluate its guards expression. If the evaluation succeeds, we have a
      cache hit. If it fails, we compile the graph and store a new entry.
    - Finally, on a cache hit, we need to make sure any guards that would
      have been created during compilation are added to the current context.
    """

    # TODO(masnesral): Investigate whether it's beneficial to store compiled graphs
    # in an in-memory cache after loading from disk.
    @staticmethod
    def _get_tmp_dir() -> str:
        """
        Get the toplevel temporary directory for storing compiled graphs.
        """
        return os.path.join(cache_dir(), "fxgraph")

    @staticmethod
    def _get_tmp_dir_for_key(key: str) -> str:
        """
        Return the disk location for a given cache key.
        """
        return os.path.join(FxGraphCache._get_tmp_dir(), key[1:3], key)

    @staticmethod
    def _filter_symints(inputs: List[Any]) -> List[torch.SymInt]:
        """
        Get the SymInt objects from the input list.
        """
        return [s for s in inputs if isinstance(s, torch.SymInt)]

    @staticmethod
    def _get_shape_env() -> Optional[ShapeEnv]:
        """
        Helper to get the shape env from the tracing context.
        """
        ctx = torch._guards.TracingContext.try_get()
        if not ctx:
            return None
        return ctx.fake_mode.shape_env

    @staticmethod
    def _lookup_graph(
        key: str,
        example_inputs: List[torch.Tensor],
    ) -> Optional[CompiledFxGraph]:
        """
        Lookup a compiled graph in the cache by key. On a hit, return the
        deserialized CompiledFxGraph object. On a miss, return None.
        """
        subdir = FxGraphCache._get_tmp_dir_for_key(key)
        if not os.path.exists(subdir):
            return None

        shape_env = FxGraphCache._get_shape_env()
        assert shape_env is not None

        symints = FxGraphCache._filter_symints(example_inputs)
        assert all(has_hint(s) for s in symints)
        hints = [hint_int(s) for s in symints]

        # Iterate over any entries in the subdir for this key and evaluate
        # their guards to determine whether there's a hit.
        graph = None

        for path in sorted(os.listdir(subdir)):
            with open(os.path.join(subdir, path), "rb") as f:
                candidate: CompiledFxGraph = pickle.load(f)

            if not candidate.guards_expr:
                # No guards to evaluate, so this is a hit.
                graph = candidate
                break

            # Evaluate the guard expression in the current context.
            # If there's not a cache hit, we don't want the evaluation to
            # affect the current env, e.g., cause the creation of new guards,
            # so we evaluate with the hints instead of the symbols.
            hit = bool(
                shape_env.evaluate_guards_expression(candidate.guards_expr, hints)
            )
            log.debug(
                "fx graph cache key %s evaluating guards [%s] with values %s => hit=%s",
                key,
                candidate.guards_expr,
                hints,
                hit,
            )
            if hit:
                graph = candidate
                break

        if graph is None:
            return None

        # See _save_graph(); we don't store the callable in the cache entry so
        # recreate it here from the PyCodeCache disk cache.
        artifact_path = get_path(graph.cache_key, "py")[2]
        if not os.path.exists(artifact_path):
            counters["inductor"]["fxgraph_lookup_write_file"] += 1
            write_atomic(artifact_path, graph.source_code)
        try:
            graph.current_callable = PyCodeCache.load_by_key_path(
                graph.cache_key,
                artifact_path,
                graph.cache_linemap,
                graph.constants,
            ).call
        except OSError:
            # Not expected, but in case the PyCodeCache entry is removed from
            # underneath us, treat it as a cache miss and recompile.
            log.error("Failed to load cached artifact: %s", artifact_path)
            return None

        # Now re-evaluate with the symints to add any guards to the current env.
        if graph.guards_expr:
            check = bool(
                shape_env.evaluate_guards_expression(graph.guards_expr, symints)
            )
            assert check is True
            log.debug(
                "fx graph cache key %s post-load guards: %s", key, shape_env.guards
            )

        # Increment the cached metrics by the amounts recorded when the FX
        # graph was compiled for this cache entry. Pretending these counters
        # were incremented normally is useful for testing with the cache enabled.
        metrics.CachedMetricsHelper.apply_deltas(graph.metrics_deltas)

        return graph

    @staticmethod
    def _save_graph(
        key: str, compiled_graph: CompiledFxGraph, example_inputs: List[torch.Tensor]
    ):
        """
        Store a serialized CompiledFxGraph on disk.
        """
        disk_compiled_graph = copy(compiled_graph)
        # We can't really serialize callables that may be C++/Triton/etc.,
        # so we serialize their PyCodeCache disk cache location instead.
        # TODO: This could be better if we're ever able to serialize compiled
        # models to disk.
        disk_compiled_graph.current_callable = None

        # Before serializing, compute the guard expression that will be used to
        # ensure that a CompiledFxGraph is valid when loaded from the cache. It's
        # sufficient to consider only the SymInt args to the fx graph since the
        # Tensor shapes are already captured in the hash for the cache key. Any
        # Tensor arg with a symbolic shape will have a SymInt arg for the graph.
        shape_env = FxGraphCache._get_shape_env()
        assert shape_env is not None
        symints = FxGraphCache._filter_symints(example_inputs)
        disk_compiled_graph.guards_expr = shape_env.produce_guards_expression(symints)

        try:
            content = pickle.dumps(disk_compiled_graph)
        except Exception as e:
            log.debug("fx graph cache unable to serialize compiled graph: %s", e)
            counters["inductor"]["fxgraph_cache_pickle_error"] += 1
            return

        subdir = FxGraphCache._get_tmp_dir_for_key(key)
        if not os.path.exists(subdir):
            os.makedirs(subdir, exist_ok=True)

        # Use a hash of the serialized CompiledFxGraph to get a unique file
        # name. The specific name doesn't matter since a lookup involves
        # iterating over all entries in the parent subdir.
        path = os.path.join(subdir, sha256_hash(content))
        write_atomic(path, content)

    @staticmethod
    def _check_can_cache(gm: torch.fx.GraphModule):
        """
        Check some conditions that would preclude caching and raise BypassFxGraphCache
        to bypass in case caching is not possible.
        """
        # Freezing can embed constants that wouldn't be static across runs.
        if config.freezing or config.aot_inductor.use_runtime_constant_folding:
            raise BypassFxGraphCache

        # The treatment of guards in the caching implementation requires that
        # we have a shape env.
        if FxGraphCache._get_shape_env() is None:
            log.debug("fx graph cache no shape env")
            raise BypassFxGraphCache

        # HigherOrderOperators should be handled on a case-by-case basis.
        # Currently, we just skip caching if we have any.
        for node in gm.graph.nodes:
            if isinstance(node.target, torch._ops.HigherOrderOperator):
                raise BypassFxGraphCache

    @staticmethod
    def load(
        compile_fx_fn: Callable[..., Any],
        gm: torch.fx.GraphModule,
        example_inputs: List[torch.Tensor],
        fx_kwargs: Dict[str, Any],
    ):
        """
        Load a compiled graph from the cache. If a cached entry does not exist,
        compile the graph and save it to the cache.
        """

        compiled_graph = None
        try:
            FxGraphCache._check_can_cache(gm)
            key = compiled_fx_graph_hash(gm, example_inputs, fx_kwargs)

            compiled_graph = FxGraphCache._lookup_graph(key, example_inputs)
            if compiled_graph is None:
                log.debug("fx graph cache miss for key %s", key)
                counters["inductor"]["fxgraph_cache_miss"] += 1
                compiled_graph = compile_fx_fn(gm, example_inputs, **fx_kwargs)
                FxGraphCache._save_graph(key, compiled_graph, example_inputs)
            else:
                log.debug("fx graph cache hit for key %s", key)
                counters["inductor"]["fxgraph_cache_hit"] += 1
        except BypassFxGraphCache:
            counters["inductor"]["fxgraph_cache_bypass"] += 1
            if not compiled_graph:
                compiled_graph = compile_fx_fn(gm, example_inputs, **fx_kwargs)

        return compiled_graph

    @staticmethod
    def clear():
        """
        Clear out the on-disk cache.
        """
        try:
            shutil.rmtree(FxGraphCache._get_tmp_dir())
        except FileNotFoundError:
            pass


@dataclasses.dataclass
class CompiledFxGraph:
    """
    Class holding a compiled FX graph. This is the object serialized on disk
    to support FxGraph caching.
    """

    current_callable: Optional[Callable[..., Any]]
    cache_key: str
    source_code: str = dataclasses.field(repr=False)  # Do not display source_code
    cache_linemap: Optional[List[Tuple[int, str]]]
    device_types: Set[str]
    device_idxs: Set[int]
    mutated_inputs: Set[str]
    mutated_input_idxs: Set[int]
    constants: Dict[str, torch.Tensor]
    output_strides: Optional[List[Optional[Tuple[int, ...]]]]
    disabled_cudagraphs_reason: Optional[str]
    metrics_deltas: metrics.CachedMetricsDeltas
    # This is a string representation of an expression we serialize
    # with the object so the guards can be evaluated in a different
    # context in order to verify the validity of serving a cached
    # fx graph. The expression must be generated by:
    # ShapeEnv.produce_guards_expression()
    guards_expr: Optional[str]

    _boxed_call: Optional[bool] = None

    def __init__(
        self,
        current_callable: Optional[Callable[..., Any]],
        graph: GraphLowering,
        output_strides: List[Optional[Tuple[int, ...]]],
        disabled_cudagraphs_reason: Optional[str],
        metrics_deltas: metrics.CachedMetricsDeltas,
    ):
        self.current_callable = current_callable
        self.cache_key = graph.cache_key
        if graph.cache_path:
            with open(graph.cache_path) as f:
                self.source_code = f.read()
        self.cache_linemap = graph.cache_linemap
        self.device_types = graph.device_types
        self.device_idxs = graph.device_idxs
        self.mutated_inputs = graph.mutated_inputs
        self.mutated_input_idxs = set(graph.mutated_input_idxs)
        self.constants = graph.constants
        self.output_strides = output_strides
        self.disabled_cudagraphs_reason = disabled_cudagraphs_reason
        self.metrics_deltas = metrics_deltas
        self.guards_expr = None

    def __call__(self, inputs: List[Any]) -> Any:
        assert self.current_callable is not None
        return self.current_callable(inputs)


def cpp_compiler() -> str:
    if config.is_fbcode():
        return build_paths.cc() if torch.version.hip is None else build_paths.clang()
    if isinstance(config.cpp.cxx, (list, tuple)):
        search = tuple(config.cpp.cxx)
    else:
        search = (config.cpp.cxx,)
    return cpp_compiler_search(search)


@functools.lru_cache(1)
def cpp_compiler_search(search: str) -> str:
    for cxx in search:
        try:
            if cxx is None:
                # gxx package is only available for Linux
                # according to https://anaconda.org/conda-forge/gxx/
                if sys.platform != "linux":
                    continue
                # Do not install GXX by default
                if not os.getenv("TORCH_INDUCTOR_INSTALL_GXX"):
                    continue
                from filelock import FileLock

                lock_dir = get_lock_dir()
                lock = FileLock(
                    os.path.join(lock_dir, "g++.lock"), timeout=LOCK_TIMEOUT
                )
                with lock:
                    cxx = install_gcc_via_conda()
            subprocess.check_output([cxx, "--version"])
            return cxx
        except (subprocess.SubprocessError, FileNotFoundError, ImportError):
            continue
    raise exc.InvalidCxxCompiler


def install_gcc_via_conda() -> str:
    """On older systems, this is a quick way to get a modern compiler"""
    prefix = os.path.join(cache_dir(), "gcc")
    cxx_path = os.path.join(prefix, "bin", "g++")
    if not os.path.exists(cxx_path):
        log.info("Downloading GCC via conda")
        conda = os.environ.get("CONDA_EXE", "conda")
        if conda is None:
            conda = shutil.which("conda")
        if conda is not None:
            subprocess.check_call(
                [
                    conda,
                    "create",
                    f"--prefix={prefix}",
                    "--channel=conda-forge",
                    "--quiet",
                    "-y",
                    "python=3.8",
                    "gxx",
                ],
                stdout=subprocess.PIPE,
            )
    return cxx_path


def is_gcc() -> bool:
    if sys.platform == "darwin" and is_apple_clang():
        return False
    return bool(re.search(r"(gcc|g\+\+)", cpp_compiler()))


@functools.lru_cache(None)
def is_apple_clang() -> bool:
    cxx = cpp_compiler()
    version_string = subprocess.check_output([cxx, "--version"]).decode("utf8")
    return "Apple" in version_string.splitlines()[0]


def is_clang() -> bool:
    # Mac OS apple clang maybe named as gcc, need check compiler info.
    if sys.platform == "darwin":
        return is_apple_clang()
    return bool(re.search(r"(clang|clang\+\+)", cpp_compiler()))


def get_compiler_version_info(compiler):
    SUBPROCESS_DECODE_ARGS = ("oem",) if _IS_WINDOWS else ()
    env = os.environ.copy()
    env["LC_ALL"] = "C"  # Don't localize output
    try:
        version_string = subprocess.check_output(
            [compiler, "-v"], stderr=subprocess.STDOUT, env=env
        ).decode(*SUBPROCESS_DECODE_ARGS)
    except Exception as e:
        try:
            version_string = subprocess.check_output(
                [compiler, "--version"], stderr=subprocess.STDOUT, env=env
            ).decode(*SUBPROCESS_DECODE_ARGS)
        except Exception as e:
            return ""
    # Mutiple lines to one line string.
    version_string = version_string.replace("\r", "_")
    version_string = version_string.replace("\n", "_")
    return version_string


def _get_isa_dry_compile_fingerprint(isa_flags: str) -> str:
    # ISA dry compile will cost about 1 sec time each startup time.
    # Please check the issue: https://github.com/pytorch/pytorch/issues/100378
    # Actually, dry compile is checking compile capability for ISA.
    # We just record the compiler version, isa options and pytorch version info,
    # and generated them to output binary hash path.
    # It would optimize and skip compile existing binary.
    compiler_info = get_compiler_version_info(cpp_compiler())
    torch_version = torch.__version__
    fingerprint = f"{compiler_info}={isa_flags}={torch_version}"
    return fingerprint


class VecISA:
    _bit_width: int
    _macro: str
    _arch_flags: str
    _dtype_nelements: Dict[torch.dtype, int]

    # Note [Checking for Vectorized Support in Inductor]
    # TorchInductor CPU vectorization reuses PyTorch vectorization utility functions
    # Hence, TorchInductor would depend on Sleef* to accelerate mathematical functions
    # like exp, pow, sin, cos and etc.
    # But PyTorch and TorchInductor might use different compilers to build code. If
    # PyTorch uses gcc-7/g++-7 to build the release package, the libtorch_cpu.so
    # will not expose the Sleef* AVX512 symbols since gcc-7/g++-7 cannot pass
    # avx512 check in CMake - FindAVX.cmake. But TorchInductor install the latest
    # gcc/g++ compiler by default while it could support the AVX512 compilation.
    # Therefore, there would be a conflict sleef version between PyTorch and
    # TorchInductor. Hence, we dry-compile the following code to check whether current
    # HW platform and PyTorch both could support AVX512 or AVX2. And suppose ARM
    # also needs the logic
    # In fbcode however, we are using the same compiler for pytorch and for inductor codegen,
    # making the runtime check unnecessary.
    _avx_code = """
#if defined(CPU_CAPABILITY_AVX512) || defined(CPU_CAPABILITY_AVX2) || defined(CPU_CAPABILITY_ZVECTOR) || defined(CPU_CAPABILITY_NEON)
#include <ATen/cpu/vec/functional.h>
#include <ATen/cpu/vec/vec.h>
#endif

__attribute__((aligned(64))) float in_out_ptr0[16] = {0.0};

extern "C" void __avx_chk_kernel() {
    auto tmp0 = at::vec::Vectorized<float>(1);
    auto tmp1 = tmp0.exp();
    tmp1.store(in_out_ptr0);
}
"""  # noqa: B950

    _avx_py_load = """
import torch
from ctypes import cdll
cdll.LoadLibrary("__lib_path__")
"""

    def bit_width(self) -> int:
        return self._bit_width

    def nelements(self, dtype: torch.dtype = torch.float) -> int:
        return self._dtype_nelements[dtype]

    def build_macro(self) -> str:
        return self._macro

    def build_arch_flags(self) -> str:
        return self._arch_flags

    def __hash__(self) -> int:
        return hash(str(self))

    @functools.lru_cache(None)
    def __bool__(self) -> bool:
        if config.cpp.vec_isa_ok is not None:
            return config.cpp.vec_isa_ok

        if config.is_fbcode():
            return True

        key, input_path = write(
            VecISA._avx_code,
            "cpp",
            extra=_get_isa_dry_compile_fingerprint(self._arch_flags),
        )
        from filelock import FileLock

        lock_dir = get_lock_dir()
        lock = FileLock(os.path.join(lock_dir, key + ".lock"), timeout=LOCK_TIMEOUT)
        with lock:
            output_path = input_path[:-3] + "so"
            build_cmd = shlex.split(
                cpp_compile_command(
                    input_path, output_path, warning_all=False, vec_isa=self
                )
            )
            try:
                # Check if the output file exist, and compile when not.
                if not os.path.isfile(output_path):
                    compile_file(input_path, output_path, build_cmd)

                # Check build result
                subprocess.check_call(
                    [
                        sys.executable,
                        "-c",
                        VecISA._avx_py_load.replace("__lib_path__", output_path),
                    ],
                    stderr=subprocess.DEVNULL,
                    env={**os.environ, "PYTHONPATH": ":".join(sys.path)},
                )
            except Exception as e:
                return False

            return True


@dataclasses.dataclass
class VecNEON(VecISA):
    _bit_width = 256  # This is required to leverage the compute implemented in aten/src/ATen/cpu/vec/vec256/vec256_float_neon.h
    _macro = "-DCPU_CAPABILITY_NEON"
    _arch_flags = ""  # Unused
    _dtype_nelements = {torch.float: 8, torch.bfloat16: 16, torch.float16: 16}

    def __str__(self) -> str:
        return "asimd"  # detects the presence of advanced SIMD on armv8-a kernels

    __hash__: Callable[[VecISA], Any] = VecISA.__hash__


@dataclasses.dataclass
class VecAVX512(VecISA):
    _bit_width = 512
    _macro = "-DCPU_CAPABILITY_AVX512"
    _arch_flags = "-mavx512f -mavx512dq -mavx512vl -mavx512bw -mfma"
    _dtype_nelements = {torch.float: 16, torch.bfloat16: 32, torch.float16: 32}

    def __str__(self) -> str:
        return "avx512"

    __hash__: Callable[[VecISA], Any] = VecISA.__hash__


@dataclasses.dataclass
class VecAVX2(VecISA):
    _bit_width = 256
    _macro = "-DCPU_CAPABILITY_AVX2"
    _arch_flags = "-mavx2 -mfma"
    _dtype_nelements = {torch.float: 8, torch.bfloat16: 16, torch.float16: 16}

    def __str__(self) -> str:
        return "avx2"

    __hash__: Callable[[VecISA], Any] = VecISA.__hash__


@dataclasses.dataclass
class VecZVECTOR(VecISA):
    _bit_width = 256
    _macro = "-DCPU_CAPABILITY_ZVECTOR -DCPU_CAPABILITY=ZVECTOR -DHAVE_ZVECTOR_CPU_DEFINITION"
    _arch_flags = "-mvx -mzvector"
    _dtype_nelements = {torch.float: 8, torch.bfloat16: 16, torch.float16: 16}

    def __str__(self) -> str:
        return "zvector"

    __hash__: Callable[[VecISA], Any] = VecISA.__hash__


class InvalidVecISA(VecISA):
    _bit_width = 0
    _macro = ""
    _arch_flags = ""
    _dtype_nelements = {}

    def __str__(self) -> str:
        return "INVALID_VEC_ISA"

    def __bool__(self) -> bool:  # type: ignore[override]
        return False

    __hash__: Callable[[VecISA], Any] = VecISA.__hash__


invalid_vec_isa = InvalidVecISA()
supported_vec_isa_list = [VecAVX512(), VecAVX2(), VecNEON()]


# Cache the cpuinfo to avoid I/O overhead. Meanwhile, the cpuinfo content
# might have too much redundant content that is useless for ISA check. Hence,
# we only cache some key isa information.
@functools.lru_cache(None)
def valid_vec_isa_list() -> List[VecISA]:
    if sys.platform == "darwin" and platform.processor() == "arm":
        return [VecNEON()]

    if sys.platform != "linux":
        return []

    if platform.machine() == "s390x":
        return [VecZVECTOR()]

    isa_list = []
    with open("/proc/cpuinfo") as _cpu_info:
        _cpu_info_content = _cpu_info.read()
        for isa in supported_vec_isa_list:
            if str(isa) in _cpu_info_content and isa:
                isa_list.append(isa)
        return isa_list


def pick_vec_isa() -> VecISA:
    if config.is_fbcode():
        return VecAVX2()

    _valid_vec_isa_list: List[VecISA] = valid_vec_isa_list()
    if not _valid_vec_isa_list:
        return invalid_vec_isa

    # If the simdlen is None, it indicates determin the vectorization length automatically
    if config.cpp.simdlen is None:
        assert _valid_vec_isa_list
        return _valid_vec_isa_list[0]

    for isa in _valid_vec_isa_list:
        if config.cpp.simdlen == isa.bit_width():
            return isa

    return invalid_vec_isa


def get_compile_only(compile_only: bool = True) -> str:
    return "-c" if compile_only else ""


def get_shared(shared: bool = True, compile_only: bool = False) -> str:
    if not shared:
        return ""
    if compile_only:
        return "-fPIC"
    if platform.system() == "Darwin" and "clang" in cpp_compiler():
        # This causes undefined symbols to behave the same as linux
        return "-shared -fPIC -undefined dynamic_lookup"
    else:
        return "-shared -fPIC"


def get_warning_all_flag(warning_all: bool = True) -> str:
    return "-Wall" if warning_all else ""


def get_glibcxx_abi_build_flags() -> str:
    return "-D_GLIBCXX_USE_CXX11_ABI=" + str(int(torch._C._GLIBCXX_USE_CXX11_ABI))


def cpp_flags() -> str:
    flags = ["-std=c++17", "-Wno-unused-variable", "-Wno-unknown-pragmas"]
    if is_clang():
        flags.append("-Werror=ignored-optimization-argument")
    return " ".join(flags)


def cpp_wrapper_flags() -> str:
    return "-DTORCH_INDUCTOR_CPP_WRAPPER"


def optimization_flags() -> str:
    base_flags = "-O0 -g" if config.aot_inductor.debug_compile else "-O3 -DNDEBUG"
    base_flags += " -ffast-math -fno-finite-math-only"
    if not config.cpp.enable_unsafe_math_opt_flag:
        base_flags += " -fno-unsafe-math-optimizations"
    if not config.cpp.enable_floating_point_contract_flag:
        base_flags += " -ffp-contract=off"

    if config.is_fbcode():
        # FIXME: passing `-fopenmp` adds libgomp.so to the generated shared library's dependencies.
        # This causes `ldopen` to fail in fbcode, because libgomp does not exist in the default paths.
        # We will fix it later by exposing the lib path.
        return base_flags

    if sys.platform == "darwin":
        # Per https://mac.r-project.org/openmp/ right way to pass `openmp` flags to MacOS is via `-Xclang`
        # Also, `-march=native` is unrecognized option on M1
        base_flags += " -Xclang"
    else:
        if platform.machine() == "ppc64le":
            base_flags += " -mcpu=native"
        else:
            base_flags += " -march=native"

    # Internal cannot find libgomp.so
    if not config.is_fbcode():
        base_flags += " -fopenmp"
    return base_flags


def use_custom_generated_macros() -> str:
    return "-D C10_USING_CUSTOM_GENERATED_MACROS"


def use_fb_internal_macros() -> str:
    if config.is_fbcode():
        openmp_lib = build_paths.openmp_lib()
        preprocessor_flags = " ".join(
            (
                "-D C10_USE_GLOG",
                "-D C10_USE_MINIMAL_GLOG",
                "-D C10_DISABLE_TENSORIMPL_EXTENSIBILITY",
            )
        )
        return f"-Wp,-fopenmp {openmp_lib} {preprocessor_flags}"
    else:
        return ""


def use_standard_sys_dir_headers() -> str:
    if config.is_fbcode():
        return "-nostdinc"
    else:
        return ""


@functools.lru_cache(None)
def is_conda_llvm_openmp_installed() -> bool:
    try:
        command = "conda list llvm-openmp --json"
        output = subprocess.check_output(command.split()).decode("utf8")
        return len(json.loads(output)) > 0
    except subprocess.SubprocessError:
        return False


@functools.lru_cache(None)
def homebrew_libomp() -> Tuple[bool, str]:
    try:
        # check if `brew` is installed
        subprocess.check_output(["which", "brew"])
        # get the location of `libomp` if it is installed
        # this is the location that `libomp` **would** be installed
        # see https://github.com/Homebrew/brew/issues/10261#issuecomment-756563567 for details
        libomp_path = (
            subprocess.check_output(["brew", "--prefix", "libomp"])
            .decode("utf8")
            .strip()
        )
        # check if `libomp` is installed
        omp_available = os.path.exists(libomp_path)
        return omp_available, libomp_path
    except subprocess.SubprocessError:
        return False, ""


def _set_gpu_runtime_env() -> None:
    if (
        config.is_fbcode()
        and torch.version.hip is None
        and "CUDA_HOME" not in os.environ
        and "CUDA_PATH" not in os.environ
    ):
        os.environ["CUDA_HOME"] = os.path.dirname(build_paths.cuda())


def get_include_and_linking_paths(
    include_pytorch: bool = False,
    vec_isa: VecISA = invalid_vec_isa,
    cuda: bool = False,
    aot_mode: bool = False,
) -> Tuple[List[str], str, str, str, str]:
    _set_gpu_runtime_env()
    from torch.utils import cpp_extension

    macros = vec_isa.build_macro() if vec_isa != invalid_vec_isa else ""
    build_arch_flags = ""
    if sys.platform == "linux" and (
        include_pytorch
        or vec_isa != invalid_vec_isa
        or cuda
        or config.cpp.enable_kernel_profile
    ):
        # Note - We include pytorch only on linux right now. There is more work
        # to do to enable OMP build on darwin where PyTorch is built with IOMP
        # and we need a way to link to what PyTorch links.
        ipaths = cpp_extension.include_paths(cuda) + [sysconfig.get_path("include")]
        lpaths = cpp_extension.library_paths(cuda) + [
            sysconfig.get_config_var("LIBDIR")
        ]

        libs = []

        # No need to manually specify libraries in fbcode.
        if not config.is_fbcode():
            libs += ["torch", "torch_cpu"]
            libs += ["gomp"]
            if not aot_mode:
                libs += ["torch_python"]
        else:
            # internal remote execution is able to find omp, but not gomp
            libs += ["omp"]
            if aot_mode:
                ipaths += [os.path.dirname(cpp_prefix_path())]
                if cuda and torch.version.hip is None:
                    # This is a special treatment for Meta internal cuda-12 where all libs
                    # are in lib/cuda-12 and lib/cuda-12/stubs
                    for i, path in enumerate(lpaths):
                        if path.startswith(
                            os.environ["CUDA_HOME"]
                        ) and not os.path.exists(f"{path}/libcudart_static.a"):
                            for root, dirs, files in os.walk(path):
                                if "libcudart_static.a" in files:
                                    lpaths[i] = os.path.join(path, root)
                                    lpaths.append(os.path.join(lpaths[i], "stubs"))
                                    break
        if macros:
            if config.is_fbcode() and vec_isa != invalid_vec_isa:
                cap = str(vec_isa).upper()
                macros = " ".join(
                    [
                        vec_isa.build_arch_flags(),
                        f"-D CPU_CAPABILITY={cap}",
                        f"-D CPU_CAPABILITY_{cap}",
                        f"-D HAVE_{cap}_CPU_DEFINITION",
                    ]
                )

        if cuda:
            if macros is None:
                macros = ""
            macros += " -D USE_ROCM" if torch.version.hip else " -D USE_CUDA"

        if cuda:
            if torch.version.hip is not None:
                if config.is_fbcode():
                    libs += ["amdhip64"]
                else:
                    libs += ["c10_hip", "torch_hip"]
                macros += " -D __HIP_PLATFORM_AMD__"
            else:
                if config.is_fbcode():
                    libs += ["cuda"]
                else:
                    libs += ["c10_cuda", "cuda", "torch_cuda"]
        build_arch_flags = vec_isa.build_arch_flags()
    else:
        # Note - this is effectively a header only inclusion. Usage of some header files may result in
        # symbol not found, if those header files require a library.
        # For those cases, include the lpath and libs command as we do for pytorch above.
        # This approach allows us to only pay for what we use.
        ipaths = cpp_extension.include_paths(cuda) + [sysconfig.get_path("include")]
        if aot_mode:
            ipaths += [os.path.dirname(cpp_prefix_path())]
        lpaths = []
        if sys.platform == "darwin":
            # only Apple builtin compilers (Apple Clang++) require openmp
            omp_available = not is_apple_clang()

            # check the `OMP_PREFIX` environment first
            if os.getenv("OMP_PREFIX") is not None:
                header_path = os.path.join(os.getenv("OMP_PREFIX"), "include", "omp.h")  # type: ignore[arg-type]
                valid_env = os.path.exists(header_path)
                if valid_env:
                    ipaths.append(os.path.join(os.getenv("OMP_PREFIX"), "include"))  # type: ignore[arg-type]
                    lpaths.append(os.path.join(os.getenv("OMP_PREFIX"), "lib"))  # type: ignore[arg-type]
                else:
                    warnings.warn("environment variable `OMP_PREFIX` is invalid.")
                omp_available = omp_available or valid_env

            libs = [] if omp_available else ["omp"]

            # prefer to use openmp from `conda install llvm-openmp`
            if not omp_available and os.getenv("CONDA_PREFIX") is not None:
                omp_available = is_conda_llvm_openmp_installed()
                if omp_available:
                    conda_lib_path = os.path.join(os.getenv("CONDA_PREFIX"), "lib")  # type: ignore[arg-type]
                    ipaths.append(os.path.join(os.getenv("CONDA_PREFIX"), "include"))  # type: ignore[arg-type]
                    lpaths.append(conda_lib_path)
                    # Prefer Intel OpenMP on x86 machine
                    if os.uname().machine == "x86_64" and os.path.exists(
                        os.path.join(conda_lib_path, "libiomp5.dylib")
                    ):
                        libs = ["iomp5"]

            # next, try to use openmp from `brew install libomp`
            if not omp_available:
                omp_available, libomp_path = homebrew_libomp()
                if omp_available:
                    ipaths.append(os.path.join(libomp_path, "include"))
                    lpaths.append(os.path.join(libomp_path, "lib"))

            # if openmp is still not available, we let the compiler to have a try,
            # and raise error together with instructions at compilation error later
        else:
            libs = ["omp"] if config.is_fbcode() else ["gomp"]

    # Unconditionally import c10 for non-abi-compatible mode to use TORCH_CHECK - See PyTorch #108690
    if not config.abi_compatible:
        libs += ["c10"]
        lpaths += [cpp_extension.TORCH_LIB_PATH]

    # third party libs
    if config.is_fbcode():
        # Note that the order of include paths do matter, as a result
        # we need to have several branches interleaved here
        if torch.version.hip is None:
            ipaths.append(build_paths.sleef())
        ipaths.append(build_paths.openmp())
        ipaths.append(build_paths.python())
        if torch.version.hip is not None:
            ipaths.append(build_paths.clang_include())
            ipaths.append(build_paths.gcc_include())
            ipaths.append(build_paths.gcc_install_tools_include())
        else:
            ipaths.append(build_paths.cc_include())
            ipaths.append(build_paths.libgcc())
            ipaths.append(build_paths.libgcc_arch())
        ipaths.append(build_paths.libgcc_backward())
        ipaths.append(build_paths.glibc())
        ipaths.append(build_paths.linux_kernel())
        if torch.version.hip is not None:
            ipaths.append(build_paths.rocm())
        else:
            ipaths.append(build_paths.cuda())
        # We also need to bundle includes with absolute paths into a remote directory
        # (later on, we copy the include paths from cpp_extensions into our remote dir)
        ipaths.append("include")

    static_link_libs = []
    if aot_mode and cuda and config.is_fbcode():
        # For Meta internal cuda-12, it is recommended to static link cudart
        if torch.version.hip is None:
            static_link_libs = ["-Wl,-Bstatic", "-lcudart_static", "-Wl,-Bdynamic"]

    lpaths_str = " ".join(["-L" + p for p in lpaths])
    libs_str = " ".join(static_link_libs + ["-l" + p for p in libs])
    return ipaths, lpaths_str, libs_str, macros, build_arch_flags


def cpp_compile_command(
    input: Union[str, List[str]],
    output: str,
    warning_all: bool = True,
    shared: bool = True,
    include_pytorch: bool = False,
    vec_isa: VecISA = invalid_vec_isa,
    cuda: bool = False,
    aot_mode: bool = False,
    compile_only: bool = False,
    use_absolute_path: bool = False,
    use_mmap_weights: bool = False,
) -> str:
    ipaths, lpaths, libs, macros, build_arch_flags = get_include_and_linking_paths(
        include_pytorch, vec_isa, cuda, aot_mode
    )
    if isinstance(input, str):
        input = [input]
    ipaths_str = " ".join(["-I" + p for p in ipaths])
    clang_flags = ""
    if config.is_fbcode():
        if aot_mode and not use_absolute_path:
            inp_name = input
            out_name = output
            linker_script = _LINKER_SCRIPT
        else:
            # We need to copy any absolute-path torch includes
            inp_name = [os.path.basename(i) for i in input]
            out_name = os.path.basename(output)
            linker_script = os.path.basename(_LINKER_SCRIPT)
        assert is_clang()
        # Use clang runtime instead of libgcc
        clang_flags += " --rtlib=compiler-rt"
        clang_flags += " -fuse-ld=lld"
        clang_flags += f" -Wl,--script={linker_script}"
        linker_paths = "-B" + build_paths.glibc_lib()
        linker_paths += " -L" + build_paths.glibc_lib()
    else:
        inp_name = input
        out_name = output
        linker_paths = ""  # let the compiler pick
    if compile_only:
        libs, lpaths = "", ""
    inp_name_str = " ".join(inp_name)
    if use_mmap_weights:
        macros += " -D USE_MMAP_SELF"

    return re.sub(
        r"[ \n]+",
        " ",
        f"""
            {cpp_compiler()} {inp_name_str} {get_shared(shared, compile_only)}
            {get_warning_all_flag(warning_all)} {cpp_flags()}
            {get_glibcxx_abi_build_flags()}
            {ipaths_str} {lpaths} {libs} {build_arch_flags}
            {macros} {linker_paths} {clang_flags}
            {optimization_flags()}
            {use_custom_generated_macros()}
            {use_fb_internal_macros()}
            {use_standard_sys_dir_headers()}
            {get_compile_only(compile_only)}
            -o {out_name}
        """,
    ).strip()


def run_command_and_check(cmd: str):
    cmd = shlex.split(cmd)
    try:
        subprocess.check_call(cmd)
    except subprocess.CalledProcessError as e:
        raise exc.CppCompileError(cmd, e.output) from e


@functools.lru_cache(None)
def split_aot_inductor_output_path(path: str) -> Tuple[str, str]:
    """Returns the path where the AOT Inductor compiled kernels are stored."""
    if path.endswith(".so"):
        return os.path.split(path)
    else:
        return path, ""


@clear_on_fresh_inductor_cache
class CudaKernelParamCache:
    cache: Dict[str, Dict[str, str]] = dict()
    cache_clear = staticmethod(cache.clear)

    @classmethod
    def set(cls, key: str, params: Dict[str, str], cubin: str) -> None:
        bin_type = "cubin" if torch.version.hip is None else "hsaco"
        _, path = write(
            cubin,
            bin_type,
            hash_type=bin_type,
            specified_dir=split_aot_inductor_output_path(
                config.aot_inductor.output_path
            )[0],
        )

        params[get_cpp_wrapper_cubin_path_name()] = path

        cls.cache[key] = params

    @classmethod
    def get(cls, key: str) -> Optional[Dict[str, str]]:
        return cls.cache.get(key, None)

    @classmethod
    def get_keys(cls):
        return cls.cache.keys()


class AotCodeCompiler:
    @classmethod
    def compile(
        cls,
        graph: GraphLowering,
        source_code: str,
        serialized_extern_kernel_nodes: Optional[str],
        cuda: bool,
    ) -> str:
        picked_vec_isa = pick_vec_isa()
        cpp_command = repr(
            cpp_compile_command(
                "i",
                "o",
                vec_isa=picked_vec_isa,
                cuda=cuda,
                aot_mode=graph.aot_mode,
            )
        )
        fbcode_aot_cpu_re = False
        use_absolute_path = False
        if config.is_fbcode():
            ld_command = build_paths.ld()
            if not cuda and graph.aot_mode:  # Meta internal AOTInductor CPU
                objcopy_command = build_paths.objcopy_fallback()
                fbcode_aot_cpu_re = True
                use_absolute_path = True
            else:
                objcopy_command = build_paths.objcopy()
        else:
            ld_command = "ld"
            objcopy_command = "objcopy"

        (
            specified_output_path,
            specified_so_name,
        ) = split_aot_inductor_output_path(config.aot_inductor.output_path)
        key, input_path = write(
            source_code,
            "cpp",
            extra=cpp_command,
            specified_dir=specified_output_path,
        )
        output_code_log.info("Output code written to: %s", input_path)

        def _compile_consts_linux(consts: bytes) -> str:
            _, consts_path = write(
                consts,
                "bin",
                specified_dir=specified_output_path,
            )

            consts_o = os.path.splitext(consts_path)[0] + ".o"
            if fbcode_aot_cpu_re:
                cmd = f"{ld_command} -r -b binary -o {os.path.basename(consts_o)} {os.path.basename(consts_path)}"
                compile_file(consts_path, consts_o, cmd.split())
                os.chmod(consts_o, 0o644)
            else:
                cmd = f"{ld_command} -r -b binary -o {consts_o} {consts_path}"
                run_command_and_check(cmd)
            log.debug("aot constant binary command: %s", cmd)

            # .data section is between .text and .bss. When the size of .data is large,
            # during the linking, the relocation of .text against .bss may overflow.
            # Rename it to .ldata so that it won't be in between the .text and .bss section
            cmd = (
                f"{objcopy_command} --rename-section"
                " .data=.ldata"
                f" {consts_o} {consts_o}"
            )
            log.debug("aot constant rename section command: %s", cmd)
            run_command_and_check(cmd)

            cmd = f"rm {consts_path}"
            log.debug("aot constant bin removal command: %s", cmd)
            run_command_and_check(cmd)

            if fbcode_aot_cpu_re:
                body = re.sub(r"[\W]", "_", os.path.basename(consts_path))
            else:
                body = re.sub(r"[\W]", "_", consts_path)

            symbol_list = []
            symbol_list.append(
                f"{objcopy_command} --redefine-sym _binary_{body}_start=_binary_constants_bin_start {consts_o}"
            )
            symbol_list.append(
                f"{objcopy_command} --redefine-sym _binary_{body}_size=_binary_constants_bin_size {consts_o}"
            )
            symbol_list.append(
                f"{objcopy_command} --redefine-sym _binary_{body}_end=_binary_constants_bin_end {consts_o}"
            )
            log.debug("aot constant binary redefine symbol: %s", " ".join(symbol_list))
            for cmd in symbol_list:
                run_command_and_check(cmd)
            return consts_o

        def _compile_consts_darwin(consts: bytes) -> str:
            is_large_consts = len(consts) > 1024
            consts_asm = "\t.section\t__DATA,__data\n"
            consts_asm += "\t.globl\t__binary_constants_bin_start\n"
            consts_asm += "__binary_constants_bin_start:\n"
            if not is_large_consts:
                for c in consts:
                    consts_asm += f"\t.byte {c}\n"
                # Add one element even if constants are empty
                # Otherwise assembler will not put them in data section
                if not consts:
                    consts_asm += "\t.space 1\n"
            else:
                consts_asm += "\t.quad 0x1234567899abcdef\n"
                consts_asm += f"\t.space {len(consts) - 8}\n"
            consts_asm += ".globl\t__binary_constants_bin_end\n"
            consts_asm += "__binary_constants_bin_end:\n"
            _, consts_path = write(
                consts_asm,
                "S",
                specified_dir=specified_output_path,
            )
            consts_o = os.path.splitext(consts_path)[0] + ".o"
            cmd = f"{cpp_compiler()} -c -o {consts_o} {consts_path}"
            run_command_and_check(cmd)
            if is_large_consts:
                with open(consts_o, "r+b") as f:
                    f.seek(0)
                    hdr = f.read(1024)
                    # Search for magic number and write the actual data over it
                    start_idx = hdr.find(b"\xef\xcd\xab\x99\x78\x56\x34\x12")
                    assert start_idx != -1
                    f.seek(start_idx)
                    pos = 0
                    while pos < len(consts):
                        rc = f.write(consts[pos:])
                        pos += rc
            return consts_o

        from filelock import FileLock

        lock_dir = get_lock_dir()
        lock = FileLock(os.path.join(lock_dir, key + ".lock"), timeout=LOCK_TIMEOUT)
        with lock:
            # Currently, this only support serializing extern nodes in fbcode
            # Eventually, we should also have a serializer for OSS.
            if config.is_fbcode() and serialized_extern_kernel_nodes:
                output_json = os.path.splitext(input_path)[0] + ".json"
                with open(output_json, "w") as f:
                    f.write(serialized_extern_kernel_nodes)

            output_so = (
                config.aot_inductor.output_path
                if specified_so_name
                else os.path.splitext(input_path)[0] + ".so"
            )

            output_o = os.path.splitext(input_path)[0] + ".o"
            consts_size = sum(
                tensor.untyped_storage().nbytes()
                for (name, tensor) in graph.constants.items()
                if name not in graph.folded_constants
            )
            # TODO: Fix mmap weights with cuda
            use_mmap_weights = not config.is_fbcode() and consts_size > 2_000_000_000
            if config.aot_inductor.force_mmap_weights:
                use_mmap_weights = True
            compile_cmd = cpp_compile_command(
                input=input_path,
                output=output_o,
                vec_isa=picked_vec_isa,
                cuda=cuda,
                aot_mode=graph.aot_mode,
                compile_only=True,
                use_absolute_path=use_absolute_path,
                use_mmap_weights=use_mmap_weights,
            )
            log.debug("aot compilation command: %s", compile_cmd)
            if fbcode_aot_cpu_re:
                compile_file(input_path, output_o, compile_cmd.split())
                os.chmod(output_o, 0o644)
            else:
                run_command_and_check(compile_cmd)

            def _to_bytes(t: torch.Tensor) -> bytes:
                # This serializes the tensor's untyped_storage to bytes by accessing
                # the raw data of the underlying structure.
                import ctypes

                if t.numel() == 0:
                    return b""

                t_cpu = t.untyped_storage().cpu()
                raw_array = ctypes.cast(
                    t_cpu.data_ptr(),
                    ctypes.POINTER(ctypes.c_ubyte * t_cpu.nbytes()),
                )

                return bytes(raw_array.contents)

            serialized_weights = b"".join(
                _to_bytes(graph.get_original_value_of_constant(name))
                for name in graph.constants.keys()
                if name not in graph.folded_constants
            )
            if not use_mmap_weights:
                aot_constants = serialized_weights
                magic_number = 0
            else:
                magic_number = cast(
                    int, torch.randint(0, torch.iinfo(torch.int64).max, (1,)).item()
                )
                aot_constants = struct.pack("qq", consts_size + 8, magic_number)
            consts_o = {
                "linux": _compile_consts_linux,
                "darwin": _compile_consts_darwin,
            }[sys.platform](aot_constants)

            link_cmd = cpp_compile_command(
                input=[output_o, consts_o],
                output=output_so,
                vec_isa=picked_vec_isa,
                cuda=cuda,
                aot_mode=graph.aot_mode,
                use_absolute_path=use_absolute_path,
            )
            log.debug("aot linkage command: %s", link_cmd)
            if fbcode_aot_cpu_re:
                compile_file([output_o, consts_o], output_so, link_cmd.split())
                os.chmod(output_so, 0o755)
            else:
                run_command_and_check(link_cmd)

            if use_mmap_weights:
                with open(output_so, "a+b") as f_so:
                    so_size = f_so.tell()
                    # Page align the weights
                    f_so.write(b" " * (16384 - so_size % 16384))
                    f_so.write(serialized_weights)
                    f_so.write(struct.pack("q", magic_number))

            # Append cmds to the end of codegen-ed wrapper file
            with open(input_path, "a") as f:
                f.write("\n")
                f.write(f"// Compile cmd\n// {compile_cmd}\n")
                f.write(f"// Link cmd\n// {link_cmd}\n")

        return output_so


# Putting this fn in cpp.py (unfortunately) causes a deadlock, which is why it's in codecache.py.
# Why? importing from cpp.py invokes codecache.pick_vec_isa(), which takes out a lock.
# Cycle goes:
# - CppCodeCache.load()
# - pick_vec_isa()
# - valid_vec_isa_list()
# - VecISA.__bool__() <-- takes out a lock
# - compile_file() <-- imports cpp_prefix_path from cpp, which causes us to try to take out the same lock.
@clear_on_fresh_inductor_cache
@functools.lru_cache
def cpp_prefix_path() -> str:
    path = Path(__file__).parent / "codegen/cpp_prefix.h"
    with path.open() as f:
        content = f.read()
        _, filename = write(
            content,
            "h",
        )
    return filename


def cpp_prefix() -> str:
    filename = cpp_prefix_path()
    if config.is_fbcode():
        # We need relative paths, since we bundle up
        # everything that we compile into a folder for remote compilation.
        return f'#include "{os.path.basename(filename)}"'
    else:
        return f'#include "{filename}"'


# Given a path to an input cpp file and an output path,
# Attempts to compile the file, storing the output in "output_path"
@dynamo_timed
def compile_file(
    input_path: Union[str, List[str]], output_path: str, cmd: List[str]
) -> None:
    input_paths = [input_path] if isinstance(input_path, str) else input_path
    input_files = [
        os.path.basename(ip) if config.is_fbcode() else ip for ip in input_paths
    ]
    try:
        if config.is_fbcode():
            # Need to copy our header into the same folder as the sourcecode.
            header_path = cpp_prefix_path()
            header_name = os.path.basename(header_path)
            output_name = os.path.basename(output_path)
            # When we build remotely, we need to make sure to carefully copy any files
            # that are required during the compilation process into our build directly.
            # This is where all of the ATen/c10/Torch includes come from.
            torch_includes_path = os.path.join(_TORCH_PATH, "include")
            with tempfile.TemporaryDirectory() as tmp_dir:
                # Copy everything to tmp compilation folder
                shutil.copy(header_path, os.path.join(tmp_dir, header_name))
                shutil.copy(_LINKER_SCRIPT, os.path.join(tmp_dir, "script.ld"))
                for p, f in zip(input_paths, input_files):
                    shutil.copy(p, os.path.join(tmp_dir, f))
                dest_include_path = os.path.join(tmp_dir, "include")
                shutil.copytree(torch_includes_path, dest_include_path)
                # Run the build
                output_file_path = _run_build_command(cmd, tmp_dir, output_name)
                # Copy output from the build
                if os.path.exists(output_path):
                    os.remove(output_path)
                shutil.copy(output_file_path, output_path)
        else:
            subprocess.check_output(cmd, stderr=subprocess.STDOUT)
    except subprocess.CalledProcessError as e:
        output = e.output.decode("utf-8")
        openmp_problem = "'omp.h' file not found" in output or "libomp" in output
        if openmp_problem and sys.platform == "darwin":
            instruction = (
                "\n\nOpenMP support not found. Please try one of the following solutions:\n"
                "(1) Set the `CXX` environment variable to a compiler other than Apple clang++/g++ "
                "that has builtin OpenMP support;\n"
                "(2) install OpenMP via conda: `conda install llvm-openmp`;\n"
                "(3) install libomp via brew: `brew install libomp`;\n"
                "(4) manually setup OpenMP and set the `OMP_PREFIX` environment variable to point to a path"
                " with `include/omp.h` under it."
            )
            output += instruction
        raise exc.CppCompileError(cmd, output) from e


_libgomp: Optional[CDLL] = None


def custom_op_wrapper(op: str, *args):
    # This function will be called from generated cpp wrapper code in the JIT mode.
    # Because tensors will be passed in as AtenTensorHandle, we need to explicitly convert them.
    def convert_arg(arg):
        if str(type(arg)) == "<class 'PyCapsule'>":
            # No easy way to do isinstance check on PyCapsule
            return torch._C._aoti.alloc_tensor_by_stealing_from_void_ptr(arg)
        elif isinstance(arg, (list, tuple)):
            return type(arg)(convert_arg(a) for a in arg)
        else:
            return arg

    converted_args = [convert_arg(arg) for arg in args]

    assert op.startswith("torch.ops."), (
        op + " can not be called through custom_op_wrapper"
    )
    func = None
    for i, s in enumerate(op.split(".")):
        if i == 0:
            func = importlib.import_module(s)
        func = getattr(func, s)

    assert callable(func), op + " can not be loaded through custom_op_wrapper"
    result = func(*converted_args)
    if isinstance(result, (list, tuple)):
        for r in result:
            assert isinstance(r, torch.Tensor), op + " returns a list of non-tensors"
        return torch._C._aoti.unsafe_alloc_void_ptrs_from_tensors(result)  # type: ignore[arg-type]
    else:
        assert isinstance(result, torch.Tensor), op + " returns a non-tensor"
        return torch._C._aoti.unsafe_alloc_void_ptr_from_tensor(result)


@clear_on_fresh_inductor_cache
class CppCodeCache:
    cache: Dict[str, Callable[[], Union[CDLL, ModuleType]]] = {}
    cache_clear = staticmethod(cache.clear)
    cpp_compile_command_flags: Dict[str, Any] = {}

    @staticmethod
    def _load_library_inner(path: str, key: str) -> Union[CDLL, ModuleType]:
        return cdll.LoadLibrary(path)

    @classmethod
    def _load_library(cls, path: str, key: str) -> Union[CDLL, ModuleType]:
        try:
            result = cls._load_library_inner(path, key)
            result.key = key  # type: ignore[union-attr]
            return result
        except (ImportError, OSError) as e:
            if "gomp" in str(e) and os.path.exists("/usr/lib64/libgomp.so.1"):
                # hacky workaround for fbcode/buck
                global _libgomp
                _libgomp = cdll.LoadLibrary("/usr/lib64/libgomp.so.1")
                result = cls._load_library_inner(path, key)
                result.key = key  # type: ignore[union-attr]
                return result
            if "failed to map segment from shared object" in str(e):
                raise OSError(
                    f"{e}.  The most common reason this may occur is if the {tempfile.gettempdir()} folder "
                    "is mounted with noexec (e.g., by default Docker mounts tmp file systems "
                    f"as noexec).  Please remount {tempfile.gettempdir()} with exec enabled, or set another "
                    "temporary directory with TORCHINDUCTOR_CACHE_DIR environment variable."
                ) from e
            raise

    @classmethod
    def load_async(cls, source_code: str, cuda=False, submit_fn=None):
        compile_command = {
            **cls.cpp_compile_command_flags,
            "cuda": cuda,
            "vec_isa": pick_vec_isa(),
        }
        cpp_command = repr(cpp_compile_command("i", "o", **compile_command))
        key, input_path = write(source_code, "cpp", extra=cpp_command)

        if key not in cls.cache:
            from filelock import FileLock

            lock_path = os.path.join(get_lock_dir(), key + ".lock")
            output_path = input_path[:-3] + "so"
            future: Optional[Future[Any]] = None
            lib = None
            worker_fn = functools.partial(
                _worker_compile_cpp,
                lock_path,
                input_path,
                output_path,
                cpp_compile_command(
                    input=input_path, output=output_path, **compile_command
                ),
            )

            def load_fn():
                nonlocal lib
                if lib is None:
                    if future is not None:
                        future.result()
                    worker_fn()
                    lib = cls._load_library(output_path, key)
                    assert lib is not None
                return lib

            if submit_fn is not None:
                with FileLock(lock_path, timeout=LOCK_TIMEOUT):
                    if not os.path.exists(output_path):
                        future = submit_fn(worker_fn)

            cls.cache[key] = load_fn

        return cls.cache[key]

    @classmethod
    def load(cls, source_code: str, cuda: bool = False):
        return cls.load_async(source_code, cuda)()


def _worker_compile_cpp(lock_path, input_path, output_path, cmd):
    from filelock import FileLock

    with FileLock(lock_path, timeout=LOCK_TIMEOUT):
        if not os.path.exists(output_path):
            compile_file(input_path, output_path, shlex.split(cmd))


# Customized Python binding for cpp kernels
@clear_on_fresh_inductor_cache
class CppPythonBindingsCodeCache(CppCodeCache):
    cache: Dict[str, Callable[[], Union[CDLL, ModuleType]]] = {}
    cache_clear = staticmethod(cache.clear)
    cpp_compile_command_flags = {
        # kernels have no dependency on libtorch
        "include_pytorch": False,
        "shared": True,
    }
    entry_function = "kernel"
    call_entry_function = "kernel(%s);Py_RETURN_NONE;"
    extra_parse_arg = ""
    suffix_template = textwrap.dedent(
        """
        // Python bindings to call %s():
        #define PY_SSIZE_T_CLEAN
        #include <Python.h>
        #include <sstream>
        #include <cstdlib>

        #ifndef _MSC_VER
        #if __cplusplus < 202002L
        // C++20 earlier code
        // https://en.cppreference.com/w/cpp/language/attributes/likely
        #define likely(x)       __builtin_expect(!!(x), 1)
        #define unlikely(x)     __builtin_expect(!!(x), 0)
        #endif
        #endif

        // This is defined in guards.cpp so we don't need to import PyTorch headers that are slooow.
        // We manually link it below to workaround issues with fbcode build.
        static void* (*_torchinductor_pyobject_tensor_data_ptr)(PyObject* obj);

        template <typename T> static inline T parse_arg(PyObject* args, size_t n) {
            static_assert(std::is_pointer<T>::value, "arg type must be pointer or long");
            return static_cast<T>(_torchinductor_pyobject_tensor_data_ptr(PyTuple_GET_ITEM(args, n)));
        }
        template <> inline long parse_arg<long>(PyObject* args, size_t n) {
            auto result = PyLong_AsSsize_t(PyTuple_GET_ITEM(args, n));
            if(result == -1 && PyErr_Occurred())
                [[unlikely]] throw std::runtime_error("expected int arg");
            return result;
        }

        %s

        static PyObject* %s_py(PyObject* self, PyObject* args) {
            try {
                if(!PyTuple_CheckExact(args))
                    [[unlikely]] throw std::runtime_error("tuple args required");
                if(PyTuple_GET_SIZE(args) != %s)
                    [[unlikely]] throw std::runtime_error("requires %s args");
                %s
            } catch(std::exception const& e) {
                PyErr_SetString(PyExc_RuntimeError, e.what());
                return nullptr;
            } catch(...) {
                PyErr_SetString(PyExc_RuntimeError, "unhandled error");
                return nullptr;
            }
        }

        static PyMethodDef py_methods[] = {
            {"%s", %s_py, METH_VARARGS, ""},
            {NULL, NULL, 0, NULL}};

        static struct PyModuleDef py_module =
            {PyModuleDef_HEAD_INIT, "%s", NULL, -1, py_methods};

        PyMODINIT_FUNC PyInit_%s(void) {
            const char* str_addr = std::getenv("_TORCHINDUCTOR_PYOBJECT_TENSOR_DATA_PTR");
            if(!str_addr) {
                PyErr_SetString(PyExc_RuntimeError, "_TORCHINDUCTOR_PYOBJECT_TENSOR_DATA_PTR must be set");
                return nullptr;
            }
            std::istringstream iss(str_addr);
            uintptr_t addr = 0;
            iss >> addr;
            _torchinductor_pyobject_tensor_data_ptr =
                reinterpret_cast<decltype(_torchinductor_pyobject_tensor_data_ptr)>(addr);
            return PyModule_Create(&py_module);
        }
        """
    )

    @classmethod
    def _load_library_inner(cls, path: str, key: str) -> ModuleType:
        os.environ["_TORCHINDUCTOR_PYOBJECT_TENSOR_DATA_PTR"] = str(
            torch._C._dynamo.guards._torchinductor_pyobject_tensor_data_ptr  # type: ignore[attr-defined]
        )
        module_name = f"{key}.{cls.entry_function}"
        try:
            return sys.modules[module_name]
        except KeyError:
            pass
        spec = importlib.util.spec_from_file_location(module_name, path)
        assert spec is not None
        module = importlib.util.module_from_spec(spec)
        sys.modules[module_name] = module
        spec.loader.exec_module(module)  # type: ignore[union-attr]
        return module

    @classmethod
    def load_pybinding_async(
        cls,
        argtypes: List[str],
        source_code: str,
        cuda: bool = False,
        num_outputs: int = -1,
        submit_fn=None,
    ) -> Any:
        """
        Wrap a C++ function in fast Python bindings.

        Args:
            argtypes: The types of args to ENTRY_FUNCTION(), e.g. ["float*", "long"]
            source_code: C++ source code containing a ENTRY_FUNCTION() function

        Returns:
            A python version of ENTRY_FUNCTION()
        """
        parseargs = ", ".join(
            f"parse_arg<{argtype.replace('const ', '')}>(args, {n})"
            for n, argtype in enumerate(argtypes)
        )
        suffix = cls.suffix_template % (
            cls.entry_function,
            cls.extra_parse_arg % num_outputs if cls.extra_parse_arg else "",
            cls.entry_function,
            len(argtypes),
            len(argtypes),
            cls.call_entry_function % parseargs,
            cls.entry_function,
            cls.entry_function,
            cls.entry_function,
            cls.entry_function,
        )
        get_result = cls.load_async(source_code + suffix, cuda, submit_fn=submit_fn)
        result = None

        def future():
            nonlocal result
            if result is None:
                result = get_result()
                assert isinstance(result, ModuleType)
            return getattr(result, cls.entry_function)

        return future

    @classmethod
    def load_pybinding(cls, *args, **kwargs) -> Any:
        return cls.load_pybinding_async(*args, **kwargs)()


@clear_on_fresh_inductor_cache
class CppWrapperCodeCache(CppPythonBindingsCodeCache):
    cache: Dict[str, Callable[[], Union[CDLL, ModuleType]]] = {}
    cache_clear = staticmethod(cache.clear)
    cpp_compile_command_flags = {
        "include_pytorch": not config.abi_compatible,
        "shared": True,
    }
    entry_function = "inductor_entry_cpp"
    call_entry_function = "return inductor_entry_cpp(%s);"
    extra_parse_arg = textwrap.dedent(
        """
        #include <torch/csrc/inductor/aoti_torch/c/shim.h>

        static inline std::vector<AtenTensorHandle> unpack_tensor_handle_list(PyObject* pyvec) {
            std::vector<AtenTensorHandle> result;
            size_t result_len = PyList_GET_SIZE(pyvec);
            result.reserve(result_len);
            for (size_t i = 0; i < result_len; i++) {
                // AtenTensorHandle is essentially a pointer
                void* elem = PyCapsule_GetPointer(PyList_GET_ITEM(pyvec, i), NULL);
                result.push_back(reinterpret_cast<AtenTensorHandle>(elem));
            }
            return result;
        }

        static inline PyObject* pack_tensor_handle_list(const std::vector<AtenTensorHandle>& cppvec) {
            size_t result_len = cppvec.size();
            PyObject* result = PyList_New(static_cast<Py_ssize_t>(result_len));
            for (size_t i = 0; i < result_len; i++) {
                PyObject *elem =
                    cppvec[i] == nullptr
                        ? Py_None
                        // Store AtenTensorHandle as PyCapsulate
                        : PyCapsule_New(reinterpret_cast<void*>(cppvec[i]), NULL, NULL);
                PyList_SET_ITEM(result, i, elem);
            }
            return result;
        }

        template <> inline std::vector<AtenTensorHandle> parse_arg<std::vector<AtenTensorHandle>>(PyObject* args, size_t n) {
            return unpack_tensor_handle_list(PyTuple_GET_ITEM(args, n));
        }

        PyObject* inductor_entry_cpp(std::vector<AtenTensorHandle>&& input_handles) {
            // For outputs, we only allocate a vector to hold returned tensor handles,
            // not allocating the actual output tensor storage here
            std::vector<AtenTensorHandle> output_handles(%s);
            try {
                inductor_entry_impl(input_handles.data(), output_handles.data());
                return pack_tensor_handle_list(output_handles);
            } catch(std::exception const& e) {
                PyErr_SetString(PyExc_RuntimeError, e.what());
                return {};
            } catch(...) {
                PyErr_SetString(PyExc_RuntimeError, "unhandled error");
                return {};
            }
        }
        """
    )


@clear_on_fresh_inductor_cache
class PyCodeCache:
    cache: Dict[str, ModuleType] = dict()
    linemaps: Dict[str, List[Tuple[Any, ...]]] = dict()
    cache_clear = staticmethod(cache.clear)

    @classmethod
    def write(cls, source_code: str, extra: str = "") -> Tuple[str, str]:
        return write(source_code, "py", extra=extra)

    @classmethod
    def load(
        cls,
        source_code: str,
        extra: str = "",
        linemap: Optional[List[Tuple[int, str]]] = None,
        attrs: Optional[Dict[str, Any]] = None,
    ) -> ModuleType:
        key, path = write(source_code, "py", extra=extra)
        return cls.load_by_key_path(key, path, linemap, attrs)

    @classmethod
    def load_by_key_path(
        cls,
        key: str,
        path: str,
        linemap: Optional[List[Tuple[int, str]]] = None,
        attrs: Optional[Dict[str, Any]] = None,
    ) -> ModuleType:
        if linemap is None:
            linemap = []
        if key not in cls.cache:
            mod = _reload_python_module(key, path)

            # another thread might set this first
            cls.cache.setdefault(key, mod)
            # unzip into separate lines/nodes lists
            cls.linemaps[path] = list(zip(*linemap))

            if attrs is not None:
                for k, v in attrs.items():
                    setattr(mod, k, v)

            if not (linemap or attrs):
                mod._reload_in_subproc = functools.partial(  # type: ignore[attr-defined]
                    _reload_python_module_in_subproc, key, path
                )

        return cls.cache[key]

    @classmethod
    @functools.lru_cache(None)
    def stack_frames_for_code(
        cls, path: str, lineno: int
    ) -> Optional[List[Dict[str, Any]]]:
        if path not in cls.linemaps:
            return None
        # [(starting_line, <fx node>), ...]
        lines, nodes = cls.linemaps[path]
        p = bisect_right(lines, lineno)
        if p == 0:
            return None
        entry = nodes[p - 1]
        if not entry:
            return None

        def parse_stack_trace(stack_trace: str) -> List[Dict[str, Any]]:
            # ideally fx stores stack traces as data rather than a string
            # but this is not along a performance critical path
            regex = r'File "(.+)", line (\d+), in (.+)\n'
            matches = re.findall(regex, stack_trace)
            return [
                {"filename": f, "line": int(l), "name": n}
                for f, l, n in reversed(matches)
            ]

        return parse_stack_trace(entry)


class TritonCodeCache:
    @classmethod
    def load(cls, kernel_name: str, source_code: str) -> ModuleType:
        return _module_to_triton_kernel(PyCodeCache.load(source_code), kernel_name)


def _cuda_compiler() -> Optional[str]:
    if cuda_env.nvcc_exist(config.cuda.cuda_cxx):
        return config.cuda.cuda_cxx
    if cuda_env.nvcc_exist(os.getenv("CUDACXX")):
        return os.getenv("CUDACXX", "")
    if cuda_env.nvcc_exist(os.getenv("CUDA_HOME")):
        return os.path.realpath(os.path.join(os.getenv("CUDA_HOME", ""), "bin/nvcc"))
    return "nvcc"


def _cutlass_include_paths() -> List[str]:
    cutlass_path = config.cuda.cutlass_dir
    return [
        # Use realpath to get canonical absolute paths, in order not to mess up cache keys
        os.path.realpath(os.path.join(cutlass_path, "include")),
        os.path.realpath(os.path.join(cutlass_path, "tools/library/include")),
        os.path.realpath(os.path.join(cutlass_path, "tools/library/src")),
        os.path.realpath(os.path.join(cutlass_path, "tools/util/include")),
    ]


def _cuda_lib_options() -> List[str]:
    from torch.utils import cpp_extension

    extra_ldflags: List[str] = []
    if is_linux():
        extra_lib_dir = "lib64"
        if not os.path.exists(
            cpp_extension._join_cuda_home(extra_lib_dir)
        ) and os.path.exists(cpp_extension._join_cuda_home("lib")):
            # 64-bit CUDA may be installed in "lib"
            # Note that it's also possible both don't exist (see _find_cuda_home) - in that case we stay with "lib64"
            extra_lib_dir = "lib"
        extra_ldflags.append(f"-L{cpp_extension._join_cuda_home(extra_lib_dir)}")
        extra_ldflags.append(
            f'-L{cpp_extension._join_cuda_home(extra_lib_dir, "stubs")}'
        )
        extra_ldflags.append("-lcuda")
        extra_ldflags.append("-lcudart")
    else:
        raise NotImplementedError(
            "Unsupported env, failed to find cuda libs! Currently only Linux is supported."
        )
    return extra_ldflags


def _nvcc_host_compiler_options() -> List[str]:
    return [
        "-fPIC",
        "-fno-strict-aliasing",
        "-fvisibility=hidden",
        "-Wconversion",
    ]


def _nvcc_compiler_options() -> List[str]:
    arch = cuda_env.get_cuda_arch()
    if arch == "90":
        # Required by cutlass compilation.
        arch = "90a"
    code = [f"sm_{arch}", f"compute_{arch}"]
    if config.cuda.enable_cuda_lto:
        code += [f"lto_{arch}"]
    options = [
        "-t=0",
        "-DCUTLASS_ENABLE_TENSOR_CORE_MMA=1",
        "-w",
        f"-gencode=arch=compute_{arch},code=[{','.join(code)}]",
        config.cuda.compile_opt_level,
        "-std=c++17",
        "--expt-relaxed-constexpr",
        "-DNDEBUG",
    ]
    if config.cuda.enable_debug_info:
        options.extend(["-lineinfo", "-g", "-DCUTLASS_DEBUG_TRACE_LEVEL=1"])
    if config.cuda.enable_ptxas_info:
        options.extend(
            [
                "--keep",  # Keep the intermediate files for debugging (including ptx, sass, cubin etc.)
                "--ptxas-options=--warn-on-local-memory-usage",  # warn us if local memory is used in CUDA Kernels
                "--ptxas-options=--warn-on-spills",  # warn us if register spilling happens in CUDA Kernels
                "--resource-usage",  # Report on CUDA resource usage (shared mem, registers etc.)
                "--source-in-ptx",
            ]
        )  # Annotate the ptx file with source information
    if config.cuda.use_fast_math:
        options.extend(
            [
                "--use_fast_math",
                "-DCUTLASS_USE_TANH_FOR_SIGMOID=1",
            ]
        )
    return options


def cuda_compile_command(
    src_files: List[str],
    dst_file: str,
    dst_file_ext: str,
    extra_args: Optional[List[str]] = None,
) -> str:
    if extra_args is None:
        extra_args = []
    include_paths = _cutlass_include_paths()
    cuda_lib_options = _cuda_lib_options()
    nvcc_host_compiler_options = _nvcc_host_compiler_options()
    nvcc_compiler_options = _nvcc_compiler_options()
    options = (
        nvcc_compiler_options
        + extra_args
        + [
            f"-Xcompiler {opt}" if "=" in opt else f"-Xcompiler={opt}"
            for opt in nvcc_host_compiler_options
        ]
        + ["-I" + path for path in include_paths]
        + cuda_lib_options
    )
    src_file = " ".join(src_files)
    res = ""
    if dst_file_ext == "o":
        res = f"{_cuda_compiler()} {' '.join(options)} -c -o {dst_file} {src_file}"
    elif dst_file_ext == "so":
        options.append("-shared")
        res = f"{_cuda_compiler()} {' '.join(options)} -o {dst_file} {src_file}"
    elif dst_file_ext == "exe":
        res = f"{_cuda_compiler()} {' '.join(options)} -o {dst_file} {src_file}"
    else:
        raise NotImplementedError(f"Unsupported output file suffix {dst_file_ext}!")
    log.debug("CUDA command: %s", res)
    return res


class DLLWrapper:
    """A wrapper for a dynamic library."""

    def __init__(
        self,
        lib_path: str,
    ):
        self.lib_path = lib_path
        self.is_open = False
        self.DLL = cdll.LoadLibrary(lib_path)
        self.is_open = True

    def close(self):
        if self.is_open:
            self._dlclose()
            self.is_open = False

    def _dlclose(self):
        f_dlclose = None

        if is_linux():
            syms = CDLL(None)
            if not hasattr(syms, "dlclose"):
                # Apline Linux
                syms = CDLL("libc.so")

            if hasattr(syms, "dlclose"):
                f_dlclose = syms.dlclose
        else:
            raise NotImplementedError("Unsupported env, failed to do dlclose!")

        if f_dlclose is not None:
            f_dlclose.argtypes = [c_void_p]
            f_dlclose(self.DLL._handle)
        else:
            log.warning(
                "dll unloading function was not found, library may not be unloaded properly!"
            )

    def __getattr__(self, name):
        if not self.is_open:
            raise RuntimeError(f"Cannot use closed DLL library: {self.lib_path}")

        method = getattr(self.DLL, name)

        def _wrapped_func(*args):
            err = method(*args)
            if err:
                raise RuntimeError(f"Error in function: {method.__name__}")

        return _wrapped_func

    def __enter__(self):
        return self

    def __exit__(self, *args):
        self.close()

    def __del__(self):
        self.close()


@clear_on_fresh_inductor_cache
class CUDACodeCache:
    @dataclasses.dataclass
    class CacheEntry:
        input_path: str
        output_path: str

    cache: Dict[str, CacheEntry] = dict()
    cache_clear = staticmethod(cache.clear)
    _SOURCE_CODE_SUFFIX = "cu"

    @classmethod
    def write(cls, source_code, dst_file_ext) -> Tuple[str, str]:
        """
        Writes source code into a file with dst_file_ext as the file extension.
        Returns the hash key of source code, and the path to the file.
        """

        cuda_command = repr(
            cuda_compile_command(["dummy_input"], "dummy_output", dst_file_ext)
        )
        key, input_path = write(
            source_code, cls._SOURCE_CODE_SUFFIX, extra=cuda_command
        )
        return key, input_path

    @classmethod
    def compile(
        cls, source_code, dst_file_ext, extra_args: Optional[List[str]] = None
    ) -> Tuple[str, str, str]:
        """
        Compiles CUDA source_code into a file with dst_file_ext extension.
        Returns a tuple of dst_file_path, hash_key, source_code_path
        """
        key, input_path = cls.write(source_code, dst_file_ext)
        if key not in cls.cache:
            from filelock import FileLock

            lock_dir = get_lock_dir()
            lock = FileLock(os.path.join(lock_dir, key + ".lock"), timeout=LOCK_TIMEOUT)
            with lock:
                output_path = input_path[: -len(cls._SOURCE_CODE_SUFFIX)] + dst_file_ext
                if not os.path.exists(output_path):
                    cmd = cuda_compile_command(
                        [input_path], output_path, dst_file_ext, extra_args
                    )
                    start_time = time()
                    log.debug("CUDA Compilation: %s", cmd)
                    cmd_parts = cmd.split(" ")
                    try:
                        subprocess.check_output(
                            cmd_parts, stderr=subprocess.STDOUT, env=os.environ
                        )
                    except subprocess.CalledProcessError as error:
                        raise exc.CUDACompileError(cmd_parts, error.output) from error
                    end_time = time()
                    log_duration_msg = f"CUDA Compilation took {end_time-start_time} seconds. Compile command: {cmd}"
                    log.info(log_duration_msg)
                else:
                    log.debug(
                        "CUDA Compilation skipped: %s since output already exists",
                        input_path,
                    )
                cls.cache[key] = CUDACodeCache.CacheEntry(input_path, output_path)

        return (cls.cache[key].output_path, key, input_path)

    @classmethod
    def load(cls, source_code, dst_file_ext) -> Tuple[DLLWrapper, str, str]:
        """
        Compiles source code and loads the generated .so file.
        Returns a tuple of DLLWrapper, hash_key, source_code_path
        """

        if dst_file_ext != "so":
            raise RuntimeError(
                f"Only support loading a .so file for now. "
                f"Requested file extension: {dst_file_ext}. Source code: {source_code}"
            )
        dst_file_path, hash_key, source_code_path = cls.compile(
            source_code, dst_file_ext
        )
        return (DLLWrapper(dst_file_path), hash_key, source_code_path)


def caching_device_properties():
    for _, device_interface in get_registered_device_interfaces():
        if device_interface.is_available():
            device_interface.Worker.get_device_properties()


class CodeCacheFuture:
    def result(self):
        raise NotImplementedError


class TritonFuture(CodeCacheFuture):
    kernel: ModuleType

    def __init__(
        self,
        kernel: Any,
        future: Optional[Future[Any]],
    ) -> None:
        self.kernel = kernel
        self.future = future

    # @dynamo_utils.dynamo_timed
    def result(self) -> ModuleType:
        if self.future is not None:
            # If the worker failed this will throw an exception.
            self.future.result()
            self.future = None
            self.kernel.precompile()
        return self.kernel


class LambdaFuture(CodeCacheFuture):
    def __init__(self, result_fn):
        self.result_fn = result_fn

    def result(self):
        return self.result_fn()


# If this process dies abnormally (e.g. segfault)
# it will not shut down the workers. Instead
# the workers will have their parent reassigned to the
# init process. This launches a separate thread to
# watch for the worker getting reassigned,
# and cleans it up in this case.
#
# This function cannot be an inner function since otherwise mp_context="spawn" would
# not work for ProcessPoolExecutor since inner functions cannot be pickled.
def _async_compile_initializer(orig_ppid) -> None:
    def run() -> None:
        while True:
            sleep(1)
            if orig_ppid != os.getppid():
                os.kill(os.getpid(), signal.SIGKILL)

    global _watchdog_thread
    _watchdog_thread = Thread(target=run, daemon=True)
    _watchdog_thread.start()
    # Ignore Ctrl-C (i.e. SIGINT) sent to pool workers to avoid meaningless log spam.
    signal.signal(signal.SIGINT, signal.SIG_IGN)


_watchdog_thread: Optional[Thread] = None

# Used to keep track of all process pools invoked so far.
_pool_set: Set[ProcessPoolExecutor] = set()


def shutdown_compile_workers() -> None:
    """Shut down all outstanding compile-worker pools."""
    for pool in _pool_set:
        pool.shutdown()
    after_fork()


def after_fork():
    """Reset pools to initial state without shutting them down"""
    _pool_set.clear()
    AsyncCompile.process_pool.cache_clear()


try:
    os.register_at_fork(after_in_child=after_fork)
except AttributeError:
    pass  # register_at_fork does not exists on windows


class AsyncCompile:
    def __init__(self) -> None:
        pass

    @staticmethod
    @functools.lru_cache(1)
    def pool() -> ThreadPoolExecutor:
        assert config.compile_threads > 1
        return ThreadPoolExecutor(config.compile_threads)

    @staticmethod
    @functools.lru_cache(1)
    def process_pool() -> ProcessPoolExecutor:
        # ensure properties have been calculated before processes
        # are forked
        caching_device_properties()
        assert config.compile_threads > 1
        orig_ppid = os.getpid()

        ctx = multiprocessing.get_context(config.worker_start_method)
        pool = ProcessPoolExecutor(
            config.compile_threads,
            mp_context=ctx,
            initializer=partial(_async_compile_initializer, orig_ppid),
        )

        global _pool_set
        _pool_set.add(pool)

        # when this pool is created in a subprocess object, the normal exit handler
        # doesn't run, and we need to register our own handler.
        # exitpriority has to be high, because another one of the finalizers will
        # kill the worker thread that sends the shutdown message to the workers...
        multiprocessing.util.Finalize(None, pool.shutdown, exitpriority=sys.maxsize)
        return pool

    @classmethod
    def warm_pool(cls) -> None:
        if config.compile_threads <= 1:
            return
        _compile_start()
        pool = cls.process_pool()

        # We have to fork processes for compiler workers, but the more memory and other resources that are loaded, the
        # slower the os.fork time is, quite drastically. It also holds the GIL so we can't put it on another thread.

        # Examples:
        # A simple x + x + x script: 10ms seconds in the middle of the program, 2ms at startup
        # tf_efficientnet_b0 benchmark: 50ms! in the middle of the program , 3ms at startup

        # So we want to start the workers early when it is still cheap, and also to allow the workers to get
        # ready before we have work for them.

        # ProcessPoolExecutor also does not launch the workers until it finds a point when all the workers are idle.
        # But if we waited until then fork time will be long and we will be waiting for the processes to initialize.

        # We force them to start here with some YOLOing of the internal methods.
        if hasattr(pool, "_start_queue_management_thread"):
            pool._start_queue_management_thread()
        else:
            for _ in range(config.compile_threads):
                pool._adjust_process_count()
            if hasattr(pool, "_start_executor_manager_thread"):
                pool._start_executor_manager_thread()
        _compile_end()

    @classmethod
    def submit(cls, task: Callable[..., Any]) -> Any:
        if config.compile_threads <= 1:
            return task()
        return cls.pool().submit(task)

    def triton(self, kernel_name: str, source_code: str, device_str: str = "cuda"):
        _compile_start()
        _set_triton_ptxas_path()

        kernel = TritonCodeCache.load(kernel_name, source_code)
        if config.compile_threads > 1:
            return TritonFuture(
                kernel,
                self.process_pool().submit(
                    _worker_compile_triton,
                    kernel._reload_in_subproc,
                ),
            )
        else:
            kernel.precompile()
            return kernel

    def multi_kernel(self, *args, **kwargs) -> Any:
        from torch._inductor.codegen.multi_kernel import MultiKernelCall

        # no need to call this in parallel since the sub-kernels are already parallel tasks
        return MultiKernelCall(*args, **kwargs)

    def cpp(self, source_code: str):
        if config.compile_threads <= 1:
            return CppCodeCache.load(source_code).kernel
        else:
            get_result = CppCodeCache.load_async(source_code, submit_fn=self.submit)
            return LambdaFuture(lambda: get_result().kernel)

    def cpp_pybinding(self, argtypes: List[str], source_code: str):
        if config.compile_threads <= 1:
            return CppPythonBindingsCodeCache.load_pybinding(argtypes, source_code)
        else:
            get_result = CppPythonBindingsCodeCache.load_pybinding_async(
                argtypes, source_code, submit_fn=self.submit
            )
            return LambdaFuture(get_result)

    def cuda(self, source_code, dst_file_ext):
        def task():
            return CUDACodeCache.load(source_code, dst_file_ext)[0]

        return self.submit(task)

    def wait(self, scope: Dict[str, Any]) -> None:
        num_kernels = len(
            [
                value
                for key, value in scope.items()
                if isinstance(value, (Future, CodeCacheFuture))
            ]
        )
        pbar = tqdm(
            total=num_kernels,
            desc="Inductor Compilation",
            disable=config.disable_progress,
            delay=0,
        )
        if config.compile_threads > 1:
            for key, result in scope.items():
                if config.verbose_progress and not isinstance(pbar, _Faketqdm):
                    pbar.set_postfix_str(key)
                if isinstance(result, (Future, CodeCacheFuture)):
                    scope[key] = result.result()
                    pbar.update(1)

        _compile_end()


if (
    os.environ.get("TORCH_TNT_IN_USE", "0") == "1"
    or os.environ.get("TORCH_WARM_POOL", "1") != "1"
):
    pass
elif sys.version_info >= (3, 12):
    log.info("AsyncCompile.warm_pool() is broken on 3.12+.")
else:
    AsyncCompile.warm_pool()<|MERGE_RESOLUTION|>--- conflicted
+++ resolved
@@ -50,17 +50,6 @@
 )
 
 import torch
-<<<<<<< HEAD
-
-from torch._dynamo.device_interface import (
-    get_interface_for_device,
-    get_registered_device_interfaces,
-)
-from torch._dynamo.utils import counters, dynamo_timed
-from torch._inductor import config, exc, metrics
-from torch._inductor.codegen.cuda import cuda_env
-from torch._inductor.utils import cache_dir, clear_on_fresh_inductor_cache, is_linux
-=======
 from torch._dynamo.device_interface import get_registered_device_interfaces
 from torch._dynamo.utils import counters, dynamo_timed
 from torch._inductor import config, exc, metrics
@@ -76,7 +65,6 @@
 from torch._inductor.utils import clear_on_fresh_inductor_cache, is_linux
 
 from torch._logging import trace_structured
->>>>>>> 00dd4d55
 from torch._subclasses.fake_tensor import (
     extract_tensor_metadata,
     FakeTensor,
@@ -231,12 +219,10 @@
 
     def update_local_cache(self, local_cache: Dict[str, Any]) -> None:
         local_cache_path = self.get_local_cache_path()
-        if not os.path.exists(local_cache_path.parent):
-            os.makedirs(local_cache_path.parent, exist_ok=True)
-
         write_atomic(
             str(local_cache_path),
             json.dumps({"system": self.system, "cache": local_cache}, indent=4),
+            make_dirs=True,
         )
 
 
@@ -409,20 +395,22 @@
     # spaces.
     key: str = get_hash(content.strip(), extra, hash_type)
     basename, subdir, path = get_path(key, extension, specified_dir)
-    if not os.path.exists(subdir):
-        os.makedirs(subdir, exist_ok=True)
     if not os.path.exists(path):
-        write_atomic(path, content)
+        write_atomic(path, content, make_dirs=True)
     return basename, path
 
 
-def write_atomic(path: str, content: Union[str, bytes]) -> None:
+def write_atomic(
+    path: str, content: Union[str, bytes], make_dirs: bool = False
+) -> None:
     # Write into temporary file first to avoid conflicts between threads
     # Avoid using a named temporary file, as those have restricted permissions
     assert isinstance(
         content, (str, bytes)
     ), "Only strings and byte arrays can be saved in the cache"
     path = pathlib.Path(path)
+    if make_dirs:
+        path.parent.mkdir(parents=True, exist_ok=True)
     tmp_path = path.parent / f".{os.getpid()}.{threading.get_ident()}.tmp"
     write_mode = "w" if isinstance(content, str) else "wb"
     with tmp_path.open(write_mode) as f:
@@ -802,7 +790,7 @@
         artifact_path = get_path(graph.cache_key, "py")[2]
         if not os.path.exists(artifact_path):
             counters["inductor"]["fxgraph_lookup_write_file"] += 1
-            write_atomic(artifact_path, graph.source_code)
+            write_atomic(artifact_path, graph.source_code, make_dirs=True)
         try:
             graph.current_callable = PyCodeCache.load_by_key_path(
                 graph.cache_key,
@@ -865,14 +853,12 @@
             return
 
         subdir = FxGraphCache._get_tmp_dir_for_key(key)
-        if not os.path.exists(subdir):
-            os.makedirs(subdir, exist_ok=True)
 
         # Use a hash of the serialized CompiledFxGraph to get a unique file
         # name. The specific name doesn't matter since a lookup involves
         # iterating over all entries in the parent subdir.
         path = os.path.join(subdir, sha256_hash(content))
-        write_atomic(path, content)
+        write_atomic(path, content, make_dirs=True)
 
     @staticmethod
     def _check_can_cache(gm: torch.fx.GraphModule):
@@ -1792,6 +1778,15 @@
             specified_dir=specified_output_path,
         )
         output_code_log.info("Output code written to: %s", input_path)
+        trace_structured(
+            "graph_dump",
+            lambda: {
+                "name": "inductor_aot_code",
+                "type": "cpp",
+                "filename": input_path,
+            },
+            payload_fn=lambda: source_code,
+        )
 
         def _compile_consts_linux(consts: bytes) -> str:
             _, consts_path = write(
@@ -1816,6 +1811,7 @@
             cmd = (
                 f"{objcopy_command} --rename-section"
                 " .data=.ldata"
+                " --set-section-alignment .data=64"  # following the gAlignment of CPU in c10/core/alignment.h
                 f" {consts_o} {consts_o}"
             )
             log.debug("aot constant rename section command: %s", cmd)
