--- conflicted
+++ resolved
@@ -5,11 +5,8 @@
 from typing_extensions import Concatenate, ParamSpec, Self, TypeVar
 
 import torch
-<<<<<<< HEAD
+
 from torch._dynamo.utils import counters
-from torch._inductor.utils import is_cpu_device
-=======
->>>>>>> 31c21ef8
 
 
 logger = torch._logging.getArtifactLogger(__name__, "benchmarking")
@@ -48,15 +45,19 @@
 
 
 def count(fn: Callable[Concatenate[Any, P], T]) -> Callable[Concatenate[Any, P], T]:
-    """Wrapper that increments dynamo counters on function call for subclasses of `Benchmarker`;
-    counter scheme is `counters["inductor"]["benchmarking.Foo.bar"]` where "Foo" is the subclass
-    and "bar" is the function.
+    """Wrapper that increments relevant dynamo counters on `fn` call. It is expected that
+    `fn` is a method of `Benchmarker` or a subclass; typing limitations prevent us from
+    declaring this directly. The counter incrementation follows the formula,
+
+    `counters["inductor"]["benchmarking.Foo.bar] += 1`
+
+    where `Foo` is the class whose' instance called the function, and `bar` is the function name.
     """
 
     @wraps(fn)
     def wrapper(self: Any, *args: P.args, **kwargs: P.kwargs) -> T:
         counters["inductor"][
-            "benchmarking." + type(self).__name__ + "." + fn.__name__
+            "benchmarking." + self.__class__.__name__ + "." + fn.__name__
         ] += 1
         return fn(self, *args, **kwargs)
 
