"""
Contains utility functions for working with nested python data structures.

A *pytree* is Python nested data structure. It is a tree in the sense that
nodes are Python collections (e.g., list, tuple, dict) and the leaves are
Python values. Furthermore, a pytree should not contain reference cycles.

pytrees are useful for working with nested collections of Tensors. For example,
one can use `tree_map` to map a function over all Tensors inside some nested
collection of Tensors and `tree_leaves` to get a flat list of all Tensors
inside some nested collection. pytrees are helpful for implementing nested
collection support for PyTorch APIs.

This pytree implementation is not very performant due to Python overhead
To improve the performance we can move parts of the implementation to C++.
"""

import dataclasses
import importlib
import json
import threading
import warnings
from collections import defaultdict, deque, namedtuple, OrderedDict
from typing import (
    Any,
    Callable,
    cast,
    DefaultDict,
    Deque,
    Dict,
    FrozenSet,
    Hashable,
    Iterable,
    List,
    NamedTuple,
    Optional,
    OrderedDict as GenericOrderedDict,
    overload,
    Protocol,
    Tuple,
    Type,
    TypeVar,
    Union,
)


__all__ = [
    "PyTree",
    "Context",
    "FlattenFunc",
    "UnflattenFunc",
    "DumpableContext",
    "ToDumpableContextFn",
    "FromDumpableContextFn",
    "TreeSpec",
    "LeafSpec",
    "keystr",
    "register_pytree_node",
    "tree_flatten",
    "tree_flatten_with_path",
    "tree_unflatten",
    "tree_leaves",
    "tree_leaves_with_path",
    "tree_structure",
    "tree_map",
    "tree_map_with_path",
    "tree_map_",
    "tree_map_only",
    "tree_map_only_",
    "tree_all",
    "tree_any",
    "tree_all_only",
    "tree_any_only",
    "treespec_dumps",
    "treespec_loads",
    "treespec_pprint",
]


T = TypeVar("T")
S = TypeVar("S")
U = TypeVar("U")
R = TypeVar("R")


DEFAULT_TREESPEC_SERIALIZATION_PROTOCOL = 1
NO_SERIALIZED_TYPE_NAME_FOUND = "NO_SERIALIZED_TYPE_NAME_FOUND"


class PHashable(Protocol):
    def __hash__(self) -> int:
        ...

    def __eq__(self, other: object) -> bool:
        ...


Context = Any
PyTree = Any
FlattenFunc = Callable[[PyTree], Tuple[List[Any], Context]]
UnflattenFunc = Callable[[Iterable[Any], Context], PyTree]
DumpableContext = Any  # Any json dumpable text
ToDumpableContextFn = Callable[[Context], DumpableContext]
FromDumpableContextFn = Callable[[DumpableContext], Context]
ToStrFunc = Callable[["TreeSpec", List[str]], str]
MaybeFromStrFunc = Callable[[str], Optional[Tuple[Any, Context, str]]]
KeyEntry = PHashable
KeyPath = Tuple[KeyEntry, ...]
FlattenWithKeysFunc = Callable[[PyTree], Tuple[List[Tuple[KeyEntry, Any]], Any]]


# A NodeDef holds two callables:
# - flatten_fn should take the collection and return a flat list of values.
#   It can also return some context that is used in reconstructing the
#   collection.
# - unflatten_fn should take a flat list of values and some context
#   (returned by flatten_fn). It returns the collection by reconstructing
#   it from the list and the context.
# - flatten_with_keys_fn, which is a callable that takes a
#   pytree and returns a list of (keypath, value) pairs and a context.
class NodeDef(NamedTuple):
    type: Type[Any]
    flatten_fn: FlattenFunc
    unflatten_fn: UnflattenFunc
    flatten_with_keys_fn: Optional[FlattenWithKeysFunc]


_NODE_REGISTRY_LOCK = threading.Lock()
SUPPORTED_NODES: Dict[Type[Any], NodeDef] = {}


# _SerializeNodeDef holds the following:
# - typ: the type of the node (e.g., "Dict", "List", etc)
# - serialized_type_name: the fully qualified name of the type, e.g. "collections.OrderedDict"
# - to_dumpable_context takes a TreeSpec, and returns a serialized string format of the
#   context, and the version number
# - from_dumpable_context takes in a string representation of the context, and the
#   version, and returns the deserialized context
class _SerializeNodeDef(NamedTuple):
    typ: Type[Any]
    serialized_type_name: str
    to_dumpable_context: Optional[ToDumpableContextFn]
    from_dumpable_context: Optional[FromDumpableContextFn]


SUPPORTED_SERIALIZED_TYPES: Dict[Type[Any], _SerializeNodeDef] = {}
SERIALIZED_TYPE_TO_PYTHON_TYPE: Dict[str, Type[Any]] = {}


def register_pytree_node(
    cls: Type[Any],
    flatten_fn: FlattenFunc,
    unflatten_fn: UnflattenFunc,
    *,
    serialized_type_name: Optional[str] = None,
    to_dumpable_context: Optional[ToDumpableContextFn] = None,
    from_dumpable_context: Optional[FromDumpableContextFn] = None,
    flatten_with_keys_fn: Optional[FlattenWithKeysFunc] = None,
) -> None:
    """Register a container-like type as pytree node.

    Args:
        cls: the type to register
        flatten_fn: A callable that takes a pytree and returns a flattened
            representation of the pytree and additional context to represent the
            flattened pytree.
        unflatten_fn: A callable that takes a flattened version of the pytree,
            additional context, and returns an unflattened pytree.
        serialized_type_name: A keyword argument used to specify the fully qualified
            name used when serializing the tree spec.
        to_dumpable_context: An optional keyword argument to custom specify how
            to convert the context of the pytree to a custom json dumpable
            representation. This is used for json serialization, which is being
            used in torch.export right now.
        from_dumpable_context: An optional keyword argument to custom specify how
            to convert the custom json dumpable representation of the context
            back to the original context. This is used for json deserialization,
            which is being used in torch.export right now.
        flatten_with_keys_fn: An optional keyword argument to specify how to
            access each pytree leaf's keypath when flattening and tree-mapping.
            Like ``flatten_fn``, but in place of a List[leaf], it should return
            a List[(keypath, leaf)].
    """
    with _NODE_REGISTRY_LOCK:
        if cls in SUPPORTED_NODES:
            raise ValueError(f"{cls} is already registered as pytree node.")

    _private_register_pytree_node(
        cls,
        flatten_fn,
        unflatten_fn,
        serialized_type_name=serialized_type_name,
        to_dumpable_context=to_dumpable_context,
        from_dumpable_context=from_dumpable_context,
        flatten_with_keys_fn=flatten_with_keys_fn,
    )

    try:
        from . import _cxx_pytree as cxx
    except ImportError:
        pass
    else:
        cxx._private_register_pytree_node(
            cls,
            flatten_fn,
            unflatten_fn,
            serialized_type_name=serialized_type_name,
            to_dumpable_context=to_dumpable_context,
            from_dumpable_context=from_dumpable_context,
        )


def _register_pytree_node(
    cls: Type[Any],
    flatten_fn: FlattenFunc,
    unflatten_fn: UnflattenFunc,
    to_str_fn: Optional[ToStrFunc] = None,  # deprecated
    maybe_from_str_fn: Optional[MaybeFromStrFunc] = None,  # deprecated
    *,
    serialized_type_name: Optional[str] = None,
    to_dumpable_context: Optional[ToDumpableContextFn] = None,
    from_dumpable_context: Optional[FromDumpableContextFn] = None,
    flatten_with_keys_fn: Optional[FlattenWithKeysFunc] = None,
) -> None:
    """Register a container-like type as pytree node for the Python pytree only.

    Args:
        cls: the type to register
        flatten_fn: A callable that takes a pytree and returns a flattened
            representation of the pytree and additional context to represent the
            flattened pytree.
        unflatten_fn: A callable that takes a flattened version of the pytree,
            additional context, and returns an unflattened pytree.
        serialized_type_name: A keyword argument used to specify the fully qualified
            name used when serializing the tree spec.
        to_dumpable_context: An optional keyword argument to custom specify how
            to convert the context of the pytree to a custom json dumpable
            representation. This is used for json serialization, which is being
            used in torch.export right now.
        from_dumpable_context: An optional keyword argument to custom specify how
            to convert the custom json dumpable representation of the context
            back to the original context. This is used for json deserialization,
            which is being used in torch.export right now.
        flatten_with_keys_fn: An optional keyword argument to specify how to
            access each pytree leaf's keypath when flattening and tree-mapping.
            Like ``flatten_fn``, but in place of a List[leaf], it should return
            a List[(keypath, leaf)].
    """
    warnings.warn(
        "torch.utils._pytree._register_pytree_node is deprecated. "
        "Please use torch.utils._pytree.register_pytree_node instead.",
        stacklevel=2,
    )

    if to_str_fn is not None or maybe_from_str_fn is not None:
        warnings.warn(
            "to_str_fn and maybe_from_str_fn is deprecated. "
            "Please use to_dumpable_context and from_dumpable_context instead."
        )

    _private_register_pytree_node(
        cls,
        flatten_fn,
        unflatten_fn,
        serialized_type_name=serialized_type_name,
        to_dumpable_context=to_dumpable_context,
        from_dumpable_context=from_dumpable_context,
        flatten_with_keys_fn=flatten_with_keys_fn,
    )


def _private_register_pytree_node(
    cls: Type[Any],
    flatten_fn: FlattenFunc,
    unflatten_fn: UnflattenFunc,
    *,
    serialized_type_name: Optional[str] = None,
    to_dumpable_context: Optional[ToDumpableContextFn] = None,
    from_dumpable_context: Optional[FromDumpableContextFn] = None,
    flatten_with_keys_fn: Optional[FlattenWithKeysFunc] = None,
) -> None:
    """This is an internal function that is used to register a pytree node type
    for the Python pytree only. End-users should use :func:`register_pytree_node`
    instead.
    """
    with _NODE_REGISTRY_LOCK:
        if cls in SUPPORTED_NODES:
            # TODO: change this warning to an error after OSS/internal stabilize
            warnings.warn(
                f"{cls} is already registered as pytree node. "
                "Overwriting the previous registration.",
            )

        node_def = NodeDef(cls, flatten_fn, unflatten_fn, flatten_with_keys_fn)
        SUPPORTED_NODES[cls] = node_def

        if (to_dumpable_context is None) ^ (from_dumpable_context is None):
            raise ValueError(
                f"Both to_dumpable_context and from_dumpable_context for {cls} must "
                "be None or registered."
            )

        if serialized_type_name is None:
            serialized_type_name = f"{cls.__module__}.{cls.__qualname__}"

        serialize_node_def = _SerializeNodeDef(
            cls,
            serialized_type_name,
            to_dumpable_context,
            from_dumpable_context,
        )
        SUPPORTED_SERIALIZED_TYPES[cls] = serialize_node_def
        SERIALIZED_TYPE_TO_PYTHON_TYPE[serialized_type_name] = cls


@dataclasses.dataclass(frozen=True)
class SequenceKey:
    idx: int

    def __str__(self) -> str:
        return f"[{self.idx!r}]"


@dataclasses.dataclass(frozen=True)
class MappingKey:
    key: Hashable

    def __str__(self) -> str:
        return f"[{self.key!r}]"


@dataclasses.dataclass(frozen=True)
class GetAttrKey:
    name: str

    def __str__(self) -> str:
        return f".{self.name}"


def _tuple_flatten(d: Tuple[Any, ...]) -> Tuple[List[Any], Context]:
    return list(d), None


def _tuple_flatten_with_keys(
    d: Tuple[Any, ...]
) -> Tuple[List[Tuple[KeyEntry, Any]], Context]:
    values, context = _tuple_flatten(d)
    return [(SequenceKey(i), v) for i, v in enumerate(values)], context


def _tuple_unflatten(values: Iterable[Any], context: Context) -> Tuple[Any, ...]:
    return tuple(values)


def _list_flatten(d: List[Any]) -> Tuple[List[Any], Context]:
    return d, None


def _list_flatten_with_keys(d: List[Any]) -> Tuple[List[Tuple[KeyEntry, Any]], Context]:
    values, context = _list_flatten(d)
    return [(SequenceKey(i), v) for i, v in enumerate(values)], context


def _list_unflatten(values: Iterable[Any], context: Context) -> List[Any]:
    return list(values)


def _dict_flatten(d: Dict[Any, Any]) -> Tuple[List[Any], Context]:
    sorted_keys = sorted(d)
    sorted_values = [d[key] for key in sorted_keys]
    return sorted_values, [sorted_keys, dict.fromkeys(d)]


def _dict_flatten_with_keys(
    d: Dict[Any, Any]
) -> Tuple[List[Tuple[KeyEntry, Any]], Context]:
    values, context = _dict_flatten(d)
<<<<<<< HEAD
    sorted_keys, _ = context
    return list(zip(tuple(MappingKey(k) for k in sorted_keys), values)), context
=======
    return [(MappingKey(k), v) for k, v in zip(context, values)], context
>>>>>>> 3f81cf8f


def _dict_unflatten(values: Iterable[Any], context: Context) -> Dict[Any, Any]:
    sorted_keys, original_copy = context
    d: Dict[Any, Any] = original_copy.copy()
    d.update(zip(sorted_keys, values))
    return d


def _dict_serialize(context: Context) -> DumpableContext:
    sorted_keys, original_copy = context
    json_dict = {
        "sorted_keys": sorted_keys,
        # We do not serialize the original copy (a dict) to JSON directly. Because
        # all keys will be converted to strings when serialized to JSON, we will
        # lose the original types of the keys (e.g., they might be `int`s).
        "original_keys": list(original_copy),
    }
    return json_dict


def _dict_deserialize(dumpable_context: DumpableContext) -> Context:
    assert isinstance(dumpable_context, dict)
    assert set(dumpable_context) == {
        "sorted_keys",
        "original_keys",
    }

    sorted_keys = dumpable_context["sorted_keys"]
    original_keys = dumpable_context["original_keys"]
    assert isinstance(sorted_keys, list)
    assert isinstance(original_keys, list)
    assert len(sorted_keys) == len(original_keys)
    original_copy = dict.fromkeys(original_keys)
    return [sorted_keys, original_copy]


def _namedtuple_flatten(d: NamedTuple) -> Tuple[List[Any], Context]:
    return list(d), type(d)


def _namedtuple_flatten_with_keys(
    d: NamedTuple,
) -> Tuple[List[Tuple[KeyEntry, Any]], Context]:
    values, context = _namedtuple_flatten(d)
    return (
        [(GetAttrKey(field), v) for field, v in zip(context._fields, values)],
        context,
    )


def _namedtuple_unflatten(values: Iterable[Any], context: Context) -> NamedTuple:
    return cast(NamedTuple, context(*values))


def _namedtuple_serialize(context: Context) -> DumpableContext:
    json_namedtuple = {
        "class_name": context.__name__,
        "fields": context._fields,
    }
    return json_namedtuple


def _namedtuple_deserialize(dumpable_context: DumpableContext) -> Context:
    class_name = dumpable_context["class_name"]
    assert isinstance(class_name, str)
    context = namedtuple(class_name, dumpable_context["fields"])  # type: ignore[misc]
    return context


def _ordereddict_flatten(d: GenericOrderedDict[Any, Any]) -> Tuple[List[Any], Context]:
    return list(d.values()), list(d.keys())


def _ordereddict_flatten_with_keys(
    d: GenericOrderedDict[Any, Any]
) -> Tuple[List[Tuple[KeyEntry, Any]], Context]:
    values, context = _ordereddict_flatten(d)
    return [(MappingKey(k), v) for k, v in zip(context, values)], context


def _ordereddict_unflatten(
    values: Iterable[Any],
    context: Context,
) -> GenericOrderedDict[Any, Any]:
    return OrderedDict((key, value) for key, value in zip(context, values))


_odict_flatten = _ordereddict_flatten
_odict_unflatten = _ordereddict_unflatten


def _defaultdict_flatten(d: DefaultDict[Any, Any]) -> Tuple[List[Any], Context]:
    values, dict_context = _dict_flatten(d)
    return values, [d.default_factory, dict_context]


def _defaultdict_flatten_with_keys(
    d: DefaultDict[Any, Any]
) -> Tuple[List[Tuple[KeyEntry, Any]], Context]:
    values, context = _defaultdict_flatten(d)
    _, dict_context = context
    return [(MappingKey(k), v) for k, v in zip(dict_context, values)], context


def _defaultdict_unflatten(
    values: Iterable[Any],
    context: Context,
) -> DefaultDict[Any, Any]:
    default_factory, dict_context = context
    return defaultdict(default_factory, _dict_unflatten(values, dict_context))


def _defaultdict_serialize(context: Context) -> DumpableContext:
    default_factory, dict_context = context
    json_defaultdict = {
        "default_factory_module": default_factory.__module__,
        "default_factory_name": default_factory.__qualname__,
        "dict_context": _dict_serialize(dict_context),
    }
    return json_defaultdict


def _defaultdict_deserialize(dumpable_context: DumpableContext) -> Context:
    assert isinstance(dumpable_context, dict)
    assert set(dumpable_context) == {
        "default_factory_module",
        "default_factory_name",
        "dict_context",
    }

    default_factory_module = dumpable_context["default_factory_module"]
    default_factory_name = dumpable_context["default_factory_name"]
    assert isinstance(default_factory_module, str)
    assert isinstance(default_factory_name, str)
    module = importlib.import_module(default_factory_module)
    default_factory = getattr(module, default_factory_name)

    dict_context = _dict_deserialize(dumpable_context["dict_context"])
    return [default_factory, dict_context]


def _deque_flatten(d: Deque[Any]) -> Tuple[List[Any], Context]:
    return list(d), d.maxlen


def _deque_flatten_with_keys(
    d: Deque[Any],
) -> Tuple[List[Tuple[KeyEntry, Any]], Context]:
    values, context = _deque_flatten(d)
    return [(SequenceKey(i), v) for i, v in enumerate(values)], context


def _deque_unflatten(values: Iterable[Any], context: Context) -> Deque[Any]:
    return deque(values, maxlen=context)


_private_register_pytree_node(
    tuple,
    _tuple_flatten,
    _tuple_unflatten,
    serialized_type_name="builtins.tuple",
    flatten_with_keys_fn=_tuple_flatten_with_keys,
)
_private_register_pytree_node(
    list,
    _list_flatten,
    _list_unflatten,
    serialized_type_name="builtins.list",
    flatten_with_keys_fn=_list_flatten_with_keys,
)
_private_register_pytree_node(
    dict,
    _dict_flatten,
    _dict_unflatten,
    serialized_type_name="builtins.dict",
    to_dumpable_context=_dict_serialize,
    from_dumpable_context=_dict_deserialize,
    flatten_with_keys_fn=_dict_flatten_with_keys,
)
_private_register_pytree_node(
    namedtuple,  # type: ignore[arg-type]
    _namedtuple_flatten,
    _namedtuple_unflatten,
    serialized_type_name="collections.namedtuple",
    to_dumpable_context=_namedtuple_serialize,
    from_dumpable_context=_namedtuple_deserialize,
    flatten_with_keys_fn=_namedtuple_flatten_with_keys,
)
_private_register_pytree_node(
    OrderedDict,
    _ordereddict_flatten,
    _ordereddict_unflatten,
    serialized_type_name="collections.OrderedDict",
    flatten_with_keys_fn=_ordereddict_flatten_with_keys,
)
_private_register_pytree_node(
    defaultdict,
    _defaultdict_flatten,
    _defaultdict_unflatten,
    serialized_type_name="collections.defaultdict",
    to_dumpable_context=_defaultdict_serialize,
    from_dumpable_context=_defaultdict_deserialize,
    flatten_with_keys_fn=_defaultdict_flatten_with_keys,
)
_private_register_pytree_node(
    deque,
    _deque_flatten,
    _deque_unflatten,
    serialized_type_name="collections.deque",
    flatten_with_keys_fn=_deque_flatten_with_keys,
)


STANDARD_DICT_TYPES: FrozenSet[type] = frozenset(
    {dict, OrderedDict, defaultdict},
)
BUILTIN_TYPES: FrozenSet[type] = frozenset(
    {tuple, list, dict, namedtuple, OrderedDict, defaultdict, deque},  # type: ignore[arg-type]
)


# h/t https://stackoverflow.com/questions/2166818/how-to-check-if-an-object-is-an-instance-of-a-namedtuple
def _is_namedtuple_instance(tree: Any) -> bool:
    typ = type(tree)
    bases = typ.__bases__
    if len(bases) != 1 or bases[0] != tuple:
        return False
    fields = getattr(typ, "_fields", None)
    if not isinstance(fields, tuple):
        return False
    return all(type(entry) == str for entry in fields)


def _get_node_type(tree: Any) -> Any:
    if _is_namedtuple_instance(tree):
        return namedtuple
    return type(tree)


# A leaf is defined as anything that is not a Node.
def _is_leaf(tree: PyTree, is_leaf: Optional[Callable[[PyTree], bool]] = None) -> bool:
    return (is_leaf is not None and is_leaf(tree)) or _get_node_type(
        tree
    ) not in SUPPORTED_NODES


# A TreeSpec represents the structure of a pytree. It holds:
# "type": the type of root Node of the pytree
# context: some context that is useful in unflattening the pytree
# children_specs: specs for each child of the root Node
# num_leaves: the number of leaves
@dataclasses.dataclass
class TreeSpec:
    type: Any
    _context: Context
    _children_specs: List["TreeSpec"]

    num_nodes: int = dataclasses.field(init=False)
    num_leaves: int = dataclasses.field(init=False)
    num_children: int = dataclasses.field(init=False)

    def __post_init__(self) -> None:
        self.num_nodes = sum((spec.num_nodes for spec in self._children_specs), start=1)
        self.num_leaves = sum(spec.num_leaves for spec in self._children_specs)
        self.num_children = len(self._children_specs)

    def __repr__(self, indent: int = 0) -> str:
        repr_prefix: str = f"TreeSpec({self.type.__name__}, {self._context}, ["
        children_specs_str: str = ""
        if self.num_children > 0:
            indent += 2
            children_specs_str += self._children_specs[0].__repr__(indent)
            children_specs_str += "," if self.num_children > 1 else ""
            children_specs_str += ",".join(
                [
                    "\n" + " " * indent + child.__repr__(indent)
                    for child in self._children_specs[1:]
                ]
            )
        repr_suffix: str = f"{children_specs_str}])"
        return repr_prefix + repr_suffix

    @property
    def context(self) -> Context:
        warnings.warn(
            "`treespec.context` is private implementation detail. "
            "It might be changed in the future.",
            stacklevel=2,
        )
        return self._context

    @property
    def children_specs(self) -> List["TreeSpec"]:
        warnings.warn(
            "`treespec.children_specs` is private implementation detail. "
            "It might be changed in the future. "
            "Please use `treespec.children()` or `treespec.child(idx)` instead.",
            stacklevel=2,
        )
        return self._children_specs

    def is_leaf(self) -> bool:
        return self.num_nodes == 1 and self.num_leaves == 1

    def children(self) -> List["TreeSpec"]:
        return self._children_specs

    def child(self, index: int) -> "TreeSpec":
        return self._children_specs[index]

    def entries(self) -> List[Any]:
        if self.type in STANDARD_DICT_TYPES:
            if self.type is OrderedDict:
                return self._context  # type: ignore[no-any-return]
            dict_context = (
                self._context if self.type is not defaultdict else self._context[1]
            )
            return dict_context[0]  # type: ignore[no-any-return]
        return list(range(self.num_children))

    def entry(self, index: int) -> Any:
        return self.entries()[index]

    def _flatten_up_to_helper(self, tree: PyTree, subtrees: List[PyTree]) -> None:
        if self.is_leaf():
            subtrees.append(tree)
            return

        node_type = _get_node_type(tree)
        if self.type not in BUILTIN_TYPES:
            # Always require custom node types to match exactly
            if node_type != self.type:
                raise ValueError(
                    f"Type mismatch; "
                    f"expected {self.type!r}, but got {node_type!r}.",
                )
            flatten_fn = SUPPORTED_NODES[node_type].flatten_fn
            child_pytrees, context = flatten_fn(tree)
            if len(child_pytrees) != self.num_children:
                raise ValueError(
                    f"Node arity mismatch; "
                    f"expected {self.num_children}, but got {len(child_pytrees)}.",
                )
            if context != self._context:
                raise ValueError(
                    f"Node context mismatch for custom node type {self.type!r}.",
                )
        else:
            # For builtin dictionary types, we allow some flexibility
            # Otherwise, we require exact matches
            both_standard_dict = (
                self.type in STANDARD_DICT_TYPES and node_type in STANDARD_DICT_TYPES
            )
            if node_type != self.type and not both_standard_dict:
                raise ValueError(
                    f"Node type mismatch; "
                    f"expected {self.type!r}, but got {node_type!r}.",
                )
            if len(tree) != self.num_children:
                raise ValueError(
                    f"Node arity mismatch; "
                    f"expected {self.num_children}, but got {len(tree)}.",
                )

            if both_standard_dict:  # dictionary types are compatible with each other
                # Only compare the keys
                # - ignore the key ordering
                # - ignore mismatch of `default_factory` for defaultdict
                expected_keys = self.entries()
                got_key_set = set(tree)
                expected_key_set = set(expected_keys)
                if got_key_set != expected_key_set:
                    missing_keys = expected_key_set.difference(got_key_set)
                    extra_keys = got_key_set.difference(expected_key_set)
                    message = ""
                    if missing_keys:
                        message += f"; missing key(s): {missing_keys}"
                    if extra_keys:
                        message += f"; extra key(s): {extra_keys}"
                    raise ValueError(f"Node keys mismatch{message}.")
                child_pytrees = [tree[key] for key in expected_keys]
            else:
                flatten_fn = SUPPORTED_NODES[node_type].flatten_fn
                child_pytrees, context = flatten_fn(tree)
                if (
                    context != self._context
                    and self.type is not deque  # ignore mismatch of `maxlen` for deque
                ):
                    raise ValueError(
                        f"Node context mismatch for node type {self.type!r}; "
                        f"expected {self._context!r}, but got {context!r}.",  # namedtuple type mismatch
                    )

        for child_pytree, child_spec in zip(child_pytrees, self._children_specs):
            child_spec._flatten_up_to_helper(child_pytree, subtrees)

    def flatten_up_to(self, tree: PyTree) -> List[PyTree]:
        subtrees: List[PyTree] = []
        self._flatten_up_to_helper(tree, subtrees)
        return subtrees

    def unflatten(self, leaves: Iterable[Any]) -> PyTree:
        if not isinstance(leaves, (list, tuple)):
            leaves = list(leaves)
        if len(leaves) != self.num_leaves:
            raise ValueError(
                f"treespec.unflatten(leaves): `leaves` has length {len(leaves)} "
                f"but the spec refers to a pytree that holds {self.num_leaves} "
                f"items ({self}).",
            )
        if self.is_leaf():
            return leaves[0]

        unflatten_fn = SUPPORTED_NODES[self.type].unflatten_fn

        # Recursively unflatten the children
        start = 0
        end = 0
        child_pytrees = []
        for child_spec in self._children_specs:
            end += child_spec.num_leaves
            child_pytrees.append(child_spec.unflatten(leaves[start:end]))
            start = end

        return unflatten_fn(child_pytrees, self._context)


class LeafSpec(TreeSpec):
    def __init__(self) -> None:
        super().__init__(None, None, [])

    def __post_init__(self) -> None:
        self.num_nodes = 1
        self.num_leaves = 1
        self.num_children = 0

    def __repr__(self, indent: int = 0) -> str:
        return "*"


# All leaves are equivalent, so represent with a single object to save on
# object construction time
_LEAF_SPEC = LeafSpec()


def _tree_flatten_helper(
    tree: PyTree,
    leaves: List[Any],
    is_leaf: Optional[Callable[[PyTree], bool]] = None,
) -> TreeSpec:
    if _is_leaf(tree, is_leaf=is_leaf):
        leaves.append(tree)
        return _LEAF_SPEC

    node_type = _get_node_type(tree)
    flatten_fn = SUPPORTED_NODES[node_type].flatten_fn
    child_pytrees, context = flatten_fn(tree)

    # Recursively flatten the children
    children_specs = [
        _tree_flatten_helper(child, leaves, is_leaf=is_leaf) for child in child_pytrees
    ]

    return TreeSpec(node_type, context, children_specs)


def tree_flatten(
    tree: PyTree,
    is_leaf: Optional[Callable[[PyTree], bool]] = None,
) -> Tuple[List[Any], TreeSpec]:
    """Flattens a pytree into a list of values and a TreeSpec that can be used
    to reconstruct the pytree.
    """
    leaves: List[Any] = []
    spec = _tree_flatten_helper(tree, leaves, is_leaf=is_leaf)
    return leaves, spec


def tree_unflatten(leaves: Iterable[Any], treespec: TreeSpec) -> PyTree:
    """Given a list of values and a TreeSpec, builds a pytree.
    This is the inverse operation of `tree_flatten`.
    """
    if not isinstance(treespec, TreeSpec):
        raise TypeError(
            f"tree_unflatten(leaves, treespec): Expected `treespec` to be "
            f"instance of TreeSpec but got item of type {type(treespec)}.",
        )
    return treespec.unflatten(leaves)


def _tree_leaves_helper(
    tree: PyTree,
    leaves: List[Any],
    is_leaf: Optional[Callable[[PyTree], bool]] = None,
) -> None:
    if _is_leaf(tree, is_leaf=is_leaf):
        leaves.append(tree)
        return

    node_type = _get_node_type(tree)
    flatten_fn = SUPPORTED_NODES[node_type].flatten_fn
    child_pytrees, _ = flatten_fn(tree)

    # Recursively flatten the children
    for child in child_pytrees:
        _tree_leaves_helper(child, leaves, is_leaf=is_leaf)


def tree_leaves(
    tree: PyTree,
    is_leaf: Optional[Callable[[PyTree], bool]] = None,
) -> List[Any]:
    """Get a list of leaves of a pytree."""
    leaves: List[Any] = []
    _tree_leaves_helper(tree, leaves, is_leaf=is_leaf)
    return leaves


def tree_structure(
    tree: PyTree,
    is_leaf: Optional[Callable[[PyTree], bool]] = None,
) -> TreeSpec:
    """Get the TreeSpec for a pytree."""
    return tree_flatten(tree, is_leaf=is_leaf)[1]


def tree_map(
    func: Callable[..., Any],
    tree: PyTree,
    *rests: PyTree,
    is_leaf: Optional[Callable[[PyTree], bool]] = None,
) -> PyTree:
    """Map a multi-input function over pytree args to produce a new pytree.

    See also :func:`tree_map_`.

    >>> tree_map(lambda x: x + 1, {'x': 7, 'y': (42, 64)})
    {'x': 8, 'y': (43, 65)}
    >>> tree_map(lambda x: x is None, {'x': 7, 'y': (42, 64), 'z': None})
    {'x': False, 'y': (False, False), 'z': True}

    If multiple inputs are given, the structure of the tree is taken from the first input;
    subsequent inputs need only have ``tree`` as a prefix:

    >>> tree_map(lambda x, y: [x] + y, [5, 6], [[7, 9], [1, 2]])
    [[5, 7, 9], [6, 1, 2]]

    Args:
        func (callable): A function that takes ``1 + len(rests)`` arguments, to be applied at the
            corresponding leaves of the pytrees.
        tree (pytree): A pytree to be mapped over, with each leaf providing the first positional
            argument to function ``func``.
        rests (tuple of pytree): A tuple of pytrees, each of which has the same structure as
            ``tree`` or has ``tree`` as a prefix.
        is_leaf (callable, optional): An extra leaf predicate function that will be called at each
            flattening step. The function should have a single argument with signature
            ``is_leaf(node) -> bool``. If it returns :data:`True`, the whole subtree being treated
            as a leaf. Otherwise, the default pytree registry will be used to determine a node is a
            leaf or not. If the function is not specified, the default pytree registry will be used.

    Returns:
        A new pytree with the same structure as ``tree`` but with the value at each leaf given by
        ``func(x, *xs)`` where ``x`` is the value at the corresponding leaf in ``tree`` and ``xs``
        is the tuple of values at corresponding nodes in ``rests``.
    """
    leaves, treespec = tree_flatten(tree, is_leaf=is_leaf)
    flat_args = [leaves] + [treespec.flatten_up_to(r) for r in rests]
    return treespec.unflatten(map(func, *flat_args))


def tree_map_(
    func: Callable[..., Any],
    tree: PyTree,
    *rests: PyTree,
    is_leaf: Optional[Callable[[PyTree], bool]] = None,
) -> PyTree:
    """Like :func:`tree_map`, but do an inplace call on each leaf and return the original tree.

    See also :func:`tree_map`.

    Args:
        func (callable): A function that takes ``1 + len(rests)`` arguments, to be applied at the
            corresponding leaves of the pytrees.
        tree (pytree): A pytree to be mapped over, with each leaf providing the first positional
            argument to function ``func``.
        rests (tuple of pytree): A tuple of pytrees, each of which has the same structure as
            ``tree`` or has ``tree`` as a prefix.
        is_leaf (callable, optional): An extra leaf predicate function that will be called at each
            flattening step. The function should have a single argument with signature
            ``is_leaf(node) -> bool``. If it returns :data:`True`, the whole subtree being treated
            as a leaf. Otherwise, the default pytree registry will be used to determine a node is a
            leaf or not. If the function is not specified, the default pytree registry will be used.

    Returns:
        The original ``tree`` with the value at each leaf is given by the side-effect of function
        ``func(x, *xs)`` (not the return value) where ``x`` is the value at the corresponding leaf
        in ``tree`` and ``xs`` is the tuple of values at values at corresponding nodes in ``rests``.
    """
    leaves, treespec = tree_flatten(tree, is_leaf=is_leaf)
    flat_args = [leaves] + [treespec.flatten_up_to(r) for r in rests]
    deque(map(func, *flat_args), maxlen=0)  # consume and exhaust the iterable
    return tree


Type2 = Tuple[Type[T], Type[S]]
Type3 = Tuple[Type[T], Type[S], Type[U]]
TypeAny = Union[Type[Any], Tuple[Type[Any], ...]]

Fn2 = Callable[[Union[T, S]], R]
Fn3 = Callable[[Union[T, S, U]], R]
Fn = Callable[[T], R]
FnAny = Callable[[Any], R]

MapOnlyFn = Callable[[T], Callable[[Any], Any]]


# These specializations help with type inference on the lambda passed to this
# function
@overload
def map_only(__type_or_types: Type2[T, S]) -> MapOnlyFn[Fn2[T, S, Any]]:
    ...


@overload
def map_only(__type_or_types: Type3[T, S, U]) -> MapOnlyFn[Fn3[T, S, U, Any]]:
    ...


@overload
def map_only(__type_or_types: Type[T]) -> MapOnlyFn[Fn[T, Any]]:
    ...


# This specialization is needed for the implementations below that call
@overload
def map_only(__type_or_types: TypeAny) -> MapOnlyFn[FnAny[Any]]:
    ...


def map_only(__type_or_types: TypeAny) -> MapOnlyFn[FnAny[Any]]:
    """
    Suppose you are writing a tree_map over tensors, leaving everything
    else unchanged.  Ordinarily you would have to write:

        def go(t):
            if isinstance(t, Tensor):
                return ...
            else:
                return t

    With this function, you only need to write:

        @map_only(Tensor)
        def go(t):
            return ...

    You can also directly use 'tree_map_only'
    """

    def wrapper(func: Callable[[T], Any]) -> Callable[[Any], Any]:
        # @functools.wraps(func)  # torch dynamo doesn't support this yet
        def wrapped(x: T) -> Any:
            if isinstance(x, __type_or_types):
                return func(x)
            return x

        return wrapped

    return wrapper


@overload
def tree_map_only(
    __type_or_types: Type[T],
    func: Fn[T, Any],
    tree: PyTree,
    is_leaf: Optional[Callable[[PyTree], bool]] = None,
) -> PyTree:
    ...


@overload
def tree_map_only(
    __type_or_types: Type2[T, S],
    func: Fn2[T, S, Any],
    tree: PyTree,
    is_leaf: Optional[Callable[[PyTree], bool]] = None,
) -> PyTree:
    ...


@overload
def tree_map_only(
    __type_or_types: Type3[T, S, U],
    func: Fn3[T, S, U, Any],
    tree: PyTree,
    is_leaf: Optional[Callable[[PyTree], bool]] = None,
) -> PyTree:
    ...


def tree_map_only(
    __type_or_types: TypeAny,
    func: FnAny[Any],
    tree: PyTree,
    is_leaf: Optional[Callable[[PyTree], bool]] = None,
) -> PyTree:
    return tree_map(map_only(__type_or_types)(func), tree, is_leaf=is_leaf)


@overload
def tree_map_only_(
    __type_or_types: Type[T],
    func: Fn[T, Any],
    tree: PyTree,
    is_leaf: Optional[Callable[[PyTree], bool]] = None,
) -> PyTree:
    ...


@overload
def tree_map_only_(
    __type_or_types: Type2[T, S],
    func: Fn2[T, S, Any],
    tree: PyTree,
    is_leaf: Optional[Callable[[PyTree], bool]] = None,
) -> PyTree:
    ...


@overload
def tree_map_only_(
    __type_or_types: Type3[T, S, U],
    func: Fn3[T, S, U, Any],
    tree: PyTree,
    is_leaf: Optional[Callable[[PyTree], bool]] = None,
) -> PyTree:
    ...


def tree_map_only_(
    __type_or_types: TypeAny,
    func: FnAny[Any],
    tree: PyTree,
    is_leaf: Optional[Callable[[PyTree], bool]] = None,
) -> PyTree:
    return tree_map_(map_only(__type_or_types)(func), tree, is_leaf=is_leaf)


def tree_all(
    pred: Callable[[Any], bool],
    tree: PyTree,
    is_leaf: Optional[Callable[[PyTree], bool]] = None,
) -> bool:
    flat_args = tree_leaves(tree, is_leaf=is_leaf)
    return all(map(pred, flat_args))


def tree_any(
    pred: Callable[[Any], bool],
    tree: PyTree,
    is_leaf: Optional[Callable[[PyTree], bool]] = None,
) -> bool:
    flat_args = tree_leaves(tree, is_leaf=is_leaf)
    return any(map(pred, flat_args))


@overload
def tree_all_only(
    __type_or_types: Type[T],
    pred: Fn[T, bool],
    tree: PyTree,
    is_leaf: Optional[Callable[[PyTree], bool]] = None,
) -> bool:
    ...


@overload
def tree_all_only(
    __type_or_types: Type2[T, S],
    pred: Fn2[T, S, bool],
    tree: PyTree,
    is_leaf: Optional[Callable[[PyTree], bool]] = None,
) -> bool:
    ...


@overload
def tree_all_only(
    __type_or_types: Type3[T, S, U],
    pred: Fn3[T, S, U, bool],
    tree: PyTree,
    is_leaf: Optional[Callable[[PyTree], bool]] = None,
) -> bool:
    ...


def tree_all_only(
    __type_or_types: TypeAny,
    pred: FnAny[bool],
    tree: PyTree,
    is_leaf: Optional[Callable[[PyTree], bool]] = None,
) -> bool:
    flat_args = tree_leaves(tree, is_leaf=is_leaf)
    return all(pred(x) for x in flat_args if isinstance(x, __type_or_types))


@overload
def tree_any_only(
    __type_or_types: Type[T],
    pred: Fn[T, bool],
    tree: PyTree,
    is_leaf: Optional[Callable[[PyTree], bool]] = None,
) -> bool:
    ...


@overload
def tree_any_only(
    __type_or_types: Type2[T, S],
    pred: Fn2[T, S, bool],
    tree: PyTree,
    is_leaf: Optional[Callable[[PyTree], bool]] = None,
) -> bool:
    ...


@overload
def tree_any_only(
    __type_or_types: Type3[T, S, U],
    pred: Fn3[T, S, U, bool],
    tree: PyTree,
    is_leaf: Optional[Callable[[PyTree], bool]] = None,
) -> bool:
    ...


def tree_any_only(
    __type_or_types: TypeAny,
    pred: FnAny[bool],
    tree: PyTree,
    is_leaf: Optional[Callable[[PyTree], bool]] = None,
) -> bool:
    flat_args = tree_leaves(tree, is_leaf=is_leaf)
    return any(pred(x) for x in flat_args if isinstance(x, __type_or_types))


# Broadcasts a pytree to the provided TreeSpec and returns the flattened
# values. If this is not possible, then this function returns None.
#
# For example, given pytree=0 and spec=TreeSpec(list, None, [LeafSpec(), LeafSpec()]),
# would return [0, 0]. This is useful for part of the vmap implementation:
# a user can pass in vmap(fn, in_dims)(*inputs). `in_dims` should be
# broadcastable to the tree structure of `inputs` and we use
# _broadcast_to_and_flatten to check this.
def _broadcast_to_and_flatten(
    tree: PyTree,
    treespec: TreeSpec,
    is_leaf: Optional[Callable[[PyTree], bool]] = None,
) -> Optional[List[Any]]:
    assert isinstance(treespec, TreeSpec)

    if _is_leaf(tree, is_leaf=is_leaf):
        return [tree] * treespec.num_leaves
    if treespec.is_leaf():
        return None
    node_type = _get_node_type(tree)
    if node_type != treespec.type:
        return None

    flatten_fn = SUPPORTED_NODES[node_type].flatten_fn
    child_pytrees, ctx = flatten_fn(tree)

    # Check if the Node is different from the spec
    if len(child_pytrees) != treespec.num_children or ctx != treespec._context:
        return None

    # Recursively flatten the children
    result: List[Any] = []
    for child, child_spec in zip(child_pytrees, treespec.children()):
        flat = _broadcast_to_and_flatten(child, child_spec, is_leaf=is_leaf)
        if flat is not None:
            result += flat
        else:
            return None

    return result


@dataclasses.dataclass
class _TreeSpecSchema:
    """
    _TreeSpecSchema is the schema used to serialize the TreeSpec
    It contains the following fields:
    - type: A string name of the type. null for the case of a LeafSpec.
    - context: Any format which is json dumpable
    - children_spec: A list of children serialized specs.
    """

    type: Optional[str]
    context: DumpableContext
    children_spec: List["_TreeSpecSchema"]


class _ProtocolFn(NamedTuple):
    treespec_to_json: Callable[[TreeSpec], DumpableContext]
    json_to_treespec: Callable[[DumpableContext], TreeSpec]


_SUPPORTED_PROTOCOLS: Dict[int, _ProtocolFn] = {}


def _treespec_to_json(treespec: TreeSpec) -> _TreeSpecSchema:
    if treespec.is_leaf():
        return _TreeSpecSchema(None, None, [])

    if treespec.type not in SUPPORTED_SERIALIZED_TYPES:
        raise NotImplementedError(
            f"Serializing {treespec.type} in pytree is not registered.",
        )

    serialize_node_def = SUPPORTED_SERIALIZED_TYPES[treespec.type]

    serialized_type_name = serialize_node_def.serialized_type_name

    if serialized_type_name == NO_SERIALIZED_TYPE_NAME_FOUND:
        raise NotImplementedError(
            f"No registered serialization name for {treespec.type} found. "
            "Please update your _register_pytree_node call with a `serialized_type_name` kwarg."
        )

    if serialize_node_def.to_dumpable_context is None:
        try:
            serialized_context = json.dumps(treespec._context)
        except TypeError as e:
            raise TypeError(
                "Unable to serialize context. "
                "Please make the context json dump-able, or register a "
                "custom serializer using _register_pytree_node."
            ) from e
    else:
        serialized_context = serialize_node_def.to_dumpable_context(treespec._context)

    child_schemas = [_treespec_to_json(child) for child in treespec.children()]

    return _TreeSpecSchema(serialized_type_name, serialized_context, child_schemas)


def _json_to_treespec(json_schema: DumpableContext) -> TreeSpec:
    if (
        json_schema["type"] is None
        and json_schema["context"] is None
        and len(json_schema["children_spec"]) == 0
    ):
        return _LEAF_SPEC

    if json_schema["type"] not in SERIALIZED_TYPE_TO_PYTHON_TYPE:
        raise NotImplementedError(
            f'Deserializing {json_schema["type"]} in pytree is not registered.',
        )

    typ = SERIALIZED_TYPE_TO_PYTHON_TYPE[json_schema["type"]]
    serialize_node_def = SUPPORTED_SERIALIZED_TYPES[typ]

    if serialize_node_def.from_dumpable_context is None:
        try:
            context = json.loads(json_schema["context"])
        except TypeError as ex:
            raise TypeError(
                "Unable to deserialize context. "
                "Please make the context json load-able, or register a "
                "custom serializer using _register_pytree_node.",
            ) from ex
    else:
        context = serialize_node_def.from_dumpable_context(json_schema["context"])

    children_specs = []
    for child_string in json_schema["children_spec"]:
        children_specs.append(_json_to_treespec(child_string))

    return TreeSpec(typ, context, children_specs)


_SUPPORTED_PROTOCOLS[1] = _ProtocolFn(_treespec_to_json, _json_to_treespec)


def treespec_dumps(treespec: TreeSpec, protocol: Optional[int] = None) -> str:
    if not isinstance(treespec, TreeSpec):
        raise TypeError(
            f"treespec_dumps(treespec, protocol): Expected `treespec` to be instance of "
            f"TreeSpec but got item of type {type(treespec)}.",
        )

    if protocol is None:
        protocol = DEFAULT_TREESPEC_SERIALIZATION_PROTOCOL

    if protocol in _SUPPORTED_PROTOCOLS:
        json_spec = _SUPPORTED_PROTOCOLS[protocol].treespec_to_json(treespec)
    else:
        raise ValueError(
            f"Unknown protocol {protocol}. "
            f"Available protocols: {list(_SUPPORTED_PROTOCOLS.keys())}",
        )

    str_spec = json.dumps((protocol, dataclasses.asdict(json_spec)))
    return str_spec


def treespec_loads(serialized: str) -> TreeSpec:
    protocol, json_schema = json.loads(serialized)

    if protocol in _SUPPORTED_PROTOCOLS:
        return _SUPPORTED_PROTOCOLS[protocol].json_to_treespec(json_schema)
    raise ValueError(
        f"Unknown protocol {protocol}. "
        f"Available protocols: {list(_SUPPORTED_PROTOCOLS.keys())}",
    )


class _DummyLeaf:
    def __repr__(self) -> str:
        return "*"


def treespec_pprint(treespec: TreeSpec) -> str:
    dummy_tree = tree_unflatten(
        [_DummyLeaf() for _ in range(treespec.num_leaves)],
        treespec,
    )
    return repr(dummy_tree)


# TODO(angelayi): remove this function after OSS/internal stabilize
def pytree_to_str(treespec: TreeSpec) -> str:
    warnings.warn("pytree_to_str is deprecated. Please use treespec_dumps")
    return treespec_dumps(treespec)


# TODO(angelayi): remove this function after OSS/internal stabilize
def str_to_pytree(json: str) -> TreeSpec:
    warnings.warn("str_to_pytree is deprecated. Please use treespec_loads")
    return treespec_loads(json)


def arg_tree_leaves(*args: PyTree, **kwargs: PyTree) -> List[Any]:
    """Get a flat list of arguments to this function

    A slightly faster version of tree_leaves((args, kwargs))
    """
    leaves: List[Any] = []
    for a in args:
        _tree_leaves_helper(a, leaves)
    for a in kwargs.values():
        _tree_leaves_helper(a, leaves)
    return leaves


def tree_flatten_with_path(
    tree: PyTree,
    is_leaf: Optional[Callable[[PyTree], bool]] = None,
) -> Tuple[List[Tuple[KeyPath, Any]], TreeSpec]:
    """Flattens a pytree like :func:`tree_flatten`, but also returns each leaf's key path.

    Args:
        tree: a pytree to flatten. If it contains a custom type, that type must be
            registered with an appropriate `tree_flatten_with_path_fn` when registered
            with :func:`register_pytree_node`.
        is_leaf: An extra leaf predicate function that will be called at each
            flattening step. The function should have a single argument with signature
            ``is_leaf(node) -> bool``. If it returns :data:`True`, the whole subtree being treated
            as a leaf. Otherwise, the default pytree registry will be used to determine a node is a
            leaf or not. If the function is not specified, the default pytree registry will be used.
    Returns:
        A tuple where the first element is a list of (key path, leaf) pairs, and the
        second element is a :class:`TreeSpec` representing the structure of the flattened
        tree.
    """
    _, treespec = tree_flatten(tree, is_leaf)
    return list(_generate_key_paths((), tree, is_leaf)), treespec


def tree_leaves_with_path(
    tree: PyTree,
    is_leaf: Optional[Callable[[PyTree], bool]] = None,
) -> List[Tuple[KeyPath, Any]]:
    """Gets the leaves of a pytree like ``tree_leaves`` and returns each leaf's key path.

    Args:
        tree: a pytree. If it contains a custom type, that type must be
            registered with an appropriate `tree_flatten_with_path_fn` when registered
            with :func:`register_pytree_node`.
        is_leaf: An extra leaf predicate function that will be called at each
            flattening step. The function should have a single argument with signature
            ``is_leaf(node) -> bool``. If it returns :data:`True`, the whole subtree being treated
            as a leaf. Otherwise, the default pytree registry will be used to determine a node is a
            leaf or not. If the function is not specified, the default pytree registry will be used.
    Returns:
        A list of (key path, leaf) pairs.
    """
    return list(_generate_key_paths((), tree, is_leaf))


def _generate_key_paths(
    key_path: KeyPath,
    tree: PyTree,
    is_leaf: Optional[Callable[[PyTree], bool]] = None,
) -> Iterable[Tuple[KeyPath, Any]]:
    if is_leaf and is_leaf(tree):
        yield key_path, tree
        return

    node_type = _get_node_type(tree)
    handler = SUPPORTED_NODES.get(node_type)
    if not handler:
        # This is a leaf
        yield key_path, tree
        return

    flatten_with_keys = handler.flatten_with_keys_fn
    if flatten_with_keys:
        key_children, _ = flatten_with_keys(tree)
        for k, c in key_children:
            yield from _generate_key_paths((*key_path, k), c, is_leaf)
    else:
        # We registered this pytree but didn't add a flatten_with_keys_fn, complain.
        raise ValueError(
            f"Did not find a flatten_with_keys_fn for type: {node_type}. "
            "Please pass a flatten_with_keys_fn argument to register_pytree_node."
        )


def tree_map_with_path(
    func: Callable[..., Any],
    tree: PyTree,
    *rests: PyTree,
    is_leaf: Optional[Callable[[PyTree], bool]] = None,
) -> PyTree:
    """Like :func:`tree_map`, but the provided callable takes an additional key path argument.

    Args:
        func: A function that takes ``2 + len(rests)`` arguments, to be applied at the
            corresponding leaves of the pytrees. The first positional argument
            to ``func`` is the key path of the leaf in question. The second
            positional argument is the value of the leaf.
        tree: A pytree to be mapped over, with each leaf providing the first positional
            argument to function ``func``.
        rests: A tuple of pytrees, each of which has the same structure as
            ``tree`` or has ``tree`` as a prefix.
        is_leaf: An extra leaf predicate function that will be called at each
            flattening step. The function should have a single argument with signature
            ``is_leaf(node) -> bool``. If it returns :data:`True`, the whole subtree being treated
            as a leaf. Otherwise, the default pytree registry will be used to determine a node is a
            leaf or not. If the function is not specified, the default pytree registry will be used.

    Returns
        A new pytree with the same structure as ``tree`` but with the value at each leaf given by
        ``func(keypath, x, *xs)`` where ``keypath`` is the key path at the
        corresponding leaf in ``tree``, ``x`` is the value at that leaf, and
        ``xs`` is the tuple of values at corresponding nodes in ``rests``.
    """
    keypath_leaves, treespec = tree_flatten_with_path(tree, is_leaf)
    keypath_leaves = list(zip(*keypath_leaves))
    all_keypath_leaves = keypath_leaves + [treespec.flatten_up_to(r) for r in rests]
    return treespec.unflatten(func(*xs) for xs in zip(*all_keypath_leaves))


def keystr(kp: KeyPath) -> str:
    """Given a key path, return a pretty-printed representation."""
    return "".join([str(k) for k in kp])<|MERGE_RESOLUTION|>--- conflicted
+++ resolved
@@ -375,12 +375,8 @@
     d: Dict[Any, Any]
 ) -> Tuple[List[Tuple[KeyEntry, Any]], Context]:
     values, context = _dict_flatten(d)
-<<<<<<< HEAD
     sorted_keys, _ = context
-    return list(zip(tuple(MappingKey(k) for k in sorted_keys), values)), context
-=======
-    return [(MappingKey(k), v) for k, v in zip(context, values)], context
->>>>>>> 3f81cf8f
+    return [(MappingKey(k), v) for k, v in zip(sorted_keys, values)], context
 
 
 def _dict_unflatten(values: Iterable[Any], context: Context) -> Dict[Any, Any]:
@@ -483,7 +479,8 @@
 ) -> Tuple[List[Tuple[KeyEntry, Any]], Context]:
     values, context = _defaultdict_flatten(d)
     _, dict_context = context
-    return [(MappingKey(k), v) for k, v in zip(dict_context, values)], context
+    sorted_keys, _ = dict_context
+    return [(MappingKey(k), v) for k, v in zip(sorted_keys, values)], context
 
 
 def _defaultdict_unflatten(
