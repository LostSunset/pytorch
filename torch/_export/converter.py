# mypy: allow-untyped-defs
import builtins
import logging
import operator
import warnings
<<<<<<< HEAD
=======

from contextlib import contextmanager
>>>>>>> ae708e97
from typing import Any, Dict, List, Optional, Set, Tuple, Union

import torch
import torch.export._trace
from torch.export.exported_program import ExportedProgram
from torch.export.graph_signature import (
    ConstantArgument,
    InputKind,
    InputSpec,
    OutputKind,
    OutputSpec,
    TensorArgument,
)
from torch.fx import subgraph_rewriter
from torch.onnx.utils import _create_jit_graph


log = logging.getLogger(__name__)


def inplace_optimize_sym_size_div(gm: torch.fx.GraphModule):
    def pattern(im, dim, scale):
        sym_size_int = torch.ops.aten.sym_size.int(im, dim)
        scalar_tensor = torch.ops.aten.scalar_tensor(sym_size_int)
        div_scalar_mode = torch.ops.aten.div.Scalar_mode(
            scalar_tensor, scale, rounding_mode="trunc"
        )
        int_tensor = torch.ops.aten.Int.Tensor(div_scalar_mode)
        return int_tensor

    def replacement(im, dim, scale):
        sym_size_int = torch.ops.aten.sym_size.int(im, dim)
        return sym_size_int // scale

    replaced_patterns = subgraph_rewriter.replace_pattern(gm, pattern, replacement)


def is_valid_for_codegen(name):
    if len(name) == 0:
        raise RuntimeError("Empty argument name for codegen")
    if name[0].isdigit():
        return False
    return True


def normalize_name(name: str, prefix: str = "rename") -> str:
    name = name.replace(".", "_")
    if is_valid_for_codegen(name):
        return name
    return f"{prefix}_{name}"


def ir_name_to_func_name(name: str) -> str:
    """prim::If -> convert_prim_If"""
    name_list = name.split("::")
    return "convert_" + "_".join(name_list)


def get_node_for_param_and_buffer(fx_graph, name, is_top_level_graph):
    if is_top_level_graph:
        return fx_graph.get_attr(name)
    return fx_graph.placeholder(name)


_TORCH_DTYPE_TO_ENUM = {
    torch.uint8: 0,
    torch.int8: 1,
    torch.int16: 2,
    torch.int32: 3,
    torch.int64: 4,
    torch.float16: 5,
    torch.float32: 6,
    torch.float64: 7,
    torch.complex32: 8,
    torch.complex64: 9,
    torch.complex128: 10,
    torch.bool: 11,
    torch.bfloat16: 15,
}

_TORCH_ENUM_TO_DTYPE = {value: key for key, value in _TORCH_DTYPE_TO_ENUM.items()}


def get_dtype_as_int(tensor):
    """
    prim::dtype has the signature "Tensor a) -> int", where it gets the dtype of
    the tensor and returns the integer corresponding to this dtype based on the
    enum in ScalarType.h
    """
    dtype = tensor.dtype
    if dtype not in _TORCH_DTYPE_TO_ENUM:
        raise RuntimeError(f"Unsupported dtype {dtype}")
    return _TORCH_DTYPE_TO_ENUM[dtype]


# Those operators will be automatically populated to a instance method
# of TS2FXGraphConverter with name convert_<namespace>_<opname>().
# Please check __init__ for method population implementations.
kind_to_standard_operators = {
    "prim::max": builtins.max,
    "prim::min": builtins.min,
    "prim::TupleIndex": operator.getitem,
    "aten::__is__": operator.is_,
    "aten::__isnot__": operator.is_not,
    "aten::__not__": operator.not_,
    "aten::__contains__": operator.contains,
    "prim::dtype": get_dtype_as_int,
    "aten::len": len,
    # Mapping from specialized op to its symbolic counterpart.
    # They currently do not have any other overrides.
    "aten::numel": torch.ops.aten.sym_numel,
    "aten::size": torch.ops.aten.sym_size,
    "aten::storage_offset": torch.ops.aten.sym_storage_offset,
    "aten::stride": torch.ops.aten.sym_stride,
}


def get_ir_value_parent_name_and_attr_name(node):
    irv_parent_name, irv_name = node.input().debugName(), node.output().debugName()
    attr_name = node.s("name")
    return irv_name, irv_parent_name, attr_name


def construct_fqn(ir, ref_map, name_map):
    name_list = []
    while ir in ref_map:
        name_list.append(name_map[ir])
        ir = ref_map[ir]
    return ".".join(reversed(name_list))


def get_block_to_lifted_attrs(graph: torch._C.Graph) -> Dict[torch._C.Block, Set[str]]:
    """
    Perform two passes to get a mapping of blocks to a set of FQNs of its lifted attributes.
    When a graph has control flow, the graph will be divided into multiple blocks. We want to convert
    each block to a graph which will be passed into torch.cond. A restriction for torch.cond is that model
    parameters/buffers are expected to be lifted as inputs to the subgraphs. Before converting the model,
    we will run this pass which will:
        1. Figure out which params/buffers are used within blocks through tracing the GetAttr calls.
        2. Process the graph bottom up to find the lifted attributes of each block by taking the union
        of the attributes used in the current block, and the lifted attributes of all its child blocks.

    Returns:
        A mapping of blocks to a set of FQNs of its lifted attributes.
    """

    # A map from a block to its expected to be lifted arguments.
    blocks_to_lifted_attrs: Dict[torch._C.Block, Set[str]] = {}

    # Reference map stores the input (i.e., src) and output (i.e., dest) IR of a
    # GetAttr node. By traversing this reference map, we can figure out the
    # full IR aliasing pass and figure out the FQN of an attribute.
    # E.g., %2 = GetAttr(linear)[%1] --> node_to_parent_map["%2"] = "%1"
    node_to_parent_map: Dict[str, str] = {}

    # Used for reconstructing the FQN of an attribute based on the reference map.
    # In nutshell, for each GetAttr call, GetAttr(input IR, attribute name) -> output IR
    # This name map stores which attribute name is called for a src IR --> dest IR action.
    # E.g., %2 = GetAttr(linear)[%1] --> node_to_attr_name["%2"] = "linear"
    node_to_attr_name: Dict[str, str] = {}

    def _dfs_get_attr_dependency(entry):
        """
        First DFS path to construct reference map and name map.
        """
        for node in entry.nodes():
            if node.kind() == "prim::GetAttr":
                (
                    irv_name,
                    irv_parent_name,
                    attr_name,
                ) = get_ir_value_parent_name_and_attr_name(node)
                node_to_parent_map[irv_name] = irv_parent_name
                node_to_attr_name[irv_name] = attr_name
            for block in node.blocks():
                _dfs_get_attr_dependency(block)

    def _map_blocks_to_lifted_attrs(entry):
        """
        Walk the graph in a bottom-up fashion to build the expected to be
        lifted arguments for each block.
        """
        arguments: Set[str] = set()
        for node in entry.nodes():
            for block in node.blocks():
                # Recursively build.
                arguments = arguments.union(_map_blocks_to_lifted_attrs(block))
            if node.kind() == "prim::GetAttr":
                irv_name = node.output().debugName()
                # Skip for intermediate GetAttr, which will anyway not result a FQN.
                # E.g., node_to_parent_name: {"%3": "%2", "%2": "%1"}
                #       node_to_attr_name: {"%3": "weight", "%2": "linear", "%1": "self"}
                #       There is only one FQN %3-->%2-->%1: self.linear.weight
                #       %2-->%1 is not a FQN: self.linear
                if irv_name not in set(node_to_parent_map.values()):
                    arguments.add(
                        construct_fqn(irv_name, node_to_parent_map, node_to_attr_name)
                    )
        if not isinstance(entry, torch._C.Graph):  # Skip the top level.
            blocks_to_lifted_attrs[entry] = arguments
        return arguments

    _dfs_get_attr_dependency(graph)
    _map_blocks_to_lifted_attrs(graph)

    return blocks_to_lifted_attrs


def get_attribute_fqn_from_ts_node(
    name_to_attribute_fqn: Dict[str, str], node: torch._C.Node
) -> str:
    def get_attr(name: str):
        if name in name_to_attribute_fqn:
            return name_to_attribute_fqn[name]
        else:
            raise ValueError(f"Attribute {name} not found")

    if node.kind() == "prim::SetAttr":
        input_name = next(node.inputs()).debugName()
    elif node.kind() == "prim::GetAttr":
        input_name = node.input().debugName()
    else:
        raise RuntimeError(
            f"Unexpected node kind when getting attribute fqn. node: {node} "
        )

    attr_name = node.s("name")
    root_attr_name = get_attr(input_name)
    attr_fqn = f"{root_attr_name}.{attr_name}" if root_attr_name else attr_name

    return attr_fqn


def get_op_overload(node: torch._C.Node):
    schema_str = node.schema()
    schema: torch._C.FunctionSchema = torch._C.parse_schema(schema_str)
    ns, op_name = str(schema.name).split("::")
    override = schema.overload_name

    try:
        op_overload_mod = getattr(torch.ops, ns)
        op_overload_packet = getattr(op_overload_mod, op_name)
        if override:
            op_overload = getattr(op_overload_packet, override)
        else:
            op_overload = op_overload_packet.default
    except Exception as e:
        raise RuntimeError(
            f"Unable to find operator {node.kind()} with schema {node.schema}"
        ) from e

    return op_overload


class TS2FXGraphConverter:
    def __init__(
        self,
        ts_graph: Union[torch._C.Graph, torch._C.Block],
        name_to_param: Dict[str, torch.Tensor],
        name_to_buffer: Dict[str, torch.Tensor],
        blocks_to_lifted_attrs: Dict[torch._C.Block, Set[str]],
        name_to_non_tensor_attribute: Dict[str, Any],
    ):
        self.ts_graph = ts_graph
        self.name_to_param = name_to_param
        self.name_to_buffer = name_to_buffer

        self.fx_graph: torch.fx.Graph = torch.fx.Graph()
        self.input_specs: List[InputSpec] = []
        self.output_specs: List[OutputSpec] = []

        self.name_to_node: Dict[
            str, Union[torch.fx.Node, List[torch.fx.Node], Dict[Any, torch.fx.Node]]
        ] = {}
        self.constant_map: Dict[str, Any] = {}

        # Mapping from torchscript node output name to attribute fully qualified name
        self.name_to_attribute_fqn: Dict[str, str] = {}

        self.name_to_tensor_constants: Dict[str, torch.Tensor] = {}

        # Mapping from fully qualified name to real values or a fx graph node
        # During convert, this represents the current value of a non-tensor attribute
        # One use case is:
        #   def forward(self, x):
        #        c1 = self.count
        #        self.count += 1
        #        c2 = self.count
        #        return x + c1 + c2
        self.name_to_non_tensor_attribute_node: Dict[str, Any] = {}

        # Mapping from fully qualified name to initial real values inputs
        # We separate it from self.name_to_non_tensor_attribute_node since
        # we need initial real value input when we construct fx.GraphModule
        self.name_to_non_tensor_attribute: Dict[str, Any] = name_to_non_tensor_attribute

        self.subgraphs: Dict[str, torch.fx.GraphModule] = {}

        self.blocks_to_lifted_attrs = blocks_to_lifted_attrs

        # Populate methods for the standard operators.
        for k in kind_to_standard_operators.keys():
            handler_func_name = ir_name_to_func_name(k)
            # Create an indirect function call:
            # convert_<namespace>_<opname> --> lambda node: _convert_standard_operator(node)
            setattr(
                self,
                handler_func_name,
                lambda node: self._convert_standard_operators(node),
            )

    def is_top_level_graph(self):
        return isinstance(self.ts_graph, torch._C.Graph)

    def add_subgraph(self, subgraph) -> str:
        name = f"subgraph_{len(self.subgraphs)}"
        self.subgraphs[name] = subgraph
        return name

    def get_args_kwargs(self, node: torch._C.Node, schema):
        args = []
        kwargs = {}
        for input, schema_arg in zip(node.inputs(), schema.arguments):
            if schema_arg.kwarg_only:
                kwargs[schema_arg.name] = self.get_fx_value(input)
            else:
                args.append(self.get_fx_value(input))

        return tuple(args), kwargs

    def get_fx_value(self, value: torch._C.Value):
        value_name = value.debugName()

        if value_name in self.name_to_node:
            input_node = self.name_to_node[value_name]
            return input_node
        elif value_name in self.constant_map:
            return self.constant_map[value_name]
        else:
            raise ValueError(f"Input {value_name} not found")

    def convert(self) -> torch.fx.GraphModule:
        self.convert_graph_inputs()

        for node in self.ts_graph.nodes():
            self.convert_node(node)

        self.convert_graph_outputs()

        # Pass parameter and buffer to the root for lookup.
        gm = torch.fx.GraphModule(
            {
                **self.subgraphs,
                **self.name_to_param,
                **self.name_to_buffer,
                **self.name_to_tensor_constants,
                **self.name_to_non_tensor_attribute,
            },
            self.fx_graph,
        )

        inplace_optimize_sym_size_div(gm)

        gm.graph.lint()

        return gm

    def convert_graph_inputs(self):
        for graph_input in self.ts_graph.inputs():
            name = graph_input.debugName()

            if name in self.name_to_param:
                normalized_name = normalize_name(name)
                self.input_specs.append(
                    InputSpec(
                        InputKind.PARAMETER,
                        arg=TensorArgument(name=normalized_name),
                        target=name,
                    )
                )
                fx_node = get_node_for_param_and_buffer(
                    self.fx_graph, name, self.is_top_level_graph()
                )
            elif name in self.name_to_buffer:
                normalized_name = normalize_name(name)
                self.input_specs.append(
                    InputSpec(
                        InputKind.BUFFER,
                        arg=TensorArgument(name=normalized_name),
                        target=name,
                        persistent=True,
                    )
                )
                fx_node = get_node_for_param_and_buffer(
                    self.fx_graph, name, self.is_top_level_graph()
                )
            else:
                normalized_name = normalize_name(name, prefix="input")
                self.input_specs.append(
                    InputSpec(
                        InputKind.USER_INPUT,
                        arg=TensorArgument(name=normalized_name),
                        target=name,
                    )
                )
                fx_node = self.fx_graph.placeholder(normalized_name)

            self.name_to_node[name] = fx_node

    def convert_aten_tensor(self, node: torch._C.Node):
        """aten::tensor creates a constant tensor ad-hoc --> GetAttr"""
        args, kwargs = self.get_args_kwargs(node, torch.ops.aten.tensor.default._schema)

        for k in kwargs:
            if k == "requires_grad":
                kwargs[k] = bool(kwargs[k])  # 0 -> False, 1 -> True

        to_tensor = (
            torch.tensor
            if all(isinstance(a, int) for a in args)
            else torch._refs.tensor
        )

        def target(*args, **kwargs):
            if "dtype" in kwargs and kwargs["dtype"] is not None:
                kwargs["dtype"] = _TORCH_ENUM_TO_DTYPE[kwargs["dtype"]]
            return to_tensor(*args, **kwargs)

        # def to_dynamic_tensor(*args, **kwargs):
        #     if "dtype" in kwargs and kwargs["dtype"] is not None:
        #         kwargs["dtype"] = _TORCH_ENUM_TO_DTYPE[kwargs["dtype"]]
        #     return torch._refs.tensor(*args, **kwargs)

        output_name = node.output().debugName()
        fx_node = self.fx_graph.call_function(target, args, kwargs)
        self.name_to_node[output_name] = fx_node

    def convert_prim_Constant(self, node: torch._C.Node):
        name = node.output().debugName()

        value: Any = None
        if node.hasAttribute("value"):
            constant_kind = node.kindOf("value")
            if constant_kind == "i":
                value = node.i("value")
            elif constant_kind == "f":
                value = node.f("value")
            elif constant_kind == "s":
                value = node.s("value")
            elif constant_kind == "t":
                alias_name = (
                    f"lifted_tensor_{name}"  # Follow naming convention from EP tracing.
                )
                fx_node = self.fx_graph.get_attr(alias_name)
                self.name_to_tensor_constants[alias_name] = node.t("value")
                value = fx_node
            elif constant_kind == "ival":
                value = node.ival("value")
            else:
                raise ValueError(f"Unsupported constant type: {node.kindOf('value')}")
        else:
            value = None

        self.constant_map[name] = value

    def convert_prim_device(self, node: torch._C.Node):
        input_type = node.input().type()
        if input_type.isSubtypeOf(torch._C.TensorType.get()):
            device = input_type.device()  # type: ignore[attr-defined]
            output_name = node.output().debugName()
            self.constant_map[output_name] = device
        else:
            raise ValueError(f"Unsupported JitType ({input_type}) when get device")

    def convert_prim_GetAttr(self, node: torch._C.Node):
        # Build fully qulified name
        attr_fqn = get_attribute_fqn_from_ts_node(self.name_to_attribute_fqn, node)
        output_name = node.output().debugName()
        self.name_to_attribute_fqn[output_name] = attr_fqn

        attr_value = node.output()
        if self.is_top_level_graph():
            if attr_value.type().annotation_str == "Tensor":
                # We insert a get_attr node due to two reasons.
                # First, ts graph does not lift tensor constants as input nodes. So
                # tensor constants may be ignored by in convert_graph_inputs().
                # Second, attr_fqn may have been written to via SetAttr. Two
                # GetAttr may give different values.
                self.name_to_node[output_name] = self.fx_graph.get_attr(attr_fqn)
            else:
                if attr_fqn not in self.name_to_non_tensor_attribute_node:
                    self.name_to_non_tensor_attribute_node[
                        attr_fqn
                    ] = self.name_to_non_tensor_attribute[attr_fqn]
                self.name_to_node[output_name] = self.name_to_non_tensor_attribute_node[
                    attr_fqn
                ]
        else:
            # Special support for if blocks which do not allow SetAttr TorchScript
            # node and get_attr FX Graph Node.
            if attr_value.type().annotation_str == "Tensor":
                self.name_to_node[output_name] = self.name_to_node[attr_fqn]

    def convert_prim_SetAttr(self, node: torch._C.Node):
        attr_fqn = get_attribute_fqn_from_ts_node(self.name_to_attribute_fqn, node)
        attr_value = tuple(node.inputs())[1]
        ts_graph_tensor_input = self.get_fx_value(attr_value)
        if attr_value.type().annotation_str == "Tensor":
            fx_attr_node = self.fx_graph.get_attr(attr_fqn)
            self.fx_graph.call_function(
                torch.Tensor.copy_, (fx_attr_node, ts_graph_tensor_input)
            )
        else:
            self.name_to_non_tensor_attribute_node[attr_fqn] = ts_graph_tensor_input

    def convert_call_function_op(self, node: torch._C.Node):
        target = get_op_overload(node)

        args, kwargs = self.get_args_kwargs(node, target._schema)

        fx_node = self.fx_graph.call_function(target, args, kwargs)

        # TODO: covnert sourceRange() into stack_trace
        # fx_node.meta["stack_trace"] = node.sourceRange()

        if node.outputsSize() == 1:
            output_name = node.output().debugName()
            self.name_to_node[output_name] = fx_node
        else:
            for i, outp in enumerate(node.outputs()):
                output_name = outp.debugName()
                next_fx_node = self.fx_graph.call_function(
                    operator.getitem, (fx_node, i)
                )
                self.name_to_node[output_name] = next_fx_node

    def convert_prim_TupleConstruct(self, node: torch._C.Node):
        self._convert_prim_iterator(node)

    def convert_prim_ListConstruct(self, node: torch._C.Node):
        self._convert_prim_iterator(node)

    def _convert_prim_iterator(self, node: torch._C.Node):
        output_list = []
        for inp in node.inputs():
            output_list.append(self.get_fx_value(inp))

        output_name = node.output().debugName()
        self.name_to_node[output_name] = output_list

    def convert_prim_DictConstruct(self, node: torch._C.Node):
        output_dict = {}
        k, v = None, None
        for i, inp in enumerate(node.inputs()):
            # We assume key value are stored in pair in the DictConstruct.
            # The first element is the key and the following is the value.
            if i % 2 == 0:
                k = self.get_fx_value(inp)
            else:
                v = self.get_fx_value(inp)
                assert (
                    k is not None and v is not None
                ), "DictConstruct has an empty key value pair."
                output_dict[k] = v
                k, v = None, None

        assert (
            k is None and v is None
        ), "DictConstruct has an odd number of elements (violating our assumption)."

        output_name = node.output().debugName()
        self.name_to_node[output_name] = output_dict

    def convert_prim_ListUnpack(self, node: torch._C.Node):
        self._convert_prim_unpack_iterator(node)

    def convert_prim_TupleUnpack(self, node: torch._C.Node):
        self._convert_prim_unpack_iterator(node)

    def _convert_prim_unpack_iterator(self, node: torch._C.Node):
        # Single input and multiple outputs for unpacking.
        for i, outp in enumerate(node.outputs()):
            outp_name = outp.debugName()
            inp = self.get_fx_value(node.input())
            fx_node = self.fx_graph.call_function(operator.getitem, (inp, i))
            self.name_to_node[outp_name] = fx_node

    def convert_aten_Int(self, node: torch._C.Node):
        # converts aten::Int as aten._to_copy + aten::_local_scalar_dense
        target = torch.ops.aten._to_copy.default
        args = tuple(self.get_fx_value(input) for input in node.inputs())
        to_copy_node = self.fx_graph.call_function(target, args, {"dtype": torch.int32})

        fx_node = self.fx_graph.call_function(
            torch.ops.aten._local_scalar_dense.default, (to_copy_node,)
        )

        # TODO: covnert sourceRange() into stack_trace
        # fx_node.meta["stack_trace"] = node.sourceRange()

        output_name = node.output().debugName()
        self.name_to_node[output_name] = fx_node

    def convert_prim_NumToTensor(self, node: torch._C.Node):
        # Converts prim::NumToTensor as aten.scalar_tensor.
        # prim::NumToTensor IRs are currently triggered by:
        # .size() https://github.com/pytorch/pytorch/blob/main/torch/csrc/jit/frontend/tracer.cpp#L950
        # .numel() https://github.com/pytorch/pytorch/blob/main/torch/csrc/jit/frontend/tracer.cpp#L971
        # For both of those APIs, torch.jit.trace implicitly sets the output tensor type
        # to be LongTensor.
        target = torch.ops.aten.scalar_tensor
        args = tuple(self.get_fx_value(input) for input in node.inputs())

        fx_node = self.fx_graph.call_function(target, args, {"dtype": torch.long})
        output_name = node.output().debugName()
        self.name_to_node[output_name] = fx_node

    def convert_prim_CreateObject(self, node: torch._C.Node):
        output_name = node.output().debugName()
        self.name_to_attribute_fqn[output_name] = ""

    def convert_aten__convolution(self, node: torch._C.Node):
        # converts aten::_convolution as aten.convolution, since aten::_convolution
        # doesn't have a meta function
        target = torch.ops.aten.convolution.default
        args, kwargs = self.get_args_kwargs(node, target._schema)

        fx_node = self.fx_graph.call_function(target, args, kwargs)

        output_name = node.output().debugName()
        self.name_to_node[output_name] = fx_node

    def convert_aten_div(self, node: torch._C.Node):
        target = get_op_overload(node)
        schema = target._schema

        args, kwargs = self.get_args_kwargs(node, schema)

        # converts aten::div.Tensor_mode(x, tensor_constant)
        # as aten.div.Scalar_mode(x, tensor_constant.item())
        if schema.overload_name == "Tensor_mode":
            arg1_name = args[1].name
            if arg1_name in self.name_to_tensor_constants:
                tensor_constant = self.name_to_tensor_constants[arg1_name]
                if tensor_constant.numel() == 1:
                    updated_args = list(args)
                    updated_args[1] = self.name_to_tensor_constants[arg1_name].item()

                    fx_node = self.fx_graph.call_function(
                        torch.ops.aten.div.Scalar_mode,
                        tuple(updated_args),
                        kwargs,
                    )

                    # TODO: covnert sourceRange() into stack_trace
                    # fx_node.meta["stack_trace"] = node.sourceRange()

                    output_name = node.output().debugName()
                    self.name_to_node[output_name] = fx_node
                    return

        self.convert_call_function_op(node)

    def convert_aten___getitem__(self, node: torch._C.Node):
        input_container, index = tuple(
            self.get_fx_value(input) for input in node.inputs()
        )
        fx_node = self.fx_graph.call_function(
            operator.getitem, (input_container, index)
        )
        output_name = node.output().debugName()
        self.name_to_node[output_name] = fx_node

    def _check_set_attr_in_if_block(self, if_node: torch._C.Node):
        for block in if_node.blocks():
            for node in block.nodes():
                if node.kind() == "prim::SetAttr":
                    raise RuntimeError(
                        "During converting prim::If to torch.cond, found prim::SetAttr op"
                        " which is not supported yet. Please file an issue if you come "
                        "across this error."
                    )

    def convert_prim_If(self, node: torch._C.Node):
        self._check_set_attr_in_if_block(node)

        inputs = list(node.inputs())
        assert len(inputs) == 1
        predicate = self.get_fx_value(inputs[0])

        def _identify_inputs_as_arguments(entry):
            """
            Identify inputs from the innermost sub-block. This is needed
            for nested sub-blocks when the input is hidden in the nested sub-block.
            E.g., example IR of input is hidden in the nested sub-block.
            Graph[x.1]
            %1 = ...
                Block[]
                    Block[x.1]
                        %2 = x.1 ...
            """
            arguments: Set[str] = set()
            for block in entry.blocks():
                for block_node in block.nodes():
                    for block_node_in in block_node.inputs():
                        if (
                            block_node_in.debugName() in self.name_to_node
                            and block_node_in.debugName()
                            not in self.name_to_attribute_fqn
                        ):
                            arguments.add(block_node_in.debugName())
                    arguments = arguments.union(
                        _identify_inputs_as_arguments(block_node)
                    )
            return arguments

        # Find inputs.
        arguments = _identify_inputs_as_arguments(node)

        # Lift parameters as inputs.
        for block in node.blocks():
            arguments = arguments.union(self.blocks_to_lifted_attrs[block])

        arguments = list(arguments)

        # Convert blocks to subgraphs
        subgraph_nodes = []
        for block in node.blocks():
            subgraph_converter = TS2FXGraphConverter(
                block, {}, {}, self.blocks_to_lifted_attrs, {}
            )
            subgraph_converter.constant_map = self.constant_map
            subgraph_converter.name_to_attribute_fqn = self.name_to_attribute_fqn

            for block_arg in arguments:
                normalized_block_arg_name = normalize_name(block_arg)
                placeholder_node = subgraph_converter.fx_graph.placeholder(
                    normalized_block_arg_name
                )
                subgraph_converter.name_to_node[block_arg] = placeholder_node

            subgraph = subgraph_converter.convert()
            subgraph_name = self.add_subgraph(subgraph)
            subgraph_nodes.append(self.fx_graph.get_attr(subgraph_name))

        assert len(subgraph_nodes) == 2

        fx_block_args = []
        for arg_name in arguments:
            if arg_name in self.name_to_node:
                arg_node = self.name_to_node[arg_name]
                fx_block_args.append(arg_node)
            elif arg_name in self.name_to_non_tensor_attribute_node:
                arg_node = self.name_to_non_tensor_attribute_node[arg_name]
                fx_block_args.append(arg_node)
            elif arg_name in self.name_to_non_tensor_attribute:
                arg_value = self.name_to_non_tensor_attribute[arg_name]
                fx_block_args.append(arg_value)
            else:
                raise ValueError(f"Attribute {arg_name} not found")

        args = (
            predicate,
            subgraph_nodes[0],
            subgraph_nodes[1],
            tuple(fx_block_args),
        )

        cond_node = self.fx_graph.call_function(torch.cond, args, {})

        # prim::If can also have zero output.
        if node.outputsSize() == 1:
            output_name = node.output().debugName()
            self.name_to_node[output_name] = cond_node
        elif node.outputsSize() > 1:
            for i, output in enumerate(node.outputs()):
                output_name = output.debugName()
                getitem = self.fx_graph.call_function(operator.getitem, (cond_node, i))
                self.name_to_node[output_name] = getitem

    def convert_aten_Bool(self, node: torch._C.Node):
        self._convert_as_noop(node)

    def convert_prim_Enter(self, node: torch._C.Node):
        # export generally treats prim::Enter as noop
        # The only context manager export supports is aten::enable_grad.
        # Unfortunately, TorchScript does not support aten::enable_grad yet.
        # TODO: support aten::enable_grad in both TorchScript and Converter.
        return

    def convert_prim_Exit(self, node: torch._C.Node):
        # export treats prim::Exit as noop
        return

    def _convert_as_noop(self, node: torch._C.Node):
        # Converts the node as a no-op by mapping its output node as arg[0]

        target = get_op_overload(node)
        schema = target._schema

        args, kwargs = self.get_args_kwargs(node, schema)

        output_name = node.output().debugName()
        self.name_to_node[output_name] = args[0]

    def convert_profiler__record_function_exit(self, node: torch._C.Node):
        # _record_function_exit has side effect so we keep it in fx.graph
        # currently, _record_function_enter_new and _record_function_exit are
        # discarded during `retrace_as_exported_program`.
        target = torch.ops.profiler._record_function_exit
        args = tuple(self.get_fx_value(input) for input in node.inputs())
        self.fx_graph.call_function(target, args)

    def convert_prim_tolist(self, node: torch._C.Node):
        # prim::tolist cannot be supported by `_convert_standard_operators`
        # since it requires call_method instead of call_function.
        target = "tolist"
        args = (self.get_fx_value(next(node.inputs())),)
        fx_node = self.fx_graph.call_method(target, args)
        output_name = node.output().debugName()
        self.name_to_node[output_name] = fx_node

    def convert_prim_Uninitialized(self, node: torch._C.Node):
        # `prim::Uninitialized` is inserted by the compiler when it can prove
        # the value will never be used. It can be introduced by exceptions,
        # breaks, continues, and returns.
        # So we add a dummy constant to the graph.
        output_name = node.output().debugName()
        self.constant_map[output_name] = torch.Tensor()

    def _convert_standard_operators(self, node: torch._C.Node):
        target = kind_to_standard_operators[node.kind()]
        args = tuple(self.get_fx_value(input) for input in node.inputs())
        fx_node = self.fx_graph.call_function(target, args)
        output_name = node.output().debugName()
        self.name_to_node[output_name] = fx_node

    def convert_node(self, node: torch._C.Node):
        node_kind = node.kind()

        # Get handler based on namespace and operator name.
        # Provide a default node handler as well in case we don't find
        # matching converter for that.
        handler_func_name = ir_name_to_func_name(node_kind)
        handler_func = getattr(self, handler_func_name, self.convert_call_function_op)

        # str calls print function implemented in CPP. To avoid repeating
        # the entire logic here, we simply keep first line from node string (getting rid
        # of sub-blocks IR prints).
        node_str = "".join(str(node).split("\n")[:1])
        log.debug("[%s] converts [%s]", handler_func.__name__, node_str)
        try:
            handler_func(node)
        except Exception as e:
            raise RuntimeError(f"TS2EPConverter failed for node {node_kind}") from e

    def convert_graph_outputs(self):
        args = []
        for graph_output in self.ts_graph.outputs():
            output_name = graph_output.debugName()
            if output_name in self.name_to_node:
                args.append(self.name_to_node[output_name])
                self.output_specs.append(
                    OutputSpec(
                        OutputKind.USER_OUTPUT,
                        arg=TensorArgument(name=output_name),
                        target=output_name,
                    )
                )
            elif output_name in self.constant_map:
                args.append(self.constant_map[output_name])
                self.output_specs.append(
                    OutputSpec(
                        OutputKind.USER_OUTPUT,
                        arg=ConstantArgument(
                            name=output_name, value=self.constant_map[output_name]
                        ),
                        target=output_name,
                    )
                )
            else:
                raise ValueError(f"Output {output_name} not found")

        if len(args) == 1:
            self.fx_graph.output(
                args[0]
            )  # Get rid of an extra list wrapped around final output.
        else:
            # Sub-block of prim::If can have zero output.
            self.fx_graph.output([])


class ExplainTS2FXGraphConverter(TS2FXGraphConverter):
    """
    Run TS2FXGraphConverter in an explain mode. It collects all failed operators conversions
    and provide that information to users. In order to collect all failed conversions, it
    also mocks some internal attributes (e.g., name_to_node).
    """

    class _DictMock(dict):
        def __init__(self, dict_data, mock_value):
            super().__init__(dict_data)
            self.mock_value = mock_value

        def __getitem__(self, key):
            # If the original dictionary has the key, return its value.
            # Otherwise, return the mock value.
            if not super().__contains__(key):
                return self.mock_value
            return super().__getitem__(key)

        def __contains__(self, key):
            return True

    def __init__(
        self,
        ts_graph: Union[torch._C.Graph, torch._C.Block],
        name_to_param: Dict[str, torch.Tensor],
        name_to_buffer: Dict[str, torch.Tensor],
        blocks_to_lifted_attrs: Dict[torch._C.Block, Set[str]],
        name_to_non_tensor_attribute: Dict[str, Any],
    ):
        super().__init__(
            ts_graph,
            name_to_param,
            name_to_buffer,
            blocks_to_lifted_attrs,
            name_to_non_tensor_attribute,
        )

        # Data to keep track of unsupported nodes.
        self.unsupported_node_list: List[torch._C.Node] = []

        # Add mock to needed attributes.
        self.name_to_node = ExplainTS2FXGraphConverter._DictMock(
            self.name_to_node,
            # Dummy node.
            torch.fx.Node(
                None,
                "mock",
                "call_function",
                lambda: None,
                (),
                {},
            ),
        )

    def explain(self):
        self.convert_graph_inputs()
        for node in self.ts_graph.nodes():
            self.convert_node(node)
        self.convert_graph_outputs()

    def convert_node(self, node):
        try:
            super().convert_node(node)
        except Exception:
            self.unsupported_node_list.append(node)


@contextmanager
def disable_logging(log):
    disabled = log.disabled
    log.disabled = True
    try:
        yield
    finally:
        log.disabled = disabled


class TS2EPConverter:
    # TorchScript model to ExportedProgram converter
    def __init__(
        self,
        ts_model: Union[torch.jit.ScriptModule, torch.jit.ScriptFunction],
        sample_args: Tuple[Any, ...],
        sample_kwargs: Optional[Dict[str, Any]] = None,
    ):
        self.ts_model = ts_model
        self.ts_graph, self.params, _, _ = _create_jit_graph(ts_model, sample_args)

        self.sample_args = sample_args
        self.sample_kwargs = sample_kwargs

        self.name_to_param: Dict[str, torch.Tensor] = {}
        self.name_to_buffer: Dict[str, torch.Tensor] = {}
        param_list = (
            list(self.ts_model.parameters())
            if not isinstance(self.ts_model, torch._C.ScriptFunction)
            else []
        )
        if not isinstance(self.ts_model, torch._C.ScriptFunction):
            for k, tensor in self.ts_model.state_dict().items():  # type: ignore[union-attr]
                # Check if tensor belongs to any parameter.
                if any(
                    (tensor == param).all()
                    for param in param_list
                    if tensor.shape == param.shape
                ):
                    self.name_to_param[k] = tensor
                else:
                    self.name_to_buffer[k] = tensor

        self.name_to_non_tensor_attributes: Dict[str, Any] = {}

        self.lift_tensor_constants_to_buffer()

    def convert(self) -> ExportedProgram:
        log.info(
            """
TS2EPConverter logging starts from here.

INFO: (TORCH_LOGS="export" <cmd>)
    * Log TorchScript IR.

DEBUG: (TORCH_LOGS="+export" <cmd>), additionally
    * Log conversion IR by IR in a format of [<conversion handler name>] converts [<IR>].
        """
        )
        log.info("TorchScript graph\n\n%s\n", self.ts_graph)

        blocks_to_lifted_attrs = get_block_to_lifted_attrs(self.ts_graph)

        graph_converter = TS2FXGraphConverter(
            self.ts_graph,
            self.name_to_param,
            self.name_to_buffer,
            blocks_to_lifted_attrs,
            self.name_to_non_tensor_attributes,
        )
        gm = graph_converter.convert()
        log.info("GraphModule: %s", gm.print_readable(print_output=False))

        ep = self.retrace_as_exported_program(
            gm, graph_converter.name_to_tensor_constants
        )
        log.info("%s", ep)

        # Post-processing step to ensure ExportedProgram has the same state_dict as
        # the original TorchScript model. Throw warnings for additionally populated
        # state_dict entries.
        if not isinstance(self.ts_model, torch._C.ScriptFunction):
            for k, tensor in self.ts_model.state_dict().items():  # type: ignore[union-attr]
                if k not in ep.state_dict:
                    warnings.warn(
                        f"Manually populate {k} into state_dict ExportedProgram, but it is never used by the ExportedProgram."
                    )
                    ep.state_dict[k] = tensor

        return ep

    @disable_logging(log)
    def explain(self, print_output=True):
        blocks_to_lifted_attrs = get_block_to_lifted_attrs(self.ts_graph)

        graph_converter = ExplainTS2FXGraphConverter(
            self.ts_graph,
            self.name_to_param,
            self.name_to_buffer,
            blocks_to_lifted_attrs,
            self.name_to_non_tensor_attributes,
        )
        graph_converter.explain()
        if len(graph_converter.unsupported_node_list) > 0:
            explain_str = "Unsupported nodes are found in the following list:"
            for i, n in enumerate(graph_converter.unsupported_node_list):
                node_str = "".join(str(n).split("\n")[:1])
                explain_str += f"\n\n    {i}. {n.kind()} [{node_str}]"
        else:
            explain_str = "Success!"
        if print_output:
            print(explain_str)
        return explain_str

    def retrace_as_exported_program(
        self, gm: torch.fx.GraphModule, tensor_constants: Dict[str, torch.Tensor]
    ):
        # TODO: adjust input orders to match GraphSignature convention
        ep = torch.export._trace._export(
            gm,
            self.sample_args,
            strict=False,
            pre_dispatch=True,
        )

        # Post-processing to make sure the ExportedProgram states are correct.
        # Because during conversion, we set tensor constants as GetAttr,
        # retracing cannot recognize them as tensor constants but instead
        # treat them as buffers. We need to set them again here.
        ep._constants = {**ep._constants, **tensor_constants}
        for k in tensor_constants:
            ep.state_dict.pop(k, None)
        for spec in ep.graph_signature.input_specs:
            # Mark as constant tensors for erroneously traced buffers.
            if spec.kind == InputKind.BUFFER and spec.target in tensor_constants:
                spec.kind = InputKind.CONSTANT_TENSOR
        ep.verifier().check(ep)

        return ep

    def lift_tensor_constants_to_buffer(self):
        # This function lifts tensor constants attributes (e.g., self.data = torch.tensor([2,3]))
        # to buffers. Currently, when there are tensor constants, export
        # would error and ask users to register tensor constants as buffers.
        # Since it is hard to manually do so for TorchScript models
        # (e.g., source code is missing), this function automatically
        # lifts tensor constants to be buffers.
        # This function should happen in TS2EPConverter instead of
        # TS2FXGraphConverter since it gets attributes from self.ts_model
        # which is not accessable in TS2FXGraphConverter. It is similar to where
        # we collect self.name_to_param and self.name_to_buffer.
        name_to_attribute_fqn: Dict[str, str] = {}

        def get_attr(fqn: str):
            name = fqn.split(".")
            v = self.ts_model
            for n in name:
                v = getattr(v, n)
            return v

        def get_fqn(node: torch._C.Node):
            attr_name = node.s("name")
            input_name = node.input().debugName()
            root_attr_name = name_to_attribute_fqn[input_name]
            attr_fqn = f"{root_attr_name}.{attr_name}" if root_attr_name else attr_name
            return attr_fqn

        def _dfs_get_attr(block):
            for node in block.nodes():
                if node.kind() == "prim::CreateObject":
                    output_name = node.output().debugName()
                    name_to_attribute_fqn[output_name] = ""

                if node.kind() == "prim::GetAttr":
                    attr_fqn = get_fqn(node)
                    value = get_attr(attr_fqn)
                    output_name = node.output().debugName()
                    name_to_attribute_fqn[output_name] = attr_fqn
                    if isinstance(value, torch.Tensor):
                        if attr_fqn not in self.name_to_buffer:
                            # Lift tensor constants to be a buffer
                            self.name_to_buffer[attr_fqn] = value
                    else:
                        self.name_to_non_tensor_attributes[attr_fqn] = value

                for subblock in node.blocks():
                    _dfs_get_attr(subblock)

        _dfs_get_attr(self.ts_graph)<|MERGE_RESOLUTION|>--- conflicted
+++ resolved
@@ -3,11 +3,7 @@
 import logging
 import operator
 import warnings
-<<<<<<< HEAD
-=======
-
 from contextlib import contextmanager
->>>>>>> ae708e97
 from typing import Any, Dict, List, Optional, Set, Tuple, Union
 
 import torch
