import contextlib

from typing import Any, cast, Dict, List, NamedTuple, Optional, Set, Tuple, Union

import torch
import torch.distributed as dist
import torch.nn as nn

from torch.autograd.graph import Node
from torch.distributed.fsdp._common_utils import _named_parameters_with_duplicates
from torch.utils._pytree import tree_flatten, tree_unflatten
from torch.utils.hooks import RemovableHandle
from ._fsdp_api import MixedPrecisionPolicy
from ._fsdp_collectives import (
    AllGatherResult,
    foreach_all_gather,
    foreach_all_gather_copy_out,
    foreach_reduce,
)
from ._fsdp_common import FSDPMeshInfo, HSDPMeshInfo, TrainingState
from ._fsdp_param import FSDPParam, ParamModuleInfo, ShardedState

_ModuleToHandleDict = Dict[nn.Module, RemovableHandle]  # for state dict


"""
[Note: Overlapping all-gather copy-in and all-gather]
For implicit forward prefetching, we want to overlap the next copy-in with the
current all-gather. We do so using a separate copy-in stream. However, since
we have the all-gather input as a view into the output, we must make sure to
copy into different memory from the current all-gather's output. Thus, we keep
a reference to the current all-gather's output and have the next FSDP parameter
group free it after its copy-in. Finally, we have the last FSDP state flush the
reference to avoid holding onto memory after forward.
"""


class FSDPCommContext:
    """This has the communication state shared across FSDP states/parameter groups."""

    def init(self):
        # Setting the all-gather/reduce-scatter streams to be higher priority
        # can help avoid some issues where their copies in/out are delayed and
        # block computation
        high_priority = -1
        # All-gather state and copy-in stream allow overlapping the next
        # copy-in with the current all-gather in forward; copy-in overlaps with
        # reduce-scatter in backward without the separate copy-in stream
        self.all_gather_copy_in_stream = torch.cuda.Stream(priority=high_priority)
        self.all_gather_state: Optional[AllGatherState] = None
        # All-gather stream allows overlapping next all-gather with current
        # forward compute
        self.all_gather_stream = torch.cuda.Stream(priority=high_priority)
        # Reduce-scatter stream gives separate execution "thread" for post-
        # backward logic like pre/post-gradient division and reduce-scatter
        self.reduce_scatter_stream = torch.cuda.Stream(priority=high_priority)
        # Run the HSDP all-reduces concurrently with all-gather/reduce-scatter
        # since collectives use different network resources and can overlap
        # in the typical intra-node sharding / inter-node replication case
        self.all_reduce_stream = torch.cuda.Stream()
        # Post-forward order for explicit backward prefetching
        self.post_forward_order: List[FSDPParamGroup] = []  # will cause ref cycles

    def get_all_gather_streams(
        self, training_state: TrainingState
    ) -> Tuple[torch.cuda.Stream, torch.cuda.Stream]:
        if training_state in (TrainingState.FORWARD, TrainingState.PRE_BACKWARD):
            # Use separate streams for implicit prefetching
            return self.all_gather_copy_in_stream, self.all_gather_stream
        current_stream = torch.cuda.current_stream()
        return current_stream, current_stream


# See [Note: Overlapping all-gather copy-in and all-gather]
class AllGatherState(NamedTuple):
    all_gather_result: AllGatherResult
    event: torch.cuda.Event  # all-gather copy-out


class FSDPParamGroup:
    """This class represents a parameter group to communicate together."""

    _orig_dtype: torch.dtype
    _reduce_dtype: Optional[torch.dtype]

    def __init__(
        self,
        params: List[nn.Parameter],
        module: nn.Module,
        mesh_info: FSDPMeshInfo,
        post_forward_mesh_info: Optional[FSDPMeshInfo],
        device: torch.device,
        mp_policy: MixedPrecisionPolicy,
    ):
        self.module = module  # permit ref cycle because 1:1 lifetime
        param_module_infos = _get_param_module_infos(params, module)
        self.fsdp_params = [
            FSDPParam(
                param, module_info, mesh_info, post_forward_mesh_info, device, mp_policy
            )
            for param, module_info in zip(params, param_module_infos)
        ]
        self.mesh_info = mesh_info
        self.post_forward_mesh_info = post_forward_mesh_info
        self.device = device
        self.mp_policy = mp_policy
        self._training_state = TrainingState.IDLE
        # Group's sharded state always matches its parameters' sharded states
        self._sharded_state = ShardedState.SHARDED
        self._module_fqn: Optional[str] = None  # prefixed from root module

        # - Hook state
        self._module_to_pre_save_state_dict_hook_handle: _ModuleToHandleDict = {}
        self._module_to_pre_load_state_dict_hook_handle: _ModuleToHandleDict = {}

        # - Communication and communication/computation overlap
        self.comm_ctx = FSDPCommContext()
        # Group's indices in the shared post-forward order
        self._post_forward_indices: List[int] = []
        # Used to avoid mistargeted backward prefetches when the module is used
        # in forward but not in backward: for each forward, we record a tuple
        # of the output's grad fns and later query the autograd engine whether
        # any grad fn will execute in the current backward to know to prefetch.
        self.all_forward_output_grad_fns: Set[Tuple[Node, ...]] = set()
<<<<<<< HEAD
        # Whether to reduce-scatter or all-reduce gradients, respectively
        # (can be set to false to save communication during gradient
        # accumulation); all-reducing without reduce-scatter is disallowed
        self.reduce_scatter_grads: bool = True
=======
        # Whether to reduce gradients at all (whether for FSDP or HSDP)
        self.reduce_grads: bool = True
        # Whether to all-reduce gradients for HSDP; only used if
        # `self.reduce_grads` is true, in which case setting this to false
        # means reduce-scatter but no all-reduce
>>>>>>> 22ba180e
        self.all_reduce_grads: bool = True

        # - CUDA events for stream synchronization
        # Holds the all-gather output buffer, sync objects, and metadata
        self._all_gather_result: Optional[AllGatherResult] = None
        # Holds the reduce-scatter/all-reduce view-out CUDA event that marks the end of
        # the group's post-backward (e.g. reduce-scatter, all-reduce and div), which
        # should be waited on at the end of backward
        self._post_reduce_view_out_event: Optional[torch.cuda.Event] = None
        # Holds the reshard-after-forward CUDA event when resharding to a
        # different world size, which should be waited on in the next unshard
        self._reshard_after_forward_event: Optional[torch.cuda.Event] = None

    # Initialization #
    def _init_mp_dtypes(self) -> None:
        for fsdp_param in self.fsdp_params:
            fsdp_param.init_dtype_attrs(self.mp_policy)
        orig_dtypes = {fsdp_param.orig_dtype for fsdp_param in self.fsdp_params}
        if len(orig_dtypes) != 1:
            # This can be relaxed if we copy-out for the reduce-scatter
            raise AssertionError(
                f"FSDP expects uniform original parameter dtype but got {orig_dtypes}"
            )
        self._orig_dtype = next(iter(orig_dtypes))
        reduce_dtypes = {fsdp_param.reduce_dtype for fsdp_param in self.fsdp_params}
        if len(reduce_dtypes) != 1:
            # This can be relaxed if we issue one reduce-scatter per reduce
            # dtype (but we would need a way for users to specify multiple
            # reduce dtypes)
            raise AssertionError(
                f"FSDP expects uniform reduce dtype but got {reduce_dtypes}"
            )
        self._reduce_dtype = next(iter(reduce_dtypes))

    def _init_grad_divide_factors(self):
        data_parallel_world_size = 1
        data_parallel_world_size *= self.mesh_info.shard_mesh_size
        if isinstance(self.mesh_info, HSDPMeshInfo):
            data_parallel_world_size *= self.mesh_info.replicate_mesh_size
<<<<<<< HEAD
        if self._reduce_dtype == torch.float32:
            # Use NCCL's AVG op to divide after reduction since it is more
            # performant and fp32 has sufficient precision
            self._grad_divide_factors: Optional[Tuple[float, float]] = None
            return
        # For N data parallel workers, each worker computes g_i, and they
        # collectively reduce (g_1 + ... + g_N) / N. To avoid overflow and
        # underflow, we divide by ~sqrt(N) before and after the reduction.
=======
        if self._reduce_dtype in (torch.float32, torch.bfloat16):
            # Use NCCL's AVG op to divide after reduction since it is more
            # performant and fp32 has sufficient precision
            self._grad_divide_factors: Union[Tuple[None, None], Tuple[float, float]] = (
                None,
                None,
            )
            return
        # Since fp16 has smaller dynamic range than fp32/bf16, we want to avoid
        # overflow/underflow. For N data parallel workers, each worker computes
        # g_i, and they collectively reduce (g_1 + ... + g_N) / N. To avoid
        # overflow/underflow, we divide by ~sqrt(N) before/after the reduction.
>>>>>>> 22ba180e
        factor: int = 1
        while (
            data_parallel_world_size % factor == 0
            and data_parallel_world_size / factor > factor
        ):
            factor *= 2
        factor = float(factor)
        self._grad_divide_factors = (factor, data_parallel_world_size / factor)

    def lazy_init(self):
        param_names_on_meta = [
            fsdp_param._param_fqn
            for fsdp_param in self.fsdp_params
            if fsdp_param.sharded_param.device.type == "meta"
        ]
        if param_names_on_meta:
            raise RuntimeError(
                "FSDP parameters should be materialized from meta device before training, "
                f"but the following were still on meta device: {param_names_on_meta}\n"
                "For example, call module.to_empty(device) to materialize to device and "
                "call module.reset_parameters() on each module to initialize values."
            )
        # Initialize mixed precision attributes lazily in case the user changes
        # the parameter dtypes after construction time but before forward
        self._init_mp_dtypes()
        self._init_grad_divide_factors()
        self._register_state_dict_hooks()

    # Runtime #
    def unshard(self, async_op: bool = False):
        if self._all_gather_result is not None:  # already called, pending wait
            return
        if self.is_unsharded:
            return  # no-op
        if self._reshard_after_forward_event is not None:
            # Resharded parameter data is allocated in the default stream and
            # used in the all-gather streams
            self._wait_all_gather_streams_on_event(self._reshard_after_forward_event)
            self._reshard_after_forward_event = None
        self._all_gather_result = foreach_all_gather(
            self.fsdp_params,
            self._all_gather_process_group,
            async_op,
            *self.comm_ctx.get_all_gather_streams(self._training_state),
            self.device,
        )

    def wait_for_unshard(self):
        """
        1. In forward with implict prefetching, to overlap the current copy-out
        with the next all-gather, we save a reference to the current all-gather
        result to free after the next copy-out.
        2. Otherwise (explicit prefetching or in backward), we free the
        all-gather result immediately after the current copy-out since we can
        already overlap the current copy-out with the previous reduce-scatter.
        """
        if not self._all_gather_result:
            return  # no preceding unshard
        if self._training_state == TrainingState.FORWARD:  # implicit prefetch
            if prev_all_gather_state := self.comm_ctx.all_gather_state:
                self._wait_all_gather_streams_on_event(prev_all_gather_state.event)
                self.comm_ctx.all_gather_state = None  # free the all-gather result
        foreach_all_gather_copy_out(
            self._all_gather_result, self.fsdp_params, self._all_gather_process_group
        )
        for fsdp_param in self.fsdp_params:
            fsdp_param.init_unsharded_param()  # no-op after 1st call
        self._to_unsharded()
        all_gather_copy_out_event = torch.cuda.Event()
        all_gather_copy_out_event.record()
        if self._training_state == TrainingState.FORWARD:
            self.comm_ctx.all_gather_state = AllGatherState(
                self._all_gather_result, all_gather_copy_out_event
            )
        else:
            self._wait_all_gather_streams_on_event(all_gather_copy_out_event)
        self._all_gather_result = None  # free unless saved in `all_gather_state`

    def _wait_all_gather_streams_on_event(self, event: torch.cuda.Event):
        self.comm_ctx.all_gather_copy_in_stream.wait_event(event)
        self.comm_ctx.all_gather_stream.wait_event(event)

    def reshard(self):
        if self._training_state == TrainingState.FORWARD:
            if not self._reshard_after_forward:
                return
            if self._use_post_forward_mesh:
                self._to_sharded_post_forward()
                self._reshard_after_forward_event = torch.cuda.Event()
                self._reshard_after_forward_event.record()
                return
        self._to_sharded()

    def pre_forward(
        self, module: nn.Module, args: Tuple[Any, ...], kwargs: Dict[str, Any]
    ) -> Tuple[Tuple[Any, ...], Dict[str, Any]]:
        with torch.profiler.record_function("FSDP::pre_forward"):
            self._training_state = TrainingState.FORWARD
            self.unshard()
            self.wait_for_unshard()
            args, kwargs = self._register_post_backward_hook(args, kwargs)
            return args, kwargs

    def post_forward(self, module: nn.Module, input: Any, output: Any):
        with torch.profiler.record_function("FSDP::post_forward"):
            self.reshard()
            self._record_post_forward()
            self._training_state = TrainingState.IDLE
            return output

    def _record_post_forward(self) -> None:
        # Since a group has one pre-backward unshard for each forward call
        # before the backward, we record each usage (with multiplicity)
        post_forward_index = len(self.comm_ctx.post_forward_order)
        self.comm_ctx.post_forward_order.append(self)
        self._post_forward_indices.append(post_forward_index)

    def pre_backward(self, forward_grad_fns: Tuple[Any, ...], *unused: Any):
        with torch.profiler.record_function("FSDP::pre_backward"):
            self._training_state = TrainingState.PRE_BACKWARD
            self.unshard()  # no-op if prefetched
            self.wait_for_unshard()
            # Can be already removed if running multiple `backward`s
            self.all_forward_output_grad_fns.discard(forward_grad_fns)
            self._prefetch_unshard()

    def post_backward(self, *unused: Any):
        self._training_state = TrainingState.POST_BACKWARD
        with torch.profiler.record_function("FSDP::post_backward_reshard"):
<<<<<<< HEAD
            if not self.reduce_scatter_grads:
=======
            if not self.reduce_grads:
>>>>>>> 22ba180e
                self.reshard()
                return
            # Save the autograd-computed gradients before resharding to only
            # access the unsharded parameters when their data is present
            fsdp_params_with_grad: List[FSDPParam] = []
            unsharded_grads: List[torch.Tensor] = []
            for fsdp_param in self.fsdp_params:
                if fsdp_param.unsharded_param.grad is not None:
                    fsdp_params_with_grad.append(fsdp_param)
                    unsharded_grads.append(fsdp_param.unsharded_grad_data)
                    fsdp_param.unsharded_param.grad = None
            self.reshard()
        if len(fsdp_params_with_grad) == 0:
            return
        with torch.profiler.record_function("FSDP::post_backward_reduce"):
            self._post_reduce_view_out_event = foreach_reduce(
                fsdp_params_with_grad,
                unsharded_grads,
                self._reduce_scatter_process_group,
                self.comm_ctx.reduce_scatter_stream,
                self._orig_dtype,
                self._reduce_dtype,
                self.device,
                self._grad_divide_factors,
<<<<<<< HEAD
=======
                self._all_reduce_process_group
                if self._should_all_reduce_grads()
                else None,
                self.comm_ctx.all_reduce_stream,
>>>>>>> 22ba180e
            )

    def finalize_backward(self):
        if self._post_reduce_view_out_event is not None:
            torch.cuda.current_stream().wait_event(self._post_reduce_view_out_event)
            self._post_reduce_view_out_event = None
        self._post_forward_indices.clear()
        self.all_forward_output_grad_fns.clear()

    def _prefetch_unshard(self):
        if self._training_state == TrainingState.PRE_BACKWARD:
            if not self._post_forward_indices:
                # Can be cleared if running multiple `backward`s
                return
            curr_index = self._post_forward_indices.pop()
            if (target_index := curr_index - 1) < 0:
                return
            target_fsdp_param_group = self.comm_ctx.post_forward_order[target_index]
            if any(
                torch._C._will_engine_execute_node(grad_fn)  # type: ignore[attr-defined]
                for grad_fns in target_fsdp_param_group.all_forward_output_grad_fns
                for grad_fn in grad_fns
            ):
                with torch.profiler.record_function(
                    "FSDP::backward_prefetch"
                ), target_fsdp_param_group.use_training_state(
                    TrainingState.PRE_BACKWARD
                ):
                    target_fsdp_param_group.unshard()

    # Utilities #
    def _to_sharded(self):
        if not self.is_sharded:
            for fsdp_param in self.fsdp_params:
                fsdp_param.to_sharded()
            self._sharded_state = ShardedState.SHARDED

    def _to_sharded_post_forward(self):
        if not self.is_sharded_post_forward:
            for fsdp_param in self.fsdp_params:
                fsdp_param.to_sharded_post_forward()
            self._sharded_state = ShardedState.SHARDED_POST_FORWARD

    def _to_unsharded(self):
        if not self.is_unsharded:
            for fsdp_param in self.fsdp_params:
                fsdp_param.to_unsharded()
            self._sharded_state = ShardedState.UNSHARDED

    @property
    def is_sharded(self) -> bool:
        return self._sharded_state == ShardedState.SHARDED

    @property
    def is_sharded_post_forward(self) -> bool:
        return self._sharded_state == ShardedState.SHARDED_POST_FORWARD

    @property
    def is_unsharded(self) -> bool:
        return self._sharded_state == ShardedState.UNSHARDED

    @contextlib.contextmanager
    def use_training_state(self, training_state: TrainingState):
        old_training_state = self._training_state
        self._training_state = training_state
        try:
            yield
        finally:
            self._training_state = old_training_state

    # Hook Registration #
    def _register_post_backward_hook(
        self, args: Tuple[Any, ...], kwargs: Dict[str, Any]
    ) -> Tuple[Tuple[Any, ...], Dict[str, Any]]:
        if not torch.is_grad_enabled():
            return args, kwargs
        args_list, args_spec = tree_flatten(args)
        kwargs_list, kwargs_spec = tree_flatten(kwargs)
        args_kwargs_list = list(args_list) + list(kwargs_list)
        inp_tensor_indices: List[int] = []
        inp_tensors: List[torch.Tensor] = []
        for i, obj in enumerate(args_kwargs_list):
            if torch.is_tensor(obj) and obj.requires_grad:
                inp_tensor_indices.append(i)
                inp_tensors.append(obj)
        if len(inp_tensors) == 0:
            return args, kwargs  # no tensors that require gradients
        inp_tensors = RegisterPostBackwardFunction.apply(self, *inp_tensors)
        for inp_tensor_idx, inp_tensor in zip(inp_tensor_indices, inp_tensors):
            args_kwargs_list[inp_tensor_idx] = inp_tensor
        args_list = args_kwargs_list[: len(args_list)]
        kwargs_list = args_kwargs_list[len(args_list) :]
        args = tree_unflatten(args_list, args_spec)
        kwargs = tree_unflatten(kwargs_list, kwargs_spec)
        return args, kwargs

    def _register_state_dict_hooks(self) -> None:
        assert len(self._module_to_pre_save_state_dict_hook_handle) == 0
        assert len(self._module_to_pre_load_state_dict_hook_handle) == 0
        modules_with_fsdp_params: Set[nn.Module] = {
            fsdp_param._module_info.module for fsdp_param in self.fsdp_params
        }

        def to_sharded_hook(*args: Any, **kwargs: Any) -> None:
            self._to_sharded()

        for module in modules_with_fsdp_params:
            self._module_to_pre_save_state_dict_hook_handle[
                module
            ] = module.register_state_dict_pre_hook(to_sharded_hook)
            self._module_to_pre_load_state_dict_hook_handle[
                module
            ] = module._register_load_state_dict_pre_hook(to_sharded_hook)

    # Properties #
    @property
    def _reshard_after_forward(self) -> bool:
        return self.post_forward_mesh_info is not None

    @property
    def _use_post_forward_mesh(self) -> bool:
        return (
            self._reshard_after_forward
            and self.mesh_info != self.post_forward_mesh_info
        )

    @property
    def _all_gather_process_group(self) -> dist.ProcessGroup:
        mesh_info = (
            cast(FSDPMeshInfo, self.post_forward_mesh_info)
            if self.is_sharded_post_forward
            else self.mesh_info
        )
        assert isinstance(mesh_info, FSDPMeshInfo)
        return mesh_info.shard_process_group

    @property
    def _reduce_scatter_process_group(self) -> dist.ProcessGroup:
        mesh_info = self.mesh_info
        assert isinstance(mesh_info, FSDPMeshInfo)
        return mesh_info.shard_process_group

    @property
    def _all_reduce_process_group(self) -> dist.ProcessGroup:
        mesh_info = self.mesh_info
        assert isinstance(mesh_info, HSDPMeshInfo)
        return mesh_info.replicate_process_group

    def _should_all_reduce_grads(self) -> bool:
        return isinstance(self.mesh_info, HSDPMeshInfo) and self.all_reduce_grads


def _get_param_module_infos(
    params: List[nn.Parameter], module: nn.Module
) -> List[ParamModuleInfo]:
    """
    Shared parameter: lin1.weight = lin2.weight
    Shared module: mlp.lin1 = mlp.lin2
    We do not remove duplicates when traversing both modules and parameters to
    find shared modules' parameters and shared parameters within a module.
    """
    params_set = set(params)
    param_to_module_info: Dict[nn.Parameter, ParamModuleInfo] = {}
    for _, submodule in module.named_modules(remove_duplicate=False):
        for param_name, param in _named_parameters_with_duplicates(
            submodule, recurse=False
        ):
            if param in params_set:
                if param not in param_to_module_info:
                    param_to_module_info[param] = ParamModuleInfo(submodule, param_name)
                else:
                    param_to_module_info[param].shared_modules.append(submodule)
                    param_to_module_info[param].shared_param_names.append(param_name)
    if len(param_to_module_info) != len(params):
        raise AssertionError(f"Some parameters are not in the module tree of {module}")
    return [param_to_module_info[param] for param in params]


class RegisterPostBackwardFunction(torch.autograd.Function):
    @staticmethod
    def forward(ctx, param_group: FSDPParamGroup, *inputs: torch.Tensor):
        # All tensors in `inputs` should require gradient
        ctx.param_group = param_group
        return inputs

    @staticmethod
    def backward(ctx, *grads: torch.Tensor):
        ctx.param_group.post_backward()
        return (None,) + grads<|MERGE_RESOLUTION|>--- conflicted
+++ resolved
@@ -122,18 +122,11 @@
         # of the output's grad fns and later query the autograd engine whether
         # any grad fn will execute in the current backward to know to prefetch.
         self.all_forward_output_grad_fns: Set[Tuple[Node, ...]] = set()
-<<<<<<< HEAD
-        # Whether to reduce-scatter or all-reduce gradients, respectively
-        # (can be set to false to save communication during gradient
-        # accumulation); all-reducing without reduce-scatter is disallowed
-        self.reduce_scatter_grads: bool = True
-=======
         # Whether to reduce gradients at all (whether for FSDP or HSDP)
         self.reduce_grads: bool = True
         # Whether to all-reduce gradients for HSDP; only used if
         # `self.reduce_grads` is true, in which case setting this to false
         # means reduce-scatter but no all-reduce
->>>>>>> 22ba180e
         self.all_reduce_grads: bool = True
 
         # - CUDA events for stream synchronization
@@ -173,16 +166,6 @@
         data_parallel_world_size *= self.mesh_info.shard_mesh_size
         if isinstance(self.mesh_info, HSDPMeshInfo):
             data_parallel_world_size *= self.mesh_info.replicate_mesh_size
-<<<<<<< HEAD
-        if self._reduce_dtype == torch.float32:
-            # Use NCCL's AVG op to divide after reduction since it is more
-            # performant and fp32 has sufficient precision
-            self._grad_divide_factors: Optional[Tuple[float, float]] = None
-            return
-        # For N data parallel workers, each worker computes g_i, and they
-        # collectively reduce (g_1 + ... + g_N) / N. To avoid overflow and
-        # underflow, we divide by ~sqrt(N) before and after the reduction.
-=======
         if self._reduce_dtype in (torch.float32, torch.bfloat16):
             # Use NCCL's AVG op to divide after reduction since it is more
             # performant and fp32 has sufficient precision
@@ -195,7 +178,6 @@
         # overflow/underflow. For N data parallel workers, each worker computes
         # g_i, and they collectively reduce (g_1 + ... + g_N) / N. To avoid
         # overflow/underflow, we divide by ~sqrt(N) before/after the reduction.
->>>>>>> 22ba180e
         factor: int = 1
         while (
             data_parallel_world_size % factor == 0
@@ -325,11 +307,7 @@
     def post_backward(self, *unused: Any):
         self._training_state = TrainingState.POST_BACKWARD
         with torch.profiler.record_function("FSDP::post_backward_reshard"):
-<<<<<<< HEAD
-            if not self.reduce_scatter_grads:
-=======
             if not self.reduce_grads:
->>>>>>> 22ba180e
                 self.reshard()
                 return
             # Save the autograd-computed gradients before resharding to only
@@ -354,13 +332,10 @@
                 self._reduce_dtype,
                 self.device,
                 self._grad_divide_factors,
-<<<<<<< HEAD
-=======
                 self._all_reduce_process_group
                 if self._should_all_reduce_grads()
                 else None,
                 self.comm_ctx.all_reduce_stream,
->>>>>>> 22ba180e
             )
 
     def finalize_backward(self):
