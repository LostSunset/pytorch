# mypy: allow-untyped-defs
import contextlib
<<<<<<< HEAD
import functools

from typing import Any, Callable, cast, Dict, List, NamedTuple, Optional, Set, Tuple
=======
import logging
from typing import Any, cast, Dict, List, NamedTuple, Optional, Set, Tuple
>>>>>>> 937a3854

import torch
import torch._dynamo.compiled_autograd as ca
import torch.distributed as dist
import torch.nn as nn
from torch.autograd.graph import _get_grad_fn_or_grad_acc, _MultiHandle
from torch.distributed.fsdp._common_utils import _named_parameters_with_duplicates
from torch.profiler import record_function
from torch.utils._pytree import tree_flatten, tree_unflatten
from torch.utils.hooks import RemovableHandle

from ._fsdp_api import MixedPrecisionPolicy, OffloadPolicy
from ._fsdp_collectives import (
    AllGatherResult,
    foreach_all_gather,
    foreach_all_gather_copy_out,
    foreach_reduce,
)
from ._fsdp_common import FSDPMeshInfo, HSDPMeshInfo, TrainingState
from ._fsdp_param import FSDPParam, ParamModuleInfo, ShardedState


logger = logging.getLogger("torch.distributed._composable.fsdp")

_ModuleToHandleDict = Dict[nn.Module, RemovableHandle]  # for state dict


"""
[Note: Overlapping all-gather copy-in and all-gather]
For implicit forward prefetching, we want to overlap the next copy-in with the
current all-gather. We do so using a separate copy-in stream. However, since
we have the all-gather input as a view into the output, we must make sure to
copy into different memory from the current all-gather's output. Thus, we keep
a reference to the current all-gather's output and have the next FSDP parameter
group free it after its copy-in. Finally, we have the last FSDP state flush the
reference to avoid holding onto memory after forward.
"""


class FSDPCommContext:
    """This has the communication state shared across FSDP states/parameter groups."""

    def lazy_init(self):
        if not torch.cuda.is_available():
            raise RuntimeError("FSDP requires CUDA for streams")
        # Setting the all-gather/reduce-scatter streams to be higher priority
        # can help avoid some issues where their copies in/out are delayed and
        # block computation (this is different from high-pri NCCL streams)
        high_priority = -1
        # All-gather state and copy-in stream allow overlapping the next
        # copy-in with the current all-gather in forward; copy-in overlaps with
        # reduce-scatter in backward without the separate copy-in stream
        self.all_gather_copy_in_stream = torch.cuda.Stream(priority=high_priority)
        self.all_gather_state: Optional[AllGatherState] = None
        # All-gather stream allows overlapping next all-gather with current
        # forward compute
        self.all_gather_stream = torch.cuda.Stream(priority=high_priority)
        # Reduce-scatter stream gives separate execution "thread" for post-
        # backward logic like pre/post-gradient division and reduce-scatter
        self.reduce_scatter_stream = torch.cuda.Stream(priority=high_priority)
        # Run the HSDP all-reduces concurrently with all-gather/reduce-scatter
        # since collectives use different network resources and can overlap
        # in the typical intra-node sharding / inter-node replication case
        self.all_reduce_stream = torch.cuda.Stream()
        # Post-forward order for explicit backward prefetching
        self.post_forward_order: List[FSDPParamGroup] = []  # will cause ref cycles

    def get_all_gather_streams(
        self, training_state: TrainingState
    ) -> Tuple[torch.cuda.Stream, torch.cuda.Stream]:
        if training_state in (TrainingState.FORWARD, TrainingState.PRE_BACKWARD):
            # Use separate streams for implicit prefetching
            return self.all_gather_copy_in_stream, self.all_gather_stream
        current_stream = torch.cuda.current_stream()
        return current_stream, current_stream


# See [Note: Overlapping all-gather copy-in and all-gather]
class AllGatherState(NamedTuple):
    all_gather_result: AllGatherResult
    event: torch.cuda.Event  # all-gather copy-out


class FSDPParamGroup:
    """This class represents a parameter group to communicate together."""

    _orig_dtype: torch.dtype
    _reduce_dtype: Optional[torch.dtype]

    def __init__(
        self,
        params: List[nn.Parameter],
        module: nn.Module,
        mesh_info: FSDPMeshInfo,
        post_forward_mesh_info: Optional[FSDPMeshInfo],
        device: torch.device,
        mp_policy: MixedPrecisionPolicy,
        offload_policy: OffloadPolicy,
    ):
        self.module = module  # permit ref cycle because 1:1 lifetime
        param_module_infos = _get_param_module_infos(params, module)
        self.fsdp_params = [
            FSDPParam(
                param,
                module_info,
                mesh_info,
                post_forward_mesh_info,
                device,
                mp_policy,
                offload_policy,
            )
            for param, module_info in zip(params, param_module_infos)
        ]
        self.mesh_info = mesh_info
        self.post_forward_mesh_info = post_forward_mesh_info
        self.device = device
        self.mp_policy = mp_policy
        self._training_state = TrainingState.IDLE
        # Group's sharded state always matches its parameters' sharded states
        self._sharded_state = ShardedState.SHARDED
        self._module_fqn: Optional[str] = None  # prefixed from root module

        # - Hook state
        self._module_to_pre_save_state_dict_hook_handle: _ModuleToHandleDict = {}
        self._module_to_pre_load_state_dict_hook_handle: _ModuleToHandleDict = {}
        # When a module's forward inputs do not require grad, we cannot use
        # `RegisterPostBackwardFunction` to run post-backward. The queued final
        # callback may run post-backward too late if there is non-FSDP compute
        # after this module's backward compute. We register a multi-grad hook
        # on the unsharded parameters to run the post-backward earlier.
        self._multi_grad_hook_handle: Optional[RemovableHandle] = None
        # Guard whether to run the multi-grad hook based on whether the current
        # forward's inputs require gradient or not
        self._run_multi_grad_hook: bool = False

        # - Communication and communication/computation overlap
        self.comm_ctx = FSDPCommContext()
        # Group's indices in the shared post-forward order
        self._post_forward_indices: List[int] = []
        # Whether to reduce gradients at all (whether for FSDP or HSDP)
        self.reduce_grads: bool = True
        # Whether to all-reduce gradients for HSDP; only used if
        # `self.reduce_grads` is true, in which case setting this to false
        # means reduce-scatter but no all-reduce
        self.all_reduce_grads: bool = True
        # Whether to reshard parameters after backward (only useful for
        # gradient accumulation)
        self.reshard_after_backward: bool = True

        # - CUDA events for stream synchronization
        # Holds the all-gather output buffer, sync objects, and metadata
        self._all_gather_result: Optional[AllGatherResult] = None
        # Holds the reduce-scatter/all-reduce view-out CUDA event that marks the end of
        # the group's post-backward (e.g. reduce-scatter, all-reduce and div), which
        # should be waited on at the end of backward
        self._post_reduce_event: Optional[torch.cuda.Event] = None
        # Holds the reshard-after-forward CUDA event when resharding to a
        # different world size, which should be waited on in the next unshard
        self._reshard_after_forward_event: Optional[torch.cuda.Event] = None

        # Only for HSDP, if accumulating gradients without all-reduce, save the
        # partial reduce output (only reduce-scattered but not all-reduced)
        self._partial_reduce_output: Optional[torch.Tensor] = None

    # Initialization #
    def _init_mp_dtypes(self) -> None:
        for fsdp_param in self.fsdp_params:
            fsdp_param.init_dtype_attrs(self.mp_policy)
        orig_dtypes = {fsdp_param.orig_dtype for fsdp_param in self.fsdp_params}
        if len(orig_dtypes) != 1:
            # This can be relaxed if we copy-out for the reduce-scatter
            raise AssertionError(
                f"FSDP expects uniform original parameter dtype but got {orig_dtypes}"
            )
        self._orig_dtype = next(iter(orig_dtypes))
        reduce_dtypes = {fsdp_param.reduce_dtype for fsdp_param in self.fsdp_params}
        if len(reduce_dtypes) != 1:
            # This can be relaxed if we issue one reduce-scatter per reduce
            # dtype (but we would need a way for users to specify multiple
            # reduce dtypes)
            raise AssertionError(
                f"FSDP expects uniform reduce dtype but got {reduce_dtypes}"
            )
        self._reduce_dtype = next(iter(reduce_dtypes))

    def lazy_init(self):
        # Lazy init should be idempotent
        param_names_on_meta = [
            fsdp_param._param_fqn
            for fsdp_param in self.fsdp_params
            if fsdp_param.sharded_param.device.type == "meta"
        ]
        if param_names_on_meta:
            raise RuntimeError(
                "FSDP parameters should be materialized from meta device before training, "
                f"but the following were still on meta device: {param_names_on_meta}\n"
                "For example, call module.to_empty(device) to materialize to device and "
                "call module.reset_parameters() on each module to initialize values."
            )
        # Initialize mixed precision attributes lazily in case the user changes
        # the parameter dtypes after construction time but before forward
        self._init_mp_dtypes()
        self._register_state_dict_hooks()

    # Runtime #
    def unshard(self, async_op: bool = False):
        if self._all_gather_result is not None:  # already called, pending wait
            return
        if self.is_unsharded:
            return  # no-op
        if self._reshard_after_forward_event is not None:
            # Resharded parameter data is allocated in the default stream and
            # used in the all-gather streams
            self._wait_all_gather_streams_on_event(self._reshard_after_forward_event)
            self._reshard_after_forward_event = None
        with record_function(self._with_fqn("FSDP::all_gather")):
            self._all_gather_result = foreach_all_gather(
                self.fsdp_params,
                self._all_gather_process_group,
                async_op,
                *self.comm_ctx.get_all_gather_streams(self._training_state),
                self.device,
            )

    def wait_for_unshard(self):
        """
        1. In forward with implict prefetching, to overlap the current copy-out
        with the next all-gather, we save a reference to the current all-gather
        result to free after the next copy-out.
        2. Otherwise (explicit prefetching or in backward), we free the
        all-gather result immediately after the current copy-out since we can
        already overlap the current copy-out with the previous reduce-scatter.
        """
        if not self._all_gather_result:
            return  # no preceding unshard
        if self._training_state == TrainingState.FORWARD:  # implicit prefetch
            if prev_all_gather_state := self.comm_ctx.all_gather_state:
                self._wait_all_gather_streams_on_event(prev_all_gather_state.event)
                self.comm_ctx.all_gather_state = None  # free the all-gather result
        with record_function(self._with_fqn("FSDP::all_gather_copy_out")):
            foreach_all_gather_copy_out(
                self._all_gather_result,
                self.fsdp_params,
                self._all_gather_process_group,
            )
        for fsdp_param in self.fsdp_params:
            fsdp_param.init_unsharded_param()
        self._to_unsharded()
        all_gather_copy_out_event = torch.cuda.Event()
        all_gather_copy_out_event.record()
        if self._training_state == TrainingState.FORWARD:
            self.comm_ctx.all_gather_state = AllGatherState(
                self._all_gather_result, all_gather_copy_out_event
            )
        else:
            self._wait_all_gather_streams_on_event(all_gather_copy_out_event)
        self._all_gather_result = None  # free unless saved in `all_gather_state`

    def _wait_all_gather_streams_on_event(self, event: torch.cuda.Event):
        # Calling `unshard` before lazy init means streams are not initialized
        if hasattr(self.comm_ctx, "all_gather_copy_in_stream"):
            self.comm_ctx.all_gather_copy_in_stream.wait_event(event)
        if hasattr(self.comm_ctx, "all_gather_stream"):
            self.comm_ctx.all_gather_stream.wait_event(event)

    def reshard(self):
        if self._training_state == TrainingState.FORWARD:
            if not self._reshard_after_forward:
                return
            if self._use_post_forward_mesh:
                self._to_sharded_post_forward()
                self._reshard_after_forward_event = torch.cuda.Event()
                self._reshard_after_forward_event.record()
                return
        self._to_sharded()

    def pre_forward(
        self, module: nn.Module, args: Tuple[Any, ...], kwargs: Dict[str, Any]
    ) -> Tuple[Tuple[Any, ...], Dict[str, Any]]:
        if not ca.compiled_autograd_enabled:
            logger.debug("%s", self._with_fqn("FSDP::pre_forward"))
        with record_function(self._with_fqn("FSDP::pre_forward")):
            self._training_state = TrainingState.FORWARD
            self.unshard()
            self.wait_for_unshard()
            args, kwargs = self._register_post_backward_hook(args, kwargs)
            return args, kwargs

    def post_forward(self, module: nn.Module, input: Any, output: Any):
        if not ca.compiled_autograd_enabled:
            logger.debug("%s", self._with_fqn("FSDP::post_forward"))
        with record_function(self._with_fqn("FSDP::post_forward")):
            self.reshard()
            self._record_post_forward()
            self._training_state = TrainingState.IDLE
            return output

    def _record_post_forward(self) -> None:
        # Since a group has one pre-backward unshard for each forward call
        # before the backward, we record each usage (with multiplicity)
        post_forward_index = len(self.comm_ctx.post_forward_order)
        self.comm_ctx.post_forward_order.append(self)
        self._post_forward_indices.append(post_forward_index)

    def pre_backward(self, default_prefetch: bool, *unused: Any):
        if self._training_state == TrainingState.PRE_BACKWARD:
            return
        if not ca.compiled_autograd_enabled:
            logger.debug("%s", self._with_fqn("FSDP::pre_backward"))
        with record_function(self._with_fqn("FSDP::pre_backward")):
            self._training_state = TrainingState.PRE_BACKWARD
            self.unshard()  # no-op if prefetched
            self.wait_for_unshard()
            if default_prefetch:
                self._backward_prefetch()

    def post_backward(self, *unused: Any):
        if not ca.compiled_autograd_enabled:
            logger.debug("%s", self._with_fqn("FSDP::post_backward"))
        self._training_state = TrainingState.POST_BACKWARD
        with record_function(self._with_fqn("FSDP::post_backward_accumulate")):
            for fsdp_param in self.fsdp_params:
                fsdp_param.accumulate_unsharded_grad_if_needed()
        with record_function(self._with_fqn("FSDP::post_backward_reshard")):
            if not self.reduce_grads:
                if self.reshard_after_backward:
                    self.reshard()
                for fsdp_param in self.fsdp_params:
                    fsdp_param.to_accumulated_grad_if_needed()
                return
            # Save the autograd-computed gradients before resharding to only
            # access the unsharded parameters when their data is present
            fsdp_params_with_grad: List[FSDPParam] = []
            unsharded_grads: List[torch.Tensor] = []
            for fsdp_param in self.fsdp_params:
                # May have an accumulated gradient of the reduce dtype if the
                # previous backward did not reduce-scatter
                if fsdp_param.unsharded_accumulated_grad is not None:
                    fsdp_params_with_grad.append(fsdp_param)
                    unsharded_grads.append(fsdp_param.unsharded_accumulated_grad_data)
                    fsdp_param.unsharded_accumulated_grad = None
                elif fsdp_param.unsharded_param.grad is not None:
                    fsdp_params_with_grad.append(fsdp_param)
                    unsharded_grads.append(fsdp_param.unsharded_grad_data)
                    fsdp_param.unsharded_param.grad = None
            if self.reshard_after_backward:
                self.reshard()
        if len(fsdp_params_with_grad) == 0:
            return
        with record_function(self._with_fqn("FSDP::post_backward_reduce")):
            self._post_reduce_event, self._partial_reduce_output = foreach_reduce(
                fsdp_params_with_grad,
                unsharded_grads,
                self._reduce_scatter_process_group,
                self.comm_ctx.reduce_scatter_stream,
                self._orig_dtype,
                self._reduce_dtype,
                self.device,
                self._all_reduce_process_group if self._is_hsdp else None,
                self.comm_ctx.all_reduce_stream,
                self.all_reduce_grads,
                self._partial_reduce_output,
            )

    def _multi_grad_post_backward(self, *args: Any, **kwargs: Any):
        if self._run_multi_grad_hook:
            return self.post_backward(*args, **kwargs)

    def finalize_backward(self):
        if self._post_reduce_event is not None:
            torch.cuda.current_stream().wait_event(self._post_reduce_event)
            self._post_reduce_event = None
        for fsdp_param in self.fsdp_params:
            if fsdp_param.grad_offload_event is not None:
                fsdp_param.grad_offload_event.synchronize()
                fsdp_param.grad_offload_event = None
        self._post_forward_indices.clear()

    def _backward_prefetch(self) -> None:
        if self._training_state == TrainingState.PRE_BACKWARD:
            if not self._post_forward_indices:
                # Can be cleared if running multiple `backward`s
                return
            curr_index = self._post_forward_indices.pop()
            if (target_index := curr_index - 1) < 0:
                return
            # Prefetch naively using the reverse post-forward order, which may
            # have mistargeted prefetches if not all modules used in forward
            # are used in this backward
            target_fsdp_param_group = self.comm_ctx.post_forward_order[target_index]
            self._prefetch_unshard(target_fsdp_param_group, "backward")

    @staticmethod
    def _prefetch_unshard(
        target_fsdp_param_group: "FSDPParamGroup", pass_type: str
    ) -> None:
        if pass_type == "backward":
            training_state = TrainingState.PRE_BACKWARD
        elif pass_type == "forward":
            training_state = TrainingState.FORWARD
        else:
            raise ValueError(f"Unknown pass type: {pass_type}")
        target_fqn = target_fsdp_param_group._module_fqn
        with record_function(
            f"FSDP::{pass_type}_prefetch for {target_fqn}"
        ), target_fsdp_param_group.use_training_state(training_state):
            target_fsdp_param_group.unshard()

    # Utilities #
    def _to_sharded(self):
        if not self.is_sharded:
            for fsdp_param in self.fsdp_params:
                fsdp_param.to_sharded()
            self._sharded_state = ShardedState.SHARDED

    def _to_sharded_post_forward(self):
        if not self.is_sharded_post_forward:
            for fsdp_param in self.fsdp_params:
                fsdp_param.to_sharded_post_forward()
            self._sharded_state = ShardedState.SHARDED_POST_FORWARD

    def _to_unsharded(self):
        if not self.is_unsharded:
            for fsdp_param in self.fsdp_params:
                fsdp_param.to_unsharded()
            self._sharded_state = ShardedState.UNSHARDED

    @property
    def is_sharded(self) -> bool:
        return self._sharded_state == ShardedState.SHARDED

    @property
    def is_sharded_post_forward(self) -> bool:
        return self._sharded_state == ShardedState.SHARDED_POST_FORWARD

    @property
    def is_unsharded(self) -> bool:
        return self._sharded_state == ShardedState.UNSHARDED

    @contextlib.contextmanager
    def use_training_state(self, training_state: TrainingState):
        old_training_state = self._training_state
        self._training_state = training_state
        try:
            yield
        finally:
            self._training_state = old_training_state

    # Hook Registration #
    def _register_post_backward_hook(
        self, args: Tuple[Any, ...], kwargs: Dict[str, Any]
    ) -> Tuple[Tuple[Any, ...], Dict[str, Any]]:
        # Compile relies on `root_post_backward_callback` to call each
        # `FSDPParamGroup.post_backward`
        if ca.compiled_autograd_enabled:
            return args, kwargs
        if not torch.is_grad_enabled():
            return args, kwargs
        args_list, args_spec = tree_flatten(args)
        kwargs_list, kwargs_spec = tree_flatten(kwargs)
        args_kwargs_list = list(args_list) + list(kwargs_list)
        inp_tensor_indices: List[int] = []
        inp_tensors: List[torch.Tensor] = []
        for i, obj in enumerate(args_kwargs_list):
            if torch.is_tensor(obj) and obj.requires_grad:
                inp_tensor_indices.append(i)
                inp_tensors.append(obj)
        if len(inp_tensors) == 0:
            # Guard using this flag in case that whether the module inputs
            # require grad or not is dynamic from iteration to iteration
            self._run_multi_grad_hook = True
            # Only need to register once since the unsharded parameter objects
            # are preserved from iteration to iteration in eager
            if self._multi_grad_hook_handle is None:
                tensors = [
                    fsdp_param.unsharded_param for fsdp_param in self.fsdp_params
                ]
                self._multi_grad_hook_handle = _register_multi_post_acc_grad_hook(
                    tensors, self._multi_grad_post_backward
                )
            return args, kwargs  # no tensors that require gradients
        self._run_multi_grad_hook = False
        inp_tensors = RegisterPostBackwardFunction.apply(self, *inp_tensors)
        for inp_tensor_idx, inp_tensor in zip(inp_tensor_indices, inp_tensors):
            args_kwargs_list[inp_tensor_idx] = inp_tensor
        args_list = args_kwargs_list[: len(args_list)]
        kwargs_list = args_kwargs_list[len(args_list) :]
        args = tree_unflatten(args_list, args_spec)
        kwargs = tree_unflatten(kwargs_list, kwargs_spec)
        return args, kwargs

    def _register_state_dict_hooks(self) -> None:
        num_pre_save_hooks = len(self._module_to_pre_save_state_dict_hook_handle)
        num_pre_load_hooks = len(self._module_to_pre_load_state_dict_hook_handle)
        assert (
            num_pre_save_hooks == num_pre_load_hooks
        ), f"Pre-save: {num_pre_save_hooks} pre-load: {num_pre_load_hooks}"
        if num_pre_save_hooks > 0:
            return  # already registered
        modules_with_fsdp_params: Set[nn.Module] = {
            fsdp_param._module_info.module for fsdp_param in self.fsdp_params
        }

        def to_sharded_hook(*args: Any, **kwargs: Any) -> None:
            self._to_sharded()

        for module in modules_with_fsdp_params:
            self._module_to_pre_save_state_dict_hook_handle[
                module
            ] = module.register_state_dict_pre_hook(to_sharded_hook)
            self._module_to_pre_load_state_dict_hook_handle[
                module
            ] = module._register_load_state_dict_pre_hook(to_sharded_hook)

    # Properties #
    @property
    def _reshard_after_forward(self) -> bool:
        return self.post_forward_mesh_info is not None

    @property
    def _use_post_forward_mesh(self) -> bool:
        return (
            self._reshard_after_forward
            and self.mesh_info != self.post_forward_mesh_info
        )

    @property
    def _is_hsdp(self) -> bool:
        return isinstance(self.mesh_info, HSDPMeshInfo)

    @property
    def _all_gather_process_group(self) -> dist.ProcessGroup:
        mesh_info = (
            cast(FSDPMeshInfo, self.post_forward_mesh_info)
            if self.is_sharded_post_forward
            else self.mesh_info
        )
        assert isinstance(mesh_info, FSDPMeshInfo)
        return mesh_info.shard_process_group

    @property
    def _reduce_scatter_process_group(self) -> dist.ProcessGroup:
        assert isinstance(self.mesh_info, FSDPMeshInfo)
        return self.mesh_info.shard_process_group

    @property
    def _all_reduce_process_group(self) -> dist.ProcessGroup:
        assert isinstance(self.mesh_info, HSDPMeshInfo)
        return self.mesh_info.replicate_process_group

    def _with_fqn(self, label: str) -> str:
        if self._module_fqn:
            return f"{label} ({self._module_fqn})"
        return label


def _get_param_module_infos(
    params: List[nn.Parameter], module: nn.Module
) -> List[ParamModuleInfo]:
    """
    Shared parameter: lin1.weight = lin2.weight
    Shared module: mlp.lin1 = mlp.lin2
    We do not remove duplicates when traversing both modules and parameters to
    find shared modules' parameters and shared parameters within a module.
    """
    params_set = set(params)
    param_to_module_info: Dict[nn.Parameter, ParamModuleInfo] = {}
    for _, submodule in module.named_modules(remove_duplicate=False):
        for param_name, param in _named_parameters_with_duplicates(
            submodule, recurse=False
        ):
            if param in params_set:
                if param not in param_to_module_info:
                    param_to_module_info[param] = ParamModuleInfo(submodule, param_name)
                else:
                    param_to_module_info[param].shared_modules.append(submodule)
                    param_to_module_info[param].shared_param_names.append(param_name)
    if len(param_to_module_info) != len(params):
        raise AssertionError(f"Some parameters are not in the module tree of {module}")
    return [param_to_module_info[param] for param in params]


class RegisterPostBackwardFunction(torch.autograd.Function):
    @staticmethod
    def forward(ctx, param_group: FSDPParamGroup, *inputs: torch.Tensor):
        # All tensors in `inputs` should require gradient
        ctx.param_group = param_group
        return inputs

    @staticmethod
    def backward(ctx, *grads: torch.Tensor):
        ctx.param_group.post_backward()
        return (None,) + grads


def _register_multi_post_acc_grad_hook(
    tensors: List[nn.Parameter], fn: Callable
) -> RemovableHandle:
    tensors = [t for t in tensors if t.requires_grad]
    if not all(t.is_leaf for t in tensors):
        raise ValueError("Requires all tensors to be leaf tensors")
    if len(tensors) == 0:
        return _MultiHandle(tuple())

    acc_grads = [_get_grad_fn_or_grad_acc(t) for t in tensors]
    count: Dict[int, int] = dict()
    nb_calls = None

    @functools.wraps(fn)
    def wrapped_fn(tensor: torch.Tensor) -> None:
        nonlocal count, nb_calls
        id = torch._C._current_graph_task_id()
        assert id != -1, "expected this hook to be called inside a backward call"
        count[id] = count.get(id, 0)
        if count[id] == 0:
            nb_calls = sum(
                torch._C._will_engine_execute_node(n) for n in acc_grads  # type: ignore[attr-defined]
            )
        count[id] += 1
        if count[id] == nb_calls:
            fn(tensors)
            del count[id]

    handles = tuple(t.register_post_accumulate_grad_hook(wrapped_fn) for t in tensors)
    return _MultiHandle(handles)<|MERGE_RESOLUTION|>--- conflicted
+++ resolved
@@ -1,13 +1,9 @@
 # mypy: allow-untyped-defs
 import contextlib
-<<<<<<< HEAD
 import functools
+import logging
 
 from typing import Any, Callable, cast, Dict, List, NamedTuple, Optional, Set, Tuple
-=======
-import logging
-from typing import Any, cast, Dict, List, NamedTuple, Optional, Set, Tuple
->>>>>>> 937a3854
 
 import torch
 import torch._dynamo.compiled_autograd as ca
