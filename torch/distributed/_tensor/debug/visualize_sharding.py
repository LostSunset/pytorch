--- conflicted
+++ resolved
@@ -170,16 +170,7 @@
 
     # Convert offsets to blocks with row_ranges for tabulate
     blocks = _convert_offset_to_ranges(all_offsets)
-<<<<<<< HEAD
-    local_rank_zero_on_all_dim = all(
-        device_mesh.get_local_rank(mesh_dim=dim) == 0 for dim in range(device_mesh.ndim)
-    )
-    if local_rank_zero_on_all_dim:
-        print(header)
-        print(_create_table(blocks))
-=======
 
     # Print the table
     print(header)
-    print(_create_table(blocks))
->>>>>>> 22ba180e
+    print(_create_table(blocks))