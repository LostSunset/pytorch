import inspect

<<<<<<< HEAD
import torch
=======
from torch.utils._pytree import register_pytree_node, SequenceKey
>>>>>>> aaae2d8b

__all__ = ["pytree_register_structseq"]

# error: Module has no attribute "_return_types"
return_types = torch._C._return_types  # type: ignore[attr-defined]


def pytree_register_structseq(cls):
    if not torch.utils._pytree.is_structseq_class(cls):
        raise TypeError(f"Class {cls!r} is not a PyStructSequence class.")

    def structseq_flatten(structseq):
        return list(structseq), type(structseq)

    def structseq_flatten_with_keys(structseq):
        values, context = structseq_flatten(structseq)
        return [(SequenceKey(i), v) for i, v in enumerate(values)], context

    def structseq_unflatten(values, context):
        return context(values)

    register_pytree_node(
        cls,
        structseq_flatten,
        structseq_unflatten,
        flatten_with_keys_fn=structseq_flatten_with_keys,
    )


for name in dir(return_types):
    if name.startswith("__"):
        continue

    _attr = getattr(return_types, name)
    globals()[name] = _attr

    if not name.startswith("_"):
        __all__.append(name)

    # Today everything in torch.return_types is a structseq, aka a "namedtuple"-like
    # thing defined by the Python C-API. We're going to need to modify this when that
    # is no longer the case.
    # NB: I don't know how to check that something is a "structseq" so we do a fuzzy
    # check for tuple
    if inspect.isclass(_attr) and issubclass(_attr, tuple):
        pytree_register_structseq(_attr)<|MERGE_RESOLUTION|>--- conflicted
+++ resolved
@@ -1,10 +1,7 @@
 import inspect
 
-<<<<<<< HEAD
 import torch
-=======
 from torch.utils._pytree import register_pytree_node, SequenceKey
->>>>>>> aaae2d8b
 
 __all__ = ["pytree_register_structseq"]
 
