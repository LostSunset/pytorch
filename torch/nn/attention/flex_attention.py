# mypy: allow-untyped-decorators
# mypy: allow-untyped-defs
# flake8: noqa C101
"""This module implements the user facing API for flex_attention in PyTorch."""
import functools
import inspect
import itertools
import math
import operator
from contextlib import nullcontext
from enum import Enum
from typing import Callable, List, Optional, Tuple, Union

import torch
from torch import Tensor
from torch._higher_order_ops.flex_attention import (
    flex_attention as flex_attention_hop,
    TransformGetItemToIndex,
)
from torch._higher_order_ops.utils import _set_compilation_env
from torch.fx.experimental.proxy_tensor import (
    _temp_remove_pre_dispatch_torch_function_mode,
)
from torch.nn.attention._utils import _validate_sdpa_input

<<<<<<< HEAD

__all__ = ["BlockMask", "flex_attention", "create_block_mask", "create_mask"]
=======
__all__ = [
    "BlockMask",
    "flex_attention",
    "create_block_mask",
    "create_mask",
    "or_masks",
    "and_masks",
    "noop_mask",
]
>>>>>>> 4e05d169

_score_mod_signature = Callable[[Tensor, Tensor, Tensor, Tensor, Tensor], Tensor]
_mask_mod_signature = Callable[[Tensor, Tensor, Tensor, Tensor], Tensor]


class _ModificationType(Enum):
    """Enum for the type of modification function.
    - SCORE_MOD: score_mod function which accepts a score as the first argument
    - mask_mod: mask function which does not accept a score and is only used for generating
    block mask
    """

    SCORE_MOD = 1
    MASK_MOD = 2
    UNKNOWN = 3


@torch._dynamo.assume_constant_result
def _get_mod_type(fn: Callable) -> _ModificationType:
    """Get the type of modification function.
    This function inspects the number of positional arguments of the function to determine
    the type of modification function. If the function has 5 positional arguments, it is
    considered as a score_mod function. If the function has 4 positional arguments, it is
    considered as a mask function.
    """
    num_positional_args = sum(
        1
        for param in inspect.signature(fn).parameters.values()
        if param.default == inspect.Parameter.empty
    )
    assert num_positional_args == 5 or num_positional_args == 4
    if num_positional_args == 5:
        return _ModificationType.SCORE_MOD
    elif num_positional_args == 4:
        return _ModificationType.MASK_MOD
    else:
        return _ModificationType.UNKNOWN


# Need to define it here so that Dynamo doesn't skip it
def _vmap_for_bhqkv(
    fn: Callable,
    prefix: Tuple[Optional[int], ...],
    suffix: Tuple[Optional[int], ...] = (),
    out_dims: Union[int, List[Optional[int]]] = 0,
):
    """Used to vmap both score_mods and mask_mods over 4-dimensional inputs.
    Mapping over the [b, h, q_idx, kv_idx] dimensions.

    Args:
        fn (callable): The function to vmap.
        prefix (tuple): The prefix of the vmap. For score mod functions,
                        this should be set to (0,). For mask_mods = ()
        suffix (tuple): We need to add (0,) if gradOut is being mapped over,
                        and (None,) * len(other_buffers).
        out_dims (tuple): For forward cases, keep this as the default 0 since
                          we are only returning 1 output. For backwards, the joint
                          graph returns grads for B, H, Q_idx, KV_idx and other_buffers,
                          so we set this to (0, None, None, None, None) + (None,) * len(other_buffers).

    Returns:
        callable: The vmapped function.
    """
    # We vamp a function 4 times, broadcasting the [b, h, q_idx, kv_idx] dimensions
    dimensions = [
        (None, None, None, 0),
        (None, None, 0, None),
        (None, 0, None, None),
        (0, None, None, None),
    ]

    for dims in dimensions:
        fn = torch.vmap(fn, in_dims=prefix + dims + suffix, out_dims=out_dims)
    return fn


def _identity(
    score: Tensor,
    batch: Tensor,
    head: Tensor,
    token_q: Tensor,
    token_kv: Tensor,
) -> Tensor:
    return score


def noop_mask(
    batch: Tensor,
    head: Tensor,
    token_q: Tensor,
    token_kv: Tensor,
) -> Tensor:
    """Returns a noop mask_mod"""
    return batch.new_ones(size=(), dtype=torch.bool, device=batch.device)


_DEFAULT_SPARSE_BLOCK_SIZE = 128


def _ordered_to_dense(num_blocks_in_row, col_indices):
    num_rows = col_indices.shape[-2]
    num_cols = col_indices.shape[-1]
    batch_dims = num_blocks_in_row.shape[:-1]
    device = num_blocks_in_row.device

    def create_dense_one(kv_num_blocks, kv_indices):
        dense_mask = kv_indices.new_zeros(num_rows, num_cols + 1, dtype=torch.int32)

        row_indices = torch.arange(num_rows, dtype=torch.int, device=device).unsqueeze(
            -1
        )
        col_range = torch.arange(num_cols, dtype=torch.int, device=device)
        index_mask = col_range < kv_num_blocks.unsqueeze(-1)

        # We write to one spot "out of bounds"
        valid_indices = torch.where(index_mask, kv_indices, num_cols)

        # set the values in 'a' to 1 where the indices are valid
        dense_mask[row_indices, valid_indices] = 1
        return dense_mask[:, :num_cols].contiguous()

    create_dense_batched = create_dense_one
    for _ in range(len(batch_dims)):
        create_dense_batched = torch.vmap(create_dense_batched, in_dims=(0, 0))

    out = create_dense_batched(num_blocks_in_row, col_indices)
    return out


def _dense_to_ordered(dense_mask) -> Tuple:
    dense_mask = dense_mask.to(dtype=torch.int32)
    num_blocks_in_row = dense_mask.sum(dim=-1)
    col_indices = torch.argsort(dense_mask, dim=-1, descending=True, stable=True)
    return (
        num_blocks_in_row.to(torch.int32).contiguous(),
        col_indices.to(torch.int32).contiguous(),
    )


def _transpose_ordered(num_blocks_in_row, col_indices):
    dense = _ordered_to_dense(num_blocks_in_row, col_indices)
    return _dense_to_ordered(dense.transpose(-2, -1))


class BlockMask:
    r"""
    BlockMask is our format for representing a block-sparse attention mask.
    It is somewhat of a cross in-between BCSR and a non-sparse format.

    Basics
    ------
    A block-sparse mask means that instead of representing the sparsity of
    individual elements in the mask, a KV_BLOCK_SIZE x Q_BLOCK_SIZE block is
    considered sparse only if every element within that block is sparse.
    This aligns well with hardware, which generally expects to perform
    contiguous loads and computation.

    This format is primarily optimized for 1. simplicity, and 2. kernel
    efficiency. Notably, it is *not* optimized for size, as this mask is always
    reduced by a factor of KV_BLOCK_SIZE * Q_BLOCK_SIZE. If the size is a
    concern, the tensors can be reduced in size by increasing the block size.

    The essentials of our format are:

    - num_blocks_in_row: Tensor[ROWS]
        Describes the number of blocks present in each row.

    - col_indices: Tensor[ROWS, MAX_BLOCKS_IN_COL]
        `col_indices[i]` is the sequence of block positions for row i. The values of
        this row after `col_indices[i][num_blocks_in_row[i]]` are undefined.

    For example, to reconstruct the original tensor from this format:

    .. code-block:: python

        dense_mask = torch.zeros(ROWS, COLS)
        for row in range(ROWS):
            for block_idx in range(num_blocks_in_row[row]):
                dense_mask[row, col_indices[row, block_idx]] = 1

    Notably, this format makes it easier to implement a reduction along the
    *rows* of the mask.

    Details
    -------
    The basics of our format require only kv_num_blocks and kv_indices. But, we
    have up to 8 tensors on this object. This represents 4 pairs:

    1. (kv_num_blocks, kv_indices): Used for the forwards pass of attention, as
    we reduce along the KV dimension.

    2. [OPTIONAL] (full_kv_num_blocks, full_kv_indices): This is optional and
    purely an optimization. As it turns out, applying masking to every block
    is quite expensive! If we specifically know which blocks are "full" and
    don't require masking at all, then we can skip applying mask_mod to these
    blocks. This requires the user to split out a separate mask_mod from the
    score_mod. For causal masks, this is about a 15% speedup.

    3. [GENERATED] (q_num_blocks, q_indices): Required for the backwards pass,
    as computing dKV requires iterating along the mask along the Q dimension. These are autogenerated from 1.

    4. [GENERATED] (full_q_num_blocks, full_q_indices): Same as above, but for
    the backwards pass. These are autogenerated from 2.
    """
    kv_num_blocks: Tensor
    kv_indices: Tensor
    full_kv_num_blocks: Optional[Tensor]
    full_kv_indices: Optional[Tensor]
    q_num_blocks: Tensor
    q_indices: Tensor
    full_q_num_blocks: Optional[Tensor]
    full_q_indices: Optional[Tensor]
    BLOCK_SIZE: Tuple[int, int]
    mask_mod: _mask_mod_signature

    def __init__(
        self,
        kv_num_blocks: Tensor,
        kv_indices: Tensor,
        full_kv_num_blocks: Optional[Tensor] = None,
        full_kv_indices: Optional[Tensor] = None,
        BLOCK_SIZE: Union[int, Tuple[int, int]] = _DEFAULT_SPARSE_BLOCK_SIZE,
        mask_mod: Optional[_mask_mod_signature] = None,
    ):
        if kv_indices.dim() < 2:
            raise RuntimeError("BlockMask must have at least 2 dimensions")
        self.kv_num_blocks = kv_num_blocks
        self.kv_indices = kv_indices
        self.full_kv_num_blocks = full_kv_num_blocks
        self.full_kv_indices = full_kv_indices

        self.q_num_blocks, self.q_indices = _transpose_ordered(
            kv_num_blocks, kv_indices
        )

        if full_kv_num_blocks is not None:
            self.full_q_num_blocks, self.full_q_indices = _transpose_ordered(
                full_kv_num_blocks, full_kv_indices
            )
        else:
            self.full_q_num_blocks, self.full_q_indices = None, None
        if isinstance(BLOCK_SIZE, int):
            BLOCK_SIZE = (BLOCK_SIZE, BLOCK_SIZE)
        self.BLOCK_SIZE = BLOCK_SIZE
        if mask_mod is None:
            mask_mod = noop_mask
        self.mask_mod = mask_mod

    def as_tuple(self):
        return (
            self.kv_num_blocks,
            self.kv_indices,
            self.full_kv_num_blocks,
            self.full_kv_indices,
            self.q_num_blocks,
            self.q_indices,
            self.full_q_num_blocks,
            self.full_q_indices,
            self.BLOCK_SIZE[0],
            self.BLOCK_SIZE[1],
            self.mask_mod,
        )

    def __str__(self):
        s = f"BlockMask(shape={self.shape}, sparsity={self.sparsity():.2f}%, \n"
        mask_str = self.to_string().strip()
        s += mask_str
        s += "\n)"
        return s

    def __getitem__(self, index) -> "BlockMask":
        new_kv_num_blocks = self.kv_num_blocks[index]
        new_kv_indices = self.kv_indices[index]
        new_kv_num_blocks_full = (
            self.full_kv_num_blocks[index]
            if self.full_kv_num_blocks is not None
            else None
        )
        new_kv_indices_full = (
            self.full_kv_indices[index] if self.full_kv_indices is not None else None
        )
        return BlockMask(
            new_kv_num_blocks,
            new_kv_indices,
            full_kv_num_blocks=new_kv_num_blocks_full,
            full_kv_indices=new_kv_indices_full,
            BLOCK_SIZE=self.BLOCK_SIZE,
            mask_mod=self.mask_mod,
        )

    def __repr__(self):
        return (
            f"BlockMask(\n"
            f"    kv_num_blocks={self.kv_num_blocks.shape},\n"
            f"    kv_indices={self.kv_indices.shape},\n"
            f"    full_kv_num_blocks={self.full_kv_num_blocks.shape if self.full_kv_num_blocks is not None else None},\n"
            f"    full_kv_indices={self.full_kv_indices.shape if self.full_kv_indices is not None else None},\n"
            f"    q_num_blocks={self.q_num_blocks.shape},\n"
            f"    q_indices={self.q_indices.shape},\n"
            f"    full_q_num_blocks={self.full_q_num_blocks.shape if self.full_q_num_blocks is not None else None},\n"
            f"    full_q_indices={self.full_q_indices.shape if self.full_q_indices is not None else None},\n"
            f"    BLOCK_SIZE={self.BLOCK_SIZE},\n"
            f"    shape={self.shape},\n"
            f"    sparsity={self.sparsity():.2f}%,\n"
            f"    mask_mod={self.mask_mod.__name__ if hasattr(self.mask_mod, '__name__') else self.mask_mod}\n"
            f")"
        )

    @property
    def shape(self):
        """Returns the shape of the mask."""
        *batch_dims, q_length, _ = self.kv_indices.shape
        q_length = self.kv_indices.shape[-2] * self.BLOCK_SIZE[0]
        kv_length = self.kv_indices.shape[-1] * self.BLOCK_SIZE[1]
        return tuple(batch_dims + [q_length, kv_length])

    def numel(self):
        """Returns the number of elements (not accounting for sparsity) in the mask."""
        shape = self.shape

        def _prod(xs):
            return functools.reduce(operator.mul, xs, 1)

        return _prod(shape)

    def sparsity(self) -> float:
        """Computes the percentage of blocks that are sparse (i.e. not computed)"""
        total_size = self.numel()
        computed_blocks = self.kv_num_blocks.sum()
        if self.full_kv_num_blocks is not None:
            computed_blocks += self.full_kv_num_blocks.sum()

        computed_size = computed_blocks.item() * self.BLOCK_SIZE[0] * self.BLOCK_SIZE[1]
        dense_ratio = computed_size / total_size
        return 100 * (1 - dense_ratio)

    def to_dense(self) -> Tensor:
        """Returns a dense block that is equivalent to the block mask."""
        partial_dense = _ordered_to_dense(self.kv_num_blocks, self.kv_indices)
        if self.full_kv_num_blocks is not None:
            return partial_dense | _ordered_to_dense(
                self.full_kv_num_blocks, self.full_kv_indices
            )
        return partial_dense

    def to_string(self, grid_size=(20, 20), limit=4):
        """Returns a string representation of the block mask. Quite nifty.

        If grid_size is None, prints out an uncompressed version. Warning, it can be quite big!
        """
        dense_mask = self.to_dense()
        *batch_dims, num_rows, num_cols = dense_mask.shape
        if isinstance(grid_size, int):
            max_rows = grid_size
            max_cols = grid_size
        elif grid_size == -1:
            max_rows = num_rows
            max_cols = num_cols
        else:
            max_rows, max_cols = grid_size

        def create_block_vis(*batch_idx):
            descriptors = []

            descriptors.append(f"{batch_idx}")

            vis = ", ".join(reversed(descriptors)) + "\n"

            def summarize_section(section):
                percentage = section.float().mean().item()
                if percentage == 1:
                    return "█"
                elif percentage == 0:
                    return " "
                else:
                    return "░"

            def cdiv(a, b):
                return (a + (b - 1)) // b

            row_step = max(1, cdiv(num_rows, max_rows))
            col_step = max(1, cdiv(num_cols, max_cols))

            for r in range(0, num_rows, row_step):
                for c in range(0, num_cols, col_step):
                    cur_mask = dense_mask
                    for idx in batch_idx:
                        cur_mask = cur_mask[idx]
                    char = summarize_section(
                        cur_mask[r : r + row_step, c : c + col_step]
                    )
                    vis += char * 2
                vis += "\n"
            return vis

        total_vis = []
        for idx, batch_idx in enumerate(
            itertools.product(*[range(i) for i in batch_dims])
        ):
            if idx == limit:
                total_vis.append("...")
                total_vis.append("To print out more, set BlockMask.to_string(limit=N)")
                total_vis.append(
                    "You can also index (BlockMask[batch, head]) to choose a specific batch or head"
                )
                break
            block_vis = create_block_vis(*batch_idx)
            total_vis.append(block_vis)

        return "\n".join(total_vis)


def _broadcast_to_dim(x, dim):
    while x.dim() < dim:
        x = x.unsqueeze(0)
    return x


def _round_up_to_multiple(x, multiple):
    return (x + multiple - 1) // multiple * multiple


def _convert_mask_to_block_mask(
    mask: Tensor,
    KV_BLOCK_SIZE=_DEFAULT_SPARSE_BLOCK_SIZE,
    Q_BLOCK_SIZE=_DEFAULT_SPARSE_BLOCK_SIZE,
    separate_full_blocks: bool = False,
) -> Tuple[Tensor, Optional[Tensor]]:
    assert mask.dtype == torch.bool
    mask = _broadcast_to_dim(mask, 4)
    B, H, Q, KV = mask.shape
    is_decoding = Q < 128
    if is_decoding:
        Q_BLOCK_SIZE = Q
    assert Q % Q_BLOCK_SIZE == 0
    assert KV % KV_BLOCK_SIZE == 0
    mask = mask.view(
        B, H, Q // Q_BLOCK_SIZE, Q_BLOCK_SIZE, KV // KV_BLOCK_SIZE, KV_BLOCK_SIZE
    )  # [B, H, Q//Q_BLOCK_SIZE, Q_BLOCK_SIZE, KV//KV_BLOCK_SIZE, KV_BLOCK_SIZE]
    mask = mask.permute(
        0, 1, 2, 4, 3, 5
    )  # [B, H, Q//Q_BLOCK_SIZE, KV//KV_BLOCK_SIZE, Q_BLOCK_SIZE, KV_BLOCK_SIZE]
    mask_block_sum = mask.sum(
        dim=[-2, -1]
    )  # [B, H, Q//Q_BLOCK_SIZE, KV//KV_BLOCK_SIZE]
    if separate_full_blocks and not is_decoding:
        full_block_sum = Q_BLOCK_SIZE * KV_BLOCK_SIZE
        full_blocks = mask_block_sum == full_block_sum
        partial_blocks = (mask_block_sum > 0) & (mask_block_sum < full_block_sum)
        partial_blocks = partial_blocks.to(dtype=torch.int8)
        full_blocks = full_blocks.to(dtype=torch.int8)
        return partial_blocks, full_blocks
    else:
        partial_blocks = mask_block_sum > 0
        partial_blocks = partial_blocks.to(dtype=torch.int8)
        return partial_blocks, None


def or_masks(*mask_mods: _mask_mod_signature) -> _mask_mod_signature:
    """Returns a mask_mod that's the union of provided mask_mods"""
    if not all(callable(arg) for arg in mask_mods):
        raise RuntimeError(f"All inputs should be callable mask_mods: {mask_mods}")

    def or_mask(b, h, q_idx, kv_idx):
        result = b.new_zeros((), dtype=torch.bool)
        for mask in mask_mods:
            result = result | mask(b, h, q_idx, kv_idx)
        return result

    return or_mask


def and_masks(*mask_mods: _mask_mod_signature) -> _mask_mod_signature:
    """Returns a mask_mod that's the intersection of provided mask_mods"""
    if not all(callable(arg) for arg in mask_mods):
        raise RuntimeError(f"All inputs should be callable mask_mods: {mask_mods}")

    def and_mask(b, h, q_idx, kv_idx):
        result = b.new_ones((), dtype=torch.bool)
        for mask in mask_mods:
            result = result & mask(b, h, q_idx, kv_idx)
        return result

    return and_mask


def _convert_block_mask_to_mask(
    block_mask,
    KV_BLOCK_SIZE=_DEFAULT_SPARSE_BLOCK_SIZE,
    Q_BLOCK_SIZE=_DEFAULT_SPARSE_BLOCK_SIZE,
) -> Tensor:
    assert block_mask.dim() == 4
    B, H, Q, KV = block_mask.shape
    block_mask = block_mask.expand(Q_BLOCK_SIZE, KV_BLOCK_SIZE, *block_mask.shape)
    block_mask = block_mask.permute(2, 3, 4, 0, 5, 1).reshape(
        B, H, Q * Q_BLOCK_SIZE, KV * KV_BLOCK_SIZE
    )
    return block_mask


def _create_sparse_block_from_block_mask(
    block_mask: Tuple[Tensor, Optional[Tensor]],
    mask_mod: Optional[Callable],
    KV_BLOCK_SIZE: int = _DEFAULT_SPARSE_BLOCK_SIZE,
    Q_BLOCK_SIZE: int = _DEFAULT_SPARSE_BLOCK_SIZE,
) -> BlockMask:
    partial_blocks, full_blocks = block_mask

    partial_bm = _dense_to_ordered(partial_blocks)
    if full_blocks is not None:
        full_bm = _dense_to_ordered(full_blocks)
    else:
        full_bm = (None, None)

    return BlockMask(  # type: ignore[call-arg]
        partial_bm[0],
        partial_bm[1],
        full_bm[0],
        full_bm[1],
        BLOCK_SIZE=(KV_BLOCK_SIZE, Q_BLOCK_SIZE),
        mask_mod=mask_mod,
    )


def create_mask(
    mod_fn: Union[_score_mod_signature, _mask_mod_signature],
    B: int,
    H: int,
    Q_LEN: int,
    KV_LEN: int,
    device: str = "cuda",
    _compile: bool = False,
) -> Tensor:
    r"""This function creates a mask tensor from a mod_fn function.

    Args:
        mod_fn (Union[_score_mod_signature, _mask_mod_signature]): Function to modify attention scores.
        B (int): Batch size.
        H (int): Number of heads.
        Q_LEN (int): Sequence length of query.
        KV_LEN (int): Sequence length of key/value.
        device (str): Device to run the mask creation on.

    Returns:
        mask (Tensor): A mask tensor with shape (B, H, M, N).
    """

    b = torch.arange(0, B, device=device)
    h = torch.arange(0, H, device=device)
    m = torch.arange(0, Q_LEN, device=device)
    n = torch.arange(0, KV_LEN, device=device)
    # TODO: fix this
    # Lack instantiation support for __torch_function__ mode support under compile
    if _compile:
        ctx = nullcontext()
    else:
        ctx = TransformGetItemToIndex()  # type: ignore[assignment]
    mod_type = _get_mod_type(mod_fn)

    with ctx:
        if mod_type == _ModificationType.SCORE_MOD:
            score_mod = mod_fn
            score_mod = _vmap_for_bhqkv(score_mod, prefix=(0,))  # first input is score
            out = score_mod(torch.zeros(B, H, Q_LEN, KV_LEN, device=device), b, h, m, n)
            mask = torch.where(torch.isneginf(out), False, True)
            return mask
        elif mod_type == _ModificationType.MASK_MOD:
            mask_mod = mod_fn
            mask_mod = _vmap_for_bhqkv(mask_mod, prefix=())
            mask = mask_mod(b, h, m, n)
            return mask
        else:
            raise AssertionError


def _create_block_mask_inner(
    mask_mod: Callable,
    B: int,
    H: int,
    Q_LEN: int,
    KV_LEN: int,
    device: str,
    KV_BLOCK_SIZE: int,
    Q_BLOCK_SIZE: int,
):
    r"""Work around for being unable to instantiate __torch_function__ mode under compile.
    `create_block_mask` will compile this inner function and wrap the call to this
    with the __torch_function__ mode.
    """
    mask_tensor = create_mask(mask_mod, B, H, Q_LEN, KV_LEN, device, _compile=True)
    partial_block_mask, full_block_mask = _convert_mask_to_block_mask(
        mask_tensor,
        KV_BLOCK_SIZE=KV_BLOCK_SIZE,
        Q_BLOCK_SIZE=Q_BLOCK_SIZE,
        separate_full_blocks=True,
    )
    return _create_sparse_block_from_block_mask(
        (partial_block_mask, full_block_mask), mask_mod
    )


def create_block_mask(
    mask_mod: _mask_mod_signature,
    B: int,
    H: int,
    Q_LEN: int,
    KV_LEN: int,
    device: str = "cuda",
    KV_BLOCK_SIZE: int = _DEFAULT_SPARSE_BLOCK_SIZE,
    Q_BLOCK_SIZE: int = _DEFAULT_SPARSE_BLOCK_SIZE,
    _compile=False,
) -> BlockMask:
    r"""This function creates a block mask tuple from a mask_mod function.

    Args:
        mask_mod (Callable): mask_mod function. This is a callable that defines the
            masking pattern for the attention mechanism. It takes four arguments:
            b (batch size), h (number of heads), q_idx (query index), and kv_idx (key/value index).
            It should return a boolean tensor indicating which attention connections are allowed (True)
            or masked out (False).
        B (int): Batch size.
        H (int): Number of heads.
        Q_LEN (int): Sequence length of query.
        KV_LEN (int): Sequence length of key/value.
        device (str): Device to run the mask creation on.
        KV_BLOCK_SIZE (int): Block size of block mask for each query.
        Q_BLOCK_SIZE (int): Block size of block mask for each key/value.
        _compile (bool): Whether to compile the mask creation.

    Returns:
        block_mask (tuple): A tuple of (kv_num_blocks, kv_indices, q_num_blocks, q_indices,
                            KV_BLOCK_SIZE, Q_BLOCK_SIZE) which represents the block mask.

    Example Usage:
    .. code-block:: python

        def causal_mask(b, h, q_idx, kv_idx):
            return q_idx >= kv_idx

        block_mask = create_block_mask(causal_mask, 1, 1, 8192, 8192, device="cuda")

        query = torch.randn(1, 1, 8192, 64, device="cuda", dtype=torch.float16)
        key = torch.randn(1, 1, 8192, 64, device="cuda", dtype=torch.float16)
        value = torch.randn(1, 1, 8192, 64, device="cuda", dtype=torch.float16)

        output = flex_attention(query, key, value, block_mask=block_mask)
    """
    mod_type = _get_mod_type(mask_mod)
    assert (
        mod_type == _ModificationType.MASK_MOD
    ), f"create-block_mask requires a mask_mod function! Got {mask_mod}"
    inner_func = _create_block_mask_inner
    Q_LEN = Q_LEN if Q_LEN < 128 else _round_up_to_multiple(Q_LEN, Q_BLOCK_SIZE)
    KV_LEN = _round_up_to_multiple(KV_LEN, KV_BLOCK_SIZE)
    if _compile:
        inner_func = torch.compile(inner_func, fullgraph=True, dynamic=False)
    with TransformGetItemToIndex():
        block_mask = inner_func(
            mask_mod, B, H, Q_LEN, KV_LEN, device, KV_BLOCK_SIZE, Q_BLOCK_SIZE
        )
    return block_mask


def _create_empty_block_mask(query: Tensor, key: Tensor) -> BlockMask:
    r"""Default block mask for flex attention.
    If users don't specify any block sparse mask info, we create this
    empty block sparse mask. Which creates a BlockMask with 1 block that is the full length
    of the query and key tensors.
    """
    device = query.device
    kv_len = _round_up_to_multiple(key.size()[-2], 128)
    q_len = _round_up_to_multiple(query.size()[-2], 128)
    return BlockMask(
        kv_num_blocks=torch.ones([1, 1, 1], dtype=torch.int32, device=device),
        kv_indices=torch.zeros([1, 1, 1, 1], dtype=torch.int32, device=device),
        full_kv_num_blocks=None,
        full_kv_indices=None,
        BLOCK_SIZE=(kv_len, q_len),
    )


def flex_attention(
    query: Tensor,
    key: Tensor,
    value: Tensor,
    score_mod: Optional[_score_mod_signature] = None,
    block_mask: Optional[BlockMask] = None,
    scale: Optional[float] = None,
) -> Tensor:
    r"""This function implements scaled dot product attention with an arbitrary attention score modification function.

    This function computes the scaled dot product attention between query, key, and value tensors with a user-defined
    attention score modification function. The attention score modification function will be applied after the attention
    scores have been calculated between the query and key tensors. The attention scores are calculated as follows:

    The ``score_mod`` function should have the following signature:

    .. code-block:: python

        def score_mod(
            score: Tensor,
            batch: Tensor,
            head: Tensor,
            q_idx: Tensor,
            k_idx: Tensor
        ) -> Tensor:

    Where:
        - ``score``: A scalar tensor representing the attention score,
          with the same data type and device as the query, key, and value tensors.
        - ``batch``, ``head``, ``q_idx``, ``k_idx``: Scalar tensors indicating
          the batch index, head index, query index, and key/value index, respectively.
          These should have the ``torch.int`` data type and be located on the same device as the score tensor.

    Args:
        query (Tensor): Query tensor; shape :math:`(B, H, L, E)`.
        key (Tensor): Key tensor; shape :math:`(B, H, S, E)`.
        value (Tensor): Value tensor; shape :math:`(B, H, S, Ev)`.
        score_mod (Optional[Callable]): Function to modify attention scores. By default no score_mod is applied.
        block_mask (BlockMask): BlockMask object that controls the blocksparsity pattern of the attention.
        scale (Optional[float]): Scaling factor applied prior to softmax. If
        none, the default value is set to :math`\frac{1}{\sqrt{E}}`

    Returns:
        output (Tensor): Attention output; shape :math:`(B, H, L, Ev)`.

    Shape legend:
        - :math:`N: \text{Batch size} ... : \text{Any number of other batch dimensions (optional)}`
        - :math:`S: \text{Source sequence length}`
        - :math:`L: \text{Target sequence length}`
        - :math:`E: \text{Embedding dimension of the query and key}`
        - :math:`Ev: \text{Embedding dimension of the value}`

    .. warning::
        `torch.nn.attention.flex_attention` is a prototype feature in PyTorch.
        Please look forward to a more stable implementation in a future version of PyTorch.
        Read more about feature classification at: https://pytorch.org/blog/pytorch-feature-classification-changes/#prototype

    """
    # Some basic input validation
    _validate_sdpa_input(query, key, value)
    if query.dim() != 4 or key.dim() != 4 or value.dim() != 4:
        raise NotImplementedError("NYI: query, key, and value must be 4D tensors")
    if query.size(-2) >= 32:  # use Attention Kernel
        if query.size(-2) >= 128 and query.size(-2) % 128 != 0:
            raise NotImplementedError("NYI: S must be <128 or a multiple of 128")
    if key.size(-2) % 128 != 0:
        raise NotImplementedError("NYI: L must be a multiple of 128")

    if score_mod is None:
        score_mod = _identity
    if block_mask is None:
        block_mask = _create_empty_block_mask(query, key)
    if scale is None:
        scale = 1.0 / math.sqrt(query.size(-1))
    if torch.compiler.is_dynamo_compiling():
        # mark head_dim always to be static
        for x in [query, key, value]:
            torch._dynamo.mark_static(x, -1)
        out, _ = flex_attention_hop(
            query, key, value, score_mod, block_mask.as_tuple(), scale=scale
        )
        return out

    if not torch._dynamo.is_dynamo_supported():
        raise RuntimeError("flex_attention requires dynamo support")

    with _set_compilation_env():
        with torch._dynamo.utils.disable_cache_limit():
            with _temp_remove_pre_dispatch_torch_function_mode():
                out, _ = torch.compile(
                    flex_attention_hop, backend="eager", fullgraph=True
                )(query, key, value, score_mod, block_mask.as_tuple(), scale=scale)
                return out<|MERGE_RESOLUTION|>--- conflicted
+++ resolved
@@ -23,10 +23,6 @@
 )
 from torch.nn.attention._utils import _validate_sdpa_input
 
-<<<<<<< HEAD
-
-__all__ = ["BlockMask", "flex_attention", "create_block_mask", "create_mask"]
-=======
 __all__ = [
     "BlockMask",
     "flex_attention",
@@ -36,7 +32,6 @@
     "and_masks",
     "noop_mask",
 ]
->>>>>>> 4e05d169
 
 _score_mod_signature = Callable[[Tensor, Tensor, Tensor, Tensor, Tensor], Tensor]
 _mask_mod_signature = Callable[[Tensor, Tensor, Tensor, Tensor], Tensor]
