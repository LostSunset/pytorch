"""Functional interface."""

import importlib
import math
import warnings
from typing import Callable, List, Optional, Tuple, TYPE_CHECKING, Union

import torch
from torch import _VF, sym_int as _sym_int, Tensor
from torch._C import _add_docstr, _infer_size
from torch._jit_internal import (
    _overload,
    boolean_dispatch,
    BroadcastingList1,
    BroadcastingList2,
    BroadcastingList3,
)
from torch._torch_docs import reproducibility_notes, sparse_support_notes, tf32_notes
from torch.nn import _reduction as _Reduction, grad  # noqa: F401
from torch.nn.modules.utils import _list_with_default, _pair, _single, _triple
from torch.overrides import (
    handle_torch_function,
    has_torch_function,
    has_torch_function_unary,
    has_torch_function_variadic,
)


if TYPE_CHECKING:
    from torch.types import _dtype as DType
else:
    # The JIT doesn't understand Union, nor torch.dtype here
    DType = int

try:
    import numpy as np
except ModuleNotFoundError:
    np = None


conv1d = _add_docstr(
    torch.conv1d,
    r"""
conv1d(input, weight, bias=None, stride=1, padding=0, dilation=1, groups=1) -> Tensor

Applies a 1D convolution over an input signal composed of several input
planes.

{tf32_note}

See :class:`~torch.nn.Conv1d` for details and output shape.

Note:
    {cudnn_reproducibility_note}

Note:
    This operator supports complex data types i.e. ``complex32, complex64, complex128``.
""".format(
        **reproducibility_notes, **tf32_notes
    )
    + r"""

Args:
    input: input tensor of shape :math:`(\text{minibatch} , \text{in\_channels} , iW)`
    weight: filters of shape :math:`(\text{out\_channels} , \frac{\text{in\_channels}}{\text{groups}} , kW)`
    bias: optional bias of shape :math:`(\text{out\_channels})`. Default: ``None``
    stride: the stride of the convolving kernel. Can be a single number or
      a one-element tuple `(sW,)`. Default: 1
    padding: implicit paddings on both sides of the input. Can be a string {'valid', 'same'},
      single number or a one-element tuple `(padW,)`. Default: 0
      ``padding='valid'`` is the same as no padding. ``padding='same'`` pads
      the input so the output has the same shape as the input. However, this mode
      doesn't support any stride values other than 1.

      .. warning::
          For ``padding='same'``, if the ``weight`` is even-length and
          ``dilation`` is odd in any dimension, a full :func:`pad` operation
          may be needed internally. Lowering performance.
    dilation: the spacing between kernel elements. Can be a single number or
      a one-element tuple `(dW,)`. Default: 1
    groups: split input into groups, :math:`\text{in\_channels}` should be divisible by
      the number of groups. Default: 1

Examples::

    >>> inputs = torch.randn(33, 16, 30)
    >>> filters = torch.randn(20, 16, 5)
    >>> F.conv1d(inputs, filters)
""",
)

conv2d = _add_docstr(
    torch.conv2d,
    r"""
conv2d(input, weight, bias=None, stride=1, padding=0, dilation=1, groups=1) -> Tensor

Applies a 2D convolution over an input image composed of several input
planes.

{tf32_note}

See :class:`~torch.nn.Conv2d` for details and output shape.

Note:
    {cudnn_reproducibility_note}

Note:
    This operator supports complex data types i.e. ``complex32, complex64, complex128``.
""".format(
        **reproducibility_notes, **tf32_notes
    )
    + r"""

Args:
    input: input tensor of shape :math:`(\text{minibatch} , \text{in\_channels} , iH , iW)`
    weight: filters of shape :math:`(\text{out\_channels} , \frac{\text{in\_channels}}{\text{groups}} , kH , kW)`
    bias: optional bias tensor of shape :math:`(\text{out\_channels})`. Default: ``None``
    stride: the stride of the convolving kernel. Can be a single number or a
      tuple `(sH, sW)`. Default: 1
    padding: implicit paddings on both sides of the input. Can be a string {'valid', 'same'},
      single number or a tuple `(padH, padW)`. Default: 0
      ``padding='valid'`` is the same as no padding. ``padding='same'`` pads
      the input so the output has the same shape as the input. However, this mode
      doesn't support any stride values other than 1.

      .. warning::
          For ``padding='same'``, if the ``weight`` is even-length and
          ``dilation`` is odd in any dimension, a full :func:`pad` operation
          may be needed internally. Lowering performance.

    dilation: the spacing between kernel elements. Can be a single number or
      a tuple `(dH, dW)`. Default: 1
    groups: split input into groups, both :math:`\text{in\_channels}` and :math:`\text{out\_channels}`
      should be divisible by the number of groups. Default: 1

Examples::

    >>> # With square kernels and equal stride
    >>> filters = torch.randn(8, 4, 3, 3)
    >>> inputs = torch.randn(1, 4, 5, 5)
    >>> F.conv2d(inputs, filters, padding=1)
""",
)  # noqa: E501

conv3d = _add_docstr(
    torch.conv3d,
    r"""
conv3d(input, weight, bias=None, stride=1, padding=0, dilation=1, groups=1) -> Tensor

Applies a 3D convolution over an input image composed of several input
planes.

{tf32_note}

See :class:`~torch.nn.Conv3d` for details and output shape.

Note:
    {cudnn_reproducibility_note}

Note:
    This operator supports complex data types i.e. ``complex32, complex64, complex128``.
""".format(
        **reproducibility_notes, **tf32_notes
    )
    + r"""

Args:
    input: input tensor of shape :math:`(\text{minibatch} , \text{in\_channels} , iT , iH , iW)`
    weight: filters of shape :math:`(\text{out\_channels} , \frac{\text{in\_channels}}{\text{groups}} , kT , kH , kW)`
    bias: optional bias tensor of shape :math:`(\text{out\_channels})`. Default: None
    stride: the stride of the convolving kernel. Can be a single number or a
      tuple `(sT, sH, sW)`. Default: 1
    padding: implicit paddings on both sides of the input. Can be a string {'valid', 'same'},
      single number or a tuple `(padT, padH, padW)`. Default: 0
      ``padding='valid'`` is the same as no padding. ``padding='same'`` pads
      the input so the output has the same shape as the input. However, this mode
      doesn't support any stride values other than 1.

      .. warning::
          For ``padding='same'``, if the ``weight`` is even-length and
          ``dilation`` is odd in any dimension, a full :func:`pad` operation
          may be needed internally. Lowering performance.

    dilation: the spacing between kernel elements. Can be a single number or
      a tuple `(dT, dH, dW)`. Default: 1
    groups: split input into groups, :math:`\text{in\_channels}` should be divisible by
      the number of groups. Default: 1

Examples::

    >>> filters = torch.randn(33, 16, 3, 3, 3)
    >>> inputs = torch.randn(20, 16, 50, 10, 20)
    >>> F.conv3d(inputs, filters)
""",
)  # noqa: E501

conv_transpose1d = _add_docstr(
    torch.conv_transpose1d,
    r"""
conv_transpose1d(input, weight, bias=None, stride=1, padding=0, output_padding=0, groups=1, dilation=1) -> Tensor

Applies a 1D transposed convolution operator over an input signal
composed of several input planes, sometimes also called "deconvolution".

{tf32_note}

See :class:`~torch.nn.ConvTranspose1d` for details and output shape.

Note:
    {cudnn_reproducibility_note}
""".format(
        **reproducibility_notes, **tf32_notes
    )
    + r"""

Args:
    input: input tensor of shape :math:`(\text{minibatch} , \text{in\_channels} , iW)`
    weight: filters of shape :math:`(\text{in\_channels} , \frac{\text{out\_channels}}{\text{groups}} , kW)`
    bias: optional bias of shape :math:`(\text{out\_channels})`. Default: None
    stride: the stride of the convolving kernel. Can be a single number or a
      tuple ``(sW,)``. Default: 1
    padding: ``dilation * (kernel_size - 1) - padding`` zero-padding will be added to both
      sides of each dimension in the input. Can be a single number or a tuple
      ``(padW,)``. Default: 0
    output_padding: additional size added to one side of each dimension in the
      output shape. Can be a single number or a tuple ``(out_padW)``. Default: 0
    groups: split input into groups, :math:`\text{in\_channels}` should be divisible by the
      number of groups. Default: 1
    dilation: the spacing between kernel elements. Can be a single number or
      a tuple ``(dW,)``. Default: 1

Examples::

    >>> inputs = torch.randn(20, 16, 50)
    >>> weights = torch.randn(16, 33, 5)
    >>> F.conv_transpose1d(inputs, weights)
""",
)

conv_transpose2d = _add_docstr(
    torch.conv_transpose2d,
    r"""
conv_transpose2d(input, weight, bias=None, stride=1, padding=0, output_padding=0, groups=1, dilation=1) -> Tensor

Applies a 2D transposed convolution operator over an input image
composed of several input planes, sometimes also called "deconvolution".

{tf32_note}

See :class:`~torch.nn.ConvTranspose2d` for details and output shape.

Note:
    {cudnn_reproducibility_note}
""".format(
        **reproducibility_notes, **tf32_notes
    )
    + r"""

Args:
    input: input tensor of shape :math:`(\text{minibatch} , \text{in\_channels} , iH , iW)`
    weight: filters of shape :math:`(\text{in\_channels} , \frac{\text{out\_channels}}{\text{groups}} , kH , kW)`
    bias: optional bias of shape :math:`(\text{out\_channels})`. Default: None
    stride: the stride of the convolving kernel. Can be a single number or a
      tuple ``(sH, sW)``. Default: 1
    padding: ``dilation * (kernel_size - 1) - padding`` zero-padding will be added to both
      sides of each dimension in the input. Can be a single number or a tuple
      ``(padH, padW)``. Default: 0
    output_padding: additional size added to one side of each dimension in the
      output shape. Can be a single number or a tuple ``(out_padH, out_padW)``.
      Default: 0
    groups: split input into groups, :math:`\text{in\_channels}` should be divisible by the
      number of groups. Default: 1
    dilation: the spacing between kernel elements. Can be a single number or
      a tuple ``(dH, dW)``. Default: 1

Examples::

    >>> # With square kernels and equal stride
    >>> inputs = torch.randn(1, 4, 5, 5)
    >>> weights = torch.randn(4, 8, 3, 3)
    >>> F.conv_transpose2d(inputs, weights, padding=1)
""",
)  # noqa: E501

conv_transpose3d = _add_docstr(
    torch.conv_transpose3d,
    r"""
conv_transpose3d(input, weight, bias=None, stride=1, padding=0, output_padding=0, groups=1, dilation=1) -> Tensor

Applies a 3D transposed convolution operator over an input image
composed of several input planes, sometimes also called "deconvolution"

{tf32_note}

See :class:`~torch.nn.ConvTranspose3d` for details and output shape.

Note:
    {cudnn_reproducibility_note}
""".format(
        **reproducibility_notes, **tf32_notes
    )
    + r"""

Args:
    input: input tensor of shape :math:`(\text{minibatch} , \text{in\_channels} , iT , iH , iW)`
    weight: filters of shape :math:`(\text{in\_channels} , \frac{\text{out\_channels}}{\text{groups}} , kT , kH , kW)`
    bias: optional bias of shape :math:`(\text{out\_channels})`. Default: None
    stride: the stride of the convolving kernel. Can be a single number or a
      tuple ``(sT, sH, sW)``. Default: 1
    padding: ``dilation * (kernel_size - 1) - padding`` zero-padding will be added to both
      sides of each dimension in the input. Can be a single number or a tuple
      ``(padT, padH, padW)``. Default: 0
    output_padding: additional size added to one side of each dimension in the
      output shape. Can be a single number or a tuple
      ``(out_padT, out_padH, out_padW)``. Default: 0
    groups: split input into groups, :math:`\text{in\_channels}` should be divisible by the
      number of groups. Default: 1
    dilation: the spacing between kernel elements. Can be a single number or
      a tuple `(dT, dH, dW)`. Default: 1

Examples::

    >>> inputs = torch.randn(20, 16, 50, 10, 20)
    >>> weights = torch.randn(16, 33, 3, 3, 3)
    >>> F.conv_transpose3d(inputs, weights)
""",
)  # noqa: E501

conv_tbc = _add_docstr(
    torch.conv_tbc,
    r"""
Applies a 1-dimensional sequence convolution over an input sequence.
Input and output dimensions are (Time, Batch, Channels) - hence TBC.

Args:
    input: input tensor of shape :math:`(\text{sequence length} \times batch \times \text{in\_channels})`
    weight: filter of shape (:math:`\text{kernel width} \times \text{in\_channels} \times \text{out\_channels}`)
    bias: bias of shape (:math:`\text{out\_channels}`)
    pad: number of timesteps to pad. Default: 0
""",
)


# Pooling
avg_pool1d = _add_docstr(
    torch.avg_pool1d,
    r"""
avg_pool1d(input, kernel_size, stride=None, padding=0, ceil_mode=False, count_include_pad=True) -> Tensor

Applies a 1D average pooling over an input signal composed of several
input planes.

See :class:`~torch.nn.AvgPool1d` for details and output shape.

Args:
    input: input tensor of shape :math:`(\text{minibatch} , \text{in\_channels} , iW)`
    kernel_size: the size of the window. Can be a single number or a
      tuple `(kW,)`
    stride: the stride of the window. Can be a single number or a tuple
      `(sW,)`. Default: :attr:`kernel_size`
    padding: implicit zero paddings on both sides of the input. Can be a
      single number or a tuple `(padW,)`. Default: 0
    ceil_mode: when True, will use `ceil` instead of `floor` to compute the
        output shape. Default: ``False``
    count_include_pad: when True, will include the zero-padding in the
        averaging calculation. Default: ``True``

Examples::

    >>> # pool of square window of size=3, stride=2
    >>> input = torch.tensor([[[1, 2, 3, 4, 5, 6, 7]]], dtype=torch.float32)
    >>> F.avg_pool1d(input, kernel_size=3, stride=2)
    tensor([[[ 2.,  4.,  6.]]])

""",
)


avg_pool2d = _add_docstr(
    torch._C._nn.avg_pool2d,
    r"""
avg_pool2d(input, kernel_size, stride=None, padding=0, ceil_mode=False, count_include_pad=True, divisor_override=None) -> Tensor

Applies 2D average-pooling operation in :math:`kH \times kW` regions by step size
:math:`sH \times sW` steps. The number of output features is equal to the number of
input planes.

See :class:`~torch.nn.AvgPool2d` for details and output shape.

Args:
    input: input tensor :math:`(\text{minibatch} , \text{in\_channels} , iH , iW)`
    kernel_size: size of the pooling region. Can be a single number or a
      tuple `(kH, kW)`
    stride: stride of the pooling operation. Can be a single number or a
      tuple `(sH, sW)`. Default: :attr:`kernel_size`
    padding: implicit zero paddings on both sides of the input. Can be a
      single number or a tuple `(padH, padW)`. Default: 0
    ceil_mode: when True, will use `ceil` instead of `floor` in the formula
        to compute the output shape. Default: ``False``
    count_include_pad: when True, will include the zero-padding in the
        averaging calculation. Default: ``True``
    divisor_override: if specified, it will be used as divisor, otherwise
         size of the pooling region will be used. Default: None
""",
)

avg_pool3d = _add_docstr(
    torch._C._nn.avg_pool3d,
    r"""
avg_pool3d(input, kernel_size, stride=None, padding=0, ceil_mode=False, count_include_pad=True, divisor_override=None) -> Tensor

Applies 3D average-pooling operation in :math:`kT \times kH \times kW` regions by step
size :math:`sT \times sH \times sW` steps. The number of output features is equal to
:math:`\lfloor\frac{\text{input planes}}{sT}\rfloor`.

See :class:`~torch.nn.AvgPool3d` for details and output shape.

Args:
    input: input tensor :math:`(\text{minibatch} , \text{in\_channels} , iT \times iH , iW)`
    kernel_size: size of the pooling region. Can be a single number or a
      tuple `(kT, kH, kW)`
    stride: stride of the pooling operation. Can be a single number or a
      tuple `(sT, sH, sW)`. Default: :attr:`kernel_size`
    padding: implicit zero paddings on both sides of the input. Can be a
      single number or a tuple `(padT, padH, padW)`, Default: 0
    ceil_mode: when True, will use `ceil` instead of `floor` in the formula
        to compute the output shape
    count_include_pad: when True, will include the zero-padding in the
        averaging calculation
    divisor_override: if specified, it will be used as divisor, otherwise
        size of the pooling region will be used. Default: None
""",
)


def fractional_max_pool2d_with_indices(
    input: Tensor,
    kernel_size: BroadcastingList2[int],
    output_size: Optional[BroadcastingList2[int]] = None,
    output_ratio: Optional[BroadcastingList2[float]] = None,
    return_indices: bool = False,
    _random_samples: Optional[Tensor] = None,
) -> Tuple[Tensor, Tensor]:  # noqa: D400
    r"""
    fractional_max_pool2d(input, kernel_size, output_size=None, output_ratio=None, return_indices=False, _random_samples=None)

    Applies 2D fractional max pooling over an input signal composed of several input planes.

    Fractional MaxPooling is described in detail in the paper `Fractional MaxPooling`_ by Ben Graham

    The max-pooling operation is applied in :math:`kH \times kW` regions by a stochastic
    step size determined by the target output size.
    The number of output features is equal to the number of input planes.

    Args:
        kernel_size: the size of the window to take a max over.
                     Can be a single number :math:`k` (for a square kernel of :math:`k \times k`)
                     or a tuple `(kH, kW)`
        output_size: the target output size of the image of the form :math:`oH \times oW`.
                     Can be a tuple `(oH, oW)` or a single number :math:`oH` for a square image :math:`oH \times oH`
        output_ratio: If one wants to have an output size as a ratio of the input size, this option can be given.
                      This has to be a number or tuple in the range (0, 1)
        return_indices: if ``True``, will return the indices along with the outputs.
                        Useful to pass to :func:`~torch.nn.functional.max_unpool2d`.

    Examples::
        >>> input = torch.randn(20, 16, 50, 32)
        >>> # pool of square window of size=3, and target output size 13x12
        >>> F.fractional_max_pool2d(input, 3, output_size=(13, 12))
        >>> # pool of square window and target output size being half of input image size
        >>> F.fractional_max_pool2d(input, 3, output_ratio=(0.5, 0.5))

    .. _Fractional MaxPooling:
        http://arxiv.org/abs/1412.6071
    """
    if has_torch_function_variadic(input, _random_samples):
        return handle_torch_function(
            fractional_max_pool2d_with_indices,
            (input, _random_samples),
            input,
            kernel_size,
            output_size=output_size,
            output_ratio=output_ratio,
            return_indices=return_indices,
            _random_samples=_random_samples,
        )
    if output_size is None and output_ratio is None:
        raise ValueError(
            "fractional_max_pool2d requires specifying either an output_size or an output_ratio"
        )
    if output_size is None:
        assert output_ratio is not None
        if len(output_ratio) > 2:
            raise ValueError(
                "fractional_max_pool2d requires output_ratio to either be a single Int or tuple of Ints."
            )
        _output_ratio = _pair(output_ratio)
        output_size = [
            int(input.size(-2) * _output_ratio[0]),
            int(input.size(-1) * _output_ratio[1]),
        ]

    if _random_samples is None:
        n_batch = 1 if input.dim() == 3 else input.size(0)
        _random_samples = torch.rand(
            n_batch, input.size(-3), 2, dtype=input.dtype, device=input.device
        )
    return torch._C._nn.fractional_max_pool2d(
        input, kernel_size, output_size, _random_samples
    )


def _fractional_max_pool2d(
    input: Tensor,
    kernel_size: BroadcastingList2[int],
    output_size: Optional[BroadcastingList2[int]] = None,
    output_ratio: Optional[BroadcastingList2[float]] = None,
    return_indices: bool = False,
    _random_samples: Optional[Tensor] = None,
) -> Tensor:
    if has_torch_function_variadic(input, _random_samples):
        return handle_torch_function(
            fractional_max_pool2d,
            (input, _random_samples),
            input,
            kernel_size,
            output_size=output_size,
            output_ratio=output_ratio,
            return_indices=return_indices,
            _random_samples=_random_samples,
        )
    return fractional_max_pool2d_with_indices(
        input, kernel_size, output_size, output_ratio, return_indices, _random_samples
    )[0]


fractional_max_pool2d = boolean_dispatch(
    arg_name="return_indices",
    arg_index=4,
    default=False,
    if_true=fractional_max_pool2d_with_indices,
    if_false=_fractional_max_pool2d,
    module_name=__name__,
    func_name="fractional_max_pool2d",
)


def fractional_max_pool3d_with_indices(
    input: Tensor,
    kernel_size: BroadcastingList3[int],
    output_size: Optional[BroadcastingList3[int]] = None,
    output_ratio: Optional[BroadcastingList3[float]] = None,
    return_indices: bool = False,
    _random_samples: Optional[Tensor] = None,
) -> Tuple[Tensor, Tensor]:  # noqa: D400
    r"""
    fractional_max_pool3d(input, kernel_size, output_size=None, output_ratio=None, return_indices=False, _random_samples=None)

    Applies 3D fractional max pooling over an input signal composed of several input planes.

    Fractional MaxPooling is described in detail in the paper `Fractional MaxPooling`_ by Ben Graham

    The max-pooling operation is applied in :math:`kT \times kH \times kW` regions by a stochastic
    step size determined by the target output size.
    The number of output features is equal to the number of input planes.

    Args:
        kernel_size: the size of the window to take a max over.
                     Can be a single number :math:`k` (for a square kernel of :math:`k \times k \times k`)
                     or a tuple `(kT, kH, kW)`
        output_size: the target output size of the form :math:`oT \times oH \times oW`.
                     Can be a tuple `(oT, oH, oW)` or a single number :math:`oH` for a cubic output
                     :math:`oH \times oH \times oH`
        output_ratio: If one wants to have an output size as a ratio of the input size, this option can be given.
                      This has to be a number or tuple in the range (0, 1)
        return_indices: if ``True``, will return the indices along with the outputs.
                        Useful to pass to :func:`~torch.nn.functional.max_unpool3d`.

    Shape:
        - Input: :math:`(N, C, T_{in}, H_{in}, W_{in})` or :math:`(C, T_{in}, H_{in}, W_{in})`.
        - Output: :math:`(N, C, T_{out}, H_{out}, W_{out})` or :math:`(C, T_{out}, H_{out}, W_{out})`, where
          :math:`(T_{out}, H_{out}, W_{out})=\text{output\_size}` or
          :math:`(T_{out}, H_{out}, W_{out})=\text{output\_ratio} \times (T_{in}, H_{in}, W_{in})`

    Examples::
        >>> input = torch.randn(20, 16, 50, 32, 16)
        >>> # pool of cubic window of size=3, and target output size 13x12x11
        >>> F.fractional_max_pool3d(input, 3, output_size=(13, 12, 11))
        >>> # pool of cubic window and target output size being half of input size
        >>> F.fractional_max_pool3d(input, 3, output_ratio=(0.5, 0.5, 0.5))

    .. _Fractional MaxPooling:
        http://arxiv.org/abs/1412.6071
    """
    if has_torch_function_variadic(input, _random_samples):
        return handle_torch_function(
            fractional_max_pool3d_with_indices,
            (input, _random_samples),
            input,
            kernel_size,
            output_size=output_size,
            output_ratio=output_ratio,
            return_indices=return_indices,
            _random_samples=_random_samples,
        )
    if output_size is None and output_ratio is None:
        raise ValueError(
            "fractional_max_pool3d requires specifying either an output_size or an output_ratio"
        )
    if output_size is None:
        assert output_ratio is not None
        _output_ratio = _triple(output_ratio)
        output_size = [
            int(input.size(-3) * _output_ratio[0]),
            int(input.size(-2) * _output_ratio[1]),
            int(input.size(-1) * _output_ratio[2]),
        ]

    if _random_samples is None:
        n_batch = 1 if input.dim() == 4 else input.size(0)
        _random_samples = torch.rand(
            n_batch, input.size(-4), 3, dtype=input.dtype, device=input.device
        )
    return torch._C._nn.fractional_max_pool3d(
        input, kernel_size, output_size, _random_samples
    )


def _fractional_max_pool3d(
    input: Tensor,
    kernel_size: BroadcastingList3[int],
    output_size: Optional[BroadcastingList3[int]] = None,
    output_ratio: Optional[BroadcastingList3[float]] = None,
    return_indices: bool = False,
    _random_samples: Optional[Tensor] = None,
) -> Tensor:
    if has_torch_function_variadic(input, _random_samples):
        return handle_torch_function(
            fractional_max_pool3d,
            (input, _random_samples),
            input,
            kernel_size,
            output_size=output_size,
            output_ratio=output_ratio,
            return_indices=return_indices,
            _random_samples=_random_samples,
        )
    return fractional_max_pool3d_with_indices(
        input, kernel_size, output_size, output_ratio, return_indices, _random_samples
    )[0]


fractional_max_pool3d = boolean_dispatch(
    arg_name="return_indices",
    arg_index=4,
    default=False,
    if_true=fractional_max_pool3d_with_indices,
    if_false=_fractional_max_pool3d,
    module_name=__name__,
    func_name="fractional_max_pool3d",
)


def max_pool1d_with_indices(
    input: Tensor,
    kernel_size: BroadcastingList1[int],
    stride: Optional[BroadcastingList1[int]] = None,
    padding: BroadcastingList1[int] = 0,
    dilation: BroadcastingList1[int] = 1,
    ceil_mode: bool = False,
    return_indices: bool = False,
) -> Tuple[Tensor, Tensor]:  # noqa: D400
    r"""
    max_pool1d(input, kernel_size, stride=None, padding=0, dilation=1, ceil_mode=False, return_indices=False)

    Applies a 1D max pooling over an input signal composed of several input
    planes.

    .. note::
        The order of :attr:`ceil_mode` and :attr:`return_indices` is different from
        what seen in :class:`~torch.nn.MaxPool1d`, and will change in a future release.

    See :class:`~torch.nn.MaxPool1d` for details.

    Args:
        input: input tensor of shape :math:`(\text{minibatch} , \text{in\_channels} , iW)`, minibatch dim optional.
        kernel_size: the size of the window. Can be a single number or a
            tuple `(kW,)`
        stride: the stride of the window. Can be a single number or a tuple
            `(sW,)`. Default: :attr:`kernel_size`
        padding: Implicit negative infinity padding to be added on both sides, must be >= 0 and <= kernel_size / 2.
        dilation: The stride between elements within a sliding window, must be > 0.
        ceil_mode: If ``True``, will use `ceil` instead of `floor` to compute the output shape. This
                   ensures that every element in the input tensor is covered by a sliding window.
        return_indices: If ``True``, will return the argmax along with the max values.
                        Useful for :class:`torch.nn.functional.max_unpool1d` later
    """
    if has_torch_function_unary(input):
        return handle_torch_function(
            max_pool1d_with_indices,
            (input,),
            input,
            kernel_size,
            stride=stride,
            padding=padding,
            dilation=dilation,
            ceil_mode=ceil_mode,
            return_indices=return_indices,
        )
    if stride is None:
        stride = torch.jit.annotate(List[int], [])
    return torch.max_pool1d_with_indices(
        input, kernel_size, stride, padding, dilation, ceil_mode
    )


def _max_pool1d(
    input: Tensor,
    kernel_size: BroadcastingList1[int],
    stride: Optional[BroadcastingList1[int]] = None,
    padding: BroadcastingList1[int] = 0,
    dilation: BroadcastingList1[int] = 1,
    ceil_mode: bool = False,
    return_indices: bool = False,
) -> Tensor:
    if has_torch_function_unary(input):
        return handle_torch_function(
            max_pool1d,
            (input,),
            input,
            kernel_size,
            stride=stride,
            padding=padding,
            dilation=dilation,
            ceil_mode=ceil_mode,
            return_indices=return_indices,
        )
    if stride is None:
        stride = torch.jit.annotate(List[int], [])
    return torch.max_pool1d(input, kernel_size, stride, padding, dilation, ceil_mode)


max_pool1d = boolean_dispatch(
    arg_name="return_indices",
    arg_index=6,
    default=False,
    if_true=max_pool1d_with_indices,
    if_false=_max_pool1d,
    module_name=__name__,
    func_name="max_pool1d",
)


def max_pool2d_with_indices(
    input: Tensor,
    kernel_size: BroadcastingList2[int],
    stride: Optional[BroadcastingList2[int]] = None,
    padding: BroadcastingList2[int] = 0,
    dilation: BroadcastingList2[int] = 1,
    ceil_mode: bool = False,
    return_indices: bool = False,
) -> Tuple[Tensor, Tensor]:  # noqa: D400
    r"""
    max_pool2d(input, kernel_size, stride=None, padding=0, dilation=1, ceil_mode=False, return_indices=False)

    Applies a 2D max pooling over an input signal composed of several input
    planes.

    .. note::
        The order of :attr:`ceil_mode` and :attr:`return_indices` is different from
        what seen in :class:`~torch.nn.MaxPool2d`, and will change in a future release.

    See :class:`~torch.nn.MaxPool2d` for details.

    Args:
        input: input tensor :math:`(\text{minibatch} , \text{in\_channels} , iH , iW)`, minibatch dim optional.
        kernel_size: size of the pooling region. Can be a single number or a
            tuple `(kH, kW)`
        stride: stride of the pooling operation. Can be a single number or a
            tuple `(sH, sW)`. Default: :attr:`kernel_size`
        padding: Implicit negative infinity padding to be added on both sides, must be >= 0 and <= kernel_size / 2.
        dilation: The stride between elements within a sliding window, must be > 0.
        ceil_mode: If ``True``, will use `ceil` instead of `floor` to compute the output shape. This
                   ensures that every element in the input tensor is covered by a sliding window.
        return_indices: If ``True``, will return the argmax along with the max values.
                        Useful for :class:`torch.nn.functional.max_unpool2d` later
    """
    if has_torch_function_unary(input):
        return handle_torch_function(
            max_pool2d_with_indices,
            (input,),
            input,
            kernel_size,
            stride=stride,
            padding=padding,
            dilation=dilation,
            ceil_mode=ceil_mode,
            return_indices=return_indices,
        )
    if stride is None:
        stride = torch.jit.annotate(List[int], [])
    return torch._C._nn.max_pool2d_with_indices(
        input, kernel_size, stride, padding, dilation, ceil_mode
    )


def _max_pool2d(
    input: Tensor,
    kernel_size: BroadcastingList2[int],
    stride: Optional[BroadcastingList2[int]] = None,
    padding: BroadcastingList2[int] = 0,
    dilation: BroadcastingList2[int] = 1,
    ceil_mode: bool = False,
    return_indices: bool = False,
) -> Tensor:
    if has_torch_function_unary(input):
        return handle_torch_function(
            max_pool2d,
            (input,),
            input,
            kernel_size,
            stride=stride,
            padding=padding,
            dilation=dilation,
            ceil_mode=ceil_mode,
            return_indices=return_indices,
        )
    if stride is None:
        stride = torch.jit.annotate(List[int], [])
    return torch.max_pool2d(input, kernel_size, stride, padding, dilation, ceil_mode)


max_pool2d = boolean_dispatch(
    arg_name="return_indices",
    arg_index=6,
    default=False,
    if_true=max_pool2d_with_indices,
    if_false=_max_pool2d,
    module_name=__name__,
    func_name="max_pool2d",
)


def max_pool3d_with_indices(
    input: Tensor,
    kernel_size: BroadcastingList3[int],
    stride: Optional[BroadcastingList3[int]] = None,
    padding: BroadcastingList3[int] = 0,
    dilation: BroadcastingList3[int] = 1,
    ceil_mode: bool = False,
    return_indices: bool = False,
) -> Tuple[Tensor, Tensor]:  # noqa: D400
    r"""
    max_pool3d(input, kernel_size, stride=None, padding=0, dilation=1, ceil_mode=False, return_indices=False)

    Applies a 3D max pooling over an input signal composed of several input
    planes.

    .. note::
        The order of :attr:`ceil_mode` and :attr:`return_indices` is different from
        what seen in :class:`~torch.nn.MaxPool3d`, and will change in a future release.

    See :class:`~torch.nn.MaxPool3d` for details.

    Args:
        input: input tensor :math:`(\text{minibatch} , \text{in\_channels} , iD, iH , iW)`, minibatch dim optional.
        kernel_size: size of the pooling region. Can be a single number or a
                     tuple `(kT, kH, kW)`
        stride: stride of the pooling operation. Can be a single number or a
                tuple `(sT, sH, sW)`. Default: :attr:`kernel_size`
        padding: Implicit negative infinity padding to be added on both sides, must be >= 0 and <= kernel_size / 2.
        dilation: The stride between elements within a sliding window, must be > 0.
        ceil_mode: If ``True``, will use `ceil` instead of `floor` to compute the output shape. This
                   ensures that every element in the input tensor is covered by a sliding window.
        return_indices: If ``True``, will return the argmax along with the max values.
                        Useful for :class:`torch.nn.functional.max_unpool3d` later
    """
    if has_torch_function_unary(input):
        return handle_torch_function(
            max_pool3d_with_indices,
            (input,),
            input,
            kernel_size,
            stride=stride,
            padding=padding,
            dilation=dilation,
            ceil_mode=ceil_mode,
            return_indices=return_indices,
        )
    if stride is None:
        stride = torch.jit.annotate(List[int], [])
    return torch._C._nn.max_pool3d_with_indices(
        input, kernel_size, stride, padding, dilation, ceil_mode
    )


def _max_pool3d(
    input: Tensor,
    kernel_size: BroadcastingList3[int],
    stride: Optional[BroadcastingList3[int]] = None,
    padding: BroadcastingList3[int] = 0,
    dilation: BroadcastingList3[int] = 1,
    ceil_mode: bool = False,
    return_indices: bool = False,
) -> Tensor:
    if has_torch_function_unary(input):
        return handle_torch_function(
            max_pool3d,
            (input,),
            input,
            kernel_size,
            stride=stride,
            padding=padding,
            dilation=dilation,
            ceil_mode=ceil_mode,
            return_indices=return_indices,
        )
    if stride is None:
        stride = torch.jit.annotate(List[int], [])
    return torch.max_pool3d(input, kernel_size, stride, padding, dilation, ceil_mode)


max_pool3d = boolean_dispatch(
    arg_name="return_indices",
    arg_index=6,
    default=False,
    if_true=max_pool3d_with_indices,
    if_false=_max_pool3d,
    module_name=__name__,
    func_name="max_pool3d",
)


def _unpool_output_size(
    input: Tensor,
    kernel_size: List[int],
    stride: List[int],
    padding: List[int],
    output_size: Optional[List[int]],
) -> List[int]:
    input_size = input.size()
    default_size = torch.jit.annotate(List[int], [])
    for d in range(len(kernel_size)):
        default_size.append(
            (input_size[-len(kernel_size) + d] - 1) * stride[d]
            + kernel_size[d]
            - 2 * padding[d]
        )
    if output_size is None:
        ret = default_size
    else:
        if len(output_size) == len(kernel_size) + 2:
            output_size = output_size[2:]
        if len(output_size) != len(kernel_size):
            raise ValueError(
                "output_size should be a sequence containing "
                f"{len(kernel_size)} or {len(kernel_size) + 2} elements, but it has a length of '{len(output_size)}'"
            )
        for d in range(len(kernel_size)):
            min_size = default_size[d] - stride[d]
            max_size = default_size[d] + stride[d]
            if not (min_size < output_size[d] < max_size):
                raise ValueError(
                    f'invalid output_size "{output_size}" (dim {d} must be between {min_size} and {max_size})'
                )

        ret = output_size
    return ret


def max_unpool1d(
    input: Tensor,
    indices: Tensor,
    kernel_size: BroadcastingList1[int],
    stride: Optional[BroadcastingList1[int]] = None,
    padding: BroadcastingList1[int] = 0,
    output_size: Optional[BroadcastingList1[int]] = None,
) -> Tensor:
    r"""Compute a partial inverse of :class:`MaxPool1d`.

    See :class:`~torch.nn.MaxUnpool1d` for details.
    """
    if has_torch_function_unary(input):
        return handle_torch_function(
            max_unpool1d,
            (input,),
            input,
            indices,
            kernel_size,
            stride=stride,
            padding=padding,
            output_size=output_size,
        )
    kernel_size = _single(kernel_size)
    if stride is not None:
        _stride = _single(stride)
    else:
        _stride = kernel_size
    padding = _single(padding)
    output_size = _unpool_output_size(input, kernel_size, _stride, padding, output_size)
    if isinstance(output_size, list):
        output_size = output_size + [1]
    else:
        output_size = output_size + (1,)
    return torch._C._nn.max_unpool2d(
        input.unsqueeze(-1), indices.unsqueeze(-1), output_size
    ).squeeze(-1)


def max_unpool2d(
    input: Tensor,
    indices: Tensor,
    kernel_size: BroadcastingList2[int],
    stride: Optional[BroadcastingList2[int]] = None,
    padding: BroadcastingList2[int] = 0,
    output_size: Optional[BroadcastingList2[int]] = None,
) -> Tensor:
    r"""Compute a partial inverse of :class:`MaxPool2d`.

    See :class:`~torch.nn.MaxUnpool2d` for details.
    """
    if has_torch_function_unary(input):
        return handle_torch_function(
            max_unpool2d,
            (input,),
            input,
            indices,
            kernel_size,
            stride=stride,
            padding=padding,
            output_size=output_size,
        )
    kernel_size = _pair(kernel_size)
    if stride is not None:
        _stride = _pair(stride)
    else:
        _stride = kernel_size
    padding = _pair(padding)
    output_size = _unpool_output_size(input, kernel_size, _stride, padding, output_size)
    return torch._C._nn.max_unpool2d(input, indices, output_size)


def max_unpool3d(
    input: Tensor,
    indices: Tensor,
    kernel_size: BroadcastingList3[int],
    stride: Optional[BroadcastingList3[int]] = None,
    padding: BroadcastingList3[int] = 0,
    output_size: Optional[BroadcastingList3[int]] = None,
) -> Tensor:
    r"""Compute a partial inverse of :class:`MaxPool3d`.

    See :class:`~torch.nn.MaxUnpool3d` for details.
    """
    if has_torch_function_unary(input):
        return handle_torch_function(
            max_unpool3d,
            (input,),
            input,
            indices,
            kernel_size,
            stride=stride,
            padding=padding,
            output_size=output_size,
        )
    kernel_size = _triple(kernel_size)
    if stride is not None:
        _stride = _triple(stride)
    else:
        _stride = kernel_size
    padding = _triple(padding)
    output_size = _unpool_output_size(input, kernel_size, _stride, padding, output_size)
    return torch._C._nn.max_unpool3d(input, indices, output_size, _stride, padding)


def lp_pool3d(
    input: Tensor,
    norm_type: Union[int, float],
    kernel_size: BroadcastingList3[int],
    stride: Optional[BroadcastingList3[int]] = None,
    ceil_mode: bool = False,
) -> Tensor:
    r"""
    Apply a 3D power-average pooling over an input signal composed of several input planes.

    If the sum of all inputs to the power of `p` is
    zero, the gradient is set to zero as well.

    See :class:`~torch.nn.LPPool3d` for details.
    """
    if has_torch_function_unary(input):
        return handle_torch_function(
            lp_pool3d,
            (input,),
            input,
            norm_type,
            kernel_size,
            stride=stride,
            ceil_mode=ceil_mode,
        )
    kd, kw, kh = _triple(kernel_size)
    if stride is not None:
        out = avg_pool3d(input.pow(norm_type), kernel_size, stride, 0, ceil_mode)
    else:
        out = avg_pool3d(
            input.pow(norm_type), kernel_size, padding=0, ceil_mode=ceil_mode
        )

    return (
        (torch.sign(out) * relu(torch.abs(out))).mul(kd * kw * kh).pow(1.0 / norm_type)
    )


def lp_pool2d(
    input: Tensor,
    norm_type: Union[int, float],
    kernel_size: BroadcastingList2[int],
    stride: Optional[BroadcastingList2[int]] = None,
    ceil_mode: bool = False,
) -> Tensor:
    r"""
    Apply a 2D power-average pooling over an input signal composed of several input planes.

    If the sum of all inputs to the power of `p` is
    zero, the gradient is set to zero as well.

    See :class:`~torch.nn.LPPool2d` for details.
    """
    if has_torch_function_unary(input):
        return handle_torch_function(
            lp_pool2d,
            (input,),
            input,
            norm_type,
            kernel_size,
            stride=stride,
            ceil_mode=ceil_mode,
        )
    kw, kh = _pair(kernel_size)
    if stride is not None:
        out = avg_pool2d(input.pow(norm_type), kernel_size, stride, 0, ceil_mode)
    else:
        out = avg_pool2d(
            input.pow(norm_type), kernel_size, padding=0, ceil_mode=ceil_mode
        )

    return (torch.sign(out) * relu(torch.abs(out))).mul(kw * kh).pow(1.0 / norm_type)


def lp_pool1d(
    input: Tensor,
    norm_type: Union[int, float],
    kernel_size: int,
    stride: Optional[BroadcastingList1[int]] = None,
    ceil_mode: bool = False,
) -> Tensor:
    r"""Apply a 1D power-average pooling over an input signal composed of several input planes.

    If the sum of all inputs to the power of `p` is
    zero, the gradient is set to zero as well.

    See :class:`~torch.nn.LPPool1d` for details.
    """
    if has_torch_function_unary(input):
        return handle_torch_function(
            lp_pool1d,
            (input,),
            input,
            norm_type,
            kernel_size,
            stride=stride,
            ceil_mode=ceil_mode,
        )
    if stride is not None:
        out = avg_pool1d(input.pow(norm_type), kernel_size, stride, 0, ceil_mode)
    else:
        out = avg_pool1d(
            input.pow(norm_type), kernel_size, padding=0, ceil_mode=ceil_mode
        )

    return (
        (torch.sign(out) * relu(torch.abs(out))).mul(kernel_size).pow(1.0 / norm_type)
    )


def adaptive_max_pool1d_with_indices(
    input: Tensor,
    output_size: BroadcastingList1[int],
    return_indices: bool = False,
) -> Tuple[Tensor, Tensor]:  # noqa: D400
    r"""
    adaptive_max_pool1d(input, output_size, return_indices=False)

    Applies a 1D adaptive max pooling over an input signal composed of
    several input planes.

    See :class:`~torch.nn.AdaptiveMaxPool1d` for details and output shape.

    Args:
        output_size: the target output size (single integer)
        return_indices: whether to return pooling indices. Default: ``False``
    """
    if has_torch_function_unary(input):
        return handle_torch_function(
            adaptive_max_pool1d_with_indices,
            (input,),
            input,
            output_size,
            return_indices=return_indices,
        )
    return torch.adaptive_max_pool1d(input, output_size)


def _adaptive_max_pool1d(
    input: Tensor,
    output_size: BroadcastingList1[int],
    return_indices: bool = False,
) -> Tensor:
    if has_torch_function_unary(input):
        return handle_torch_function(
            adaptive_max_pool1d,
            (input,),
            input,
            output_size,
            return_indices=return_indices,
        )
    return adaptive_max_pool1d_with_indices(input, output_size)[0]


adaptive_max_pool1d = boolean_dispatch(
    arg_name="return_indices",
    arg_index=2,
    default=False,
    if_true=adaptive_max_pool1d_with_indices,
    if_false=_adaptive_max_pool1d,
    module_name=__name__,
    func_name="adaptive_max_pool1d",
)


def adaptive_max_pool2d_with_indices(
    input: Tensor,
    output_size: BroadcastingList2[int],
    return_indices: bool = False,
) -> Tuple[Tensor, Tensor]:  # noqa: D400
    r"""adaptive_max_pool2d(input, output_size, return_indices=False)

    Applies a 2D adaptive max pooling over an input signal composed of
    several input planes.

    See :class:`~torch.nn.AdaptiveMaxPool2d` for details and output shape.

    Args:
        output_size: the target output size (single integer or
            double-integer tuple)
        return_indices: whether to return pooling indices. Default: ``False``
    """
    if has_torch_function_unary(input):
        return handle_torch_function(
            adaptive_max_pool2d_with_indices,
            (input,),
            input,
            output_size,
            return_indices=return_indices,
        )
    output_size = _list_with_default(output_size, input.size())
    return torch._C._nn.adaptive_max_pool2d(input, output_size)


def _adaptive_max_pool2d(
    input: Tensor,
    output_size: BroadcastingList2[int],
    return_indices: bool = False,
) -> Tensor:
    if has_torch_function_unary(input):
        return handle_torch_function(
            adaptive_max_pool2d,
            (input,),
            input,
            output_size,
            return_indices=return_indices,
        )
    return adaptive_max_pool2d_with_indices(input, output_size)[0]


adaptive_max_pool2d = boolean_dispatch(
    arg_name="return_indices",
    arg_index=2,
    default=False,
    if_true=adaptive_max_pool2d_with_indices,
    if_false=_adaptive_max_pool2d,
    module_name=__name__,
    func_name="adaptive_max_pool2d",
)


def adaptive_max_pool3d_with_indices(
    input: Tensor,
    output_size: BroadcastingList3[int],
    return_indices: bool = False,
) -> Tuple[Tensor, Tensor]:  # noqa: D400
    r"""
    adaptive_max_pool3d(input, output_size, return_indices=False)

    Applies a 3D adaptive max pooling over an input signal composed of
    several input planes.

    See :class:`~torch.nn.AdaptiveMaxPool3d` for details and output shape.

    Args:
        output_size: the target output size (single integer or
            triple-integer tuple)
        return_indices: whether to return pooling indices. Default: ``False``
    """
    if has_torch_function_unary(input):
        return handle_torch_function(
            adaptive_max_pool3d_with_indices,
            (input,),
            input,
            output_size,
            return_indices=return_indices,
        )
    output_size = _list_with_default(output_size, input.size())
    return torch._C._nn.adaptive_max_pool3d(input, output_size)


def _adaptive_max_pool3d(
    input: Tensor,
    output_size: BroadcastingList3[int],
    return_indices: bool = False,
) -> Tensor:
    if has_torch_function_unary(input):
        return handle_torch_function(
            adaptive_max_pool3d,
            (input,),
            input,
            output_size,
            return_indices=return_indices,
        )
    return adaptive_max_pool3d_with_indices(input, output_size)[0]


adaptive_max_pool3d = boolean_dispatch(
    arg_name="return_indices",
    arg_index=2,
    default=False,
    if_true=adaptive_max_pool3d_with_indices,
    if_false=_adaptive_max_pool3d,
    module_name=__name__,
    func_name="adaptive_max_pool3d",
)


adaptive_avg_pool1d = _add_docstr(
    torch.adaptive_avg_pool1d,
    r"""
adaptive_avg_pool1d(input, output_size) -> Tensor

Applies a 1D adaptive average pooling over an input signal composed of
several input planes.

See :class:`~torch.nn.AdaptiveAvgPool1d` for details and output shape.

Args:
    output_size: the target output size (single integer)
""",
)


def adaptive_avg_pool2d(input: Tensor, output_size: BroadcastingList2[int]) -> Tensor:
    r"""Apply a 2D adaptive average pooling over an input signal composed of several input planes.

    See :class:`~torch.nn.AdaptiveAvgPool2d` for details and output shape.

    Args:
        output_size: the target output size (single integer or
            double-integer tuple)
    """
    if has_torch_function_unary(input):
        return handle_torch_function(adaptive_avg_pool2d, (input,), input, output_size)
    _output_size = _list_with_default(output_size, input.size())
    return torch._C._nn.adaptive_avg_pool2d(input, _output_size)


def adaptive_avg_pool3d(input: Tensor, output_size: BroadcastingList3[int]) -> Tensor:
    r"""Apply a 3D adaptive average pooling over an input signal composed of several input planes.

    See :class:`~torch.nn.AdaptiveAvgPool3d` for details and output shape.

    Args:
        output_size: the target output size (single integer or
            triple-integer tuple)
    """
    if has_torch_function_unary(input):
        return handle_torch_function(adaptive_avg_pool3d, (input,), input, output_size)
    _output_size = _list_with_default(output_size, input.size())
    return torch._C._nn.adaptive_avg_pool3d(input, _output_size)


# Activation functions
def dropout(
    input: Tensor,
    p: float = 0.5,
    training: bool = True,
    inplace: bool = False,
) -> Tensor:
    r"""During training, randomly zeroes some elements of the input tensor with probability :attr:`p`.

    Uses samples from a Bernoulli distribution.

    See :class:`~torch.nn.Dropout` for details.

    Args:
        p: probability of an element to be zeroed. Default: 0.5
        training: apply dropout if is ``True``. Default: ``True``
        inplace: If set to ``True``, will do this operation in-place. Default: ``False``
    """
    if has_torch_function_unary(input):
        return handle_torch_function(
            dropout, (input,), input, p=p, training=training, inplace=inplace
        )
    if p < 0.0 or p > 1.0:
        raise ValueError(f"dropout probability has to be between 0 and 1, but got {p}")
    return (
        _VF.dropout_(input, p, training) if inplace else _VF.dropout(input, p, training)
    )


def alpha_dropout(
    input: Tensor,
    p: float = 0.5,
    training: bool = False,
    inplace: bool = False,
) -> Tensor:
    r"""Apply alpha dropout to the input.

    See :class:`~torch.nn.AlphaDropout` for details.
    """
    if has_torch_function_unary(input):
        return handle_torch_function(
            alpha_dropout, (input,), input, p=p, training=training, inplace=inplace
        )
    if p < 0.0 or p > 1.0:
        raise ValueError(f"dropout probability has to be between 0 and 1, but got {p}")
    return (
        _VF.alpha_dropout_(input, p, training)
        if inplace
        else _VF.alpha_dropout(input, p, training)
    )


def dropout1d(
    input: Tensor,
    p: float = 0.5,
    training: bool = True,
    inplace: bool = False,
) -> Tensor:
    r"""Randomly zero out entire channels (a channel is a 1D feature map).

    For example, the :math:`j`-th channel of the :math:`i`-th sample in the
    batched input is a 1D tensor :math:`\text{input}[i, j]` of the input tensor.
    Each channel will be zeroed out independently on every forward call with
    probability :attr:`p` using samples from a Bernoulli distribution.

    See :class:`~torch.nn.Dropout1d` for details.

    Args:
        p: probability of a channel to be zeroed. Default: 0.5
        training: apply dropout if is ``True``. Default: ``True``
        inplace: If set to ``True``, will do this operation in-place. Default: ``False``
    """
    if has_torch_function_unary(input):
        return handle_torch_function(
            dropout1d, (input,), input, p=p, training=training, inplace=inplace
        )
    if p < 0.0 or p > 1.0:
        raise ValueError(f"dropout probability has to be between 0 and 1, but got {p}")
    inp_dim = input.dim()
    if inp_dim not in (2, 3):
        raise RuntimeError(
            f"dropout1d: Expected 2D or 3D input, but received a {inp_dim}D input. "
            "Note that dropout1d exists to provide channel-wise dropout on inputs with 1 "
            "spatial dimension, a channel dimension, and an optional batch dimension "
            "(i.e. 2D or 3D inputs)."
        )

    is_batched = inp_dim == 3
    if not is_batched:
        input = input.unsqueeze_(0) if inplace else input.unsqueeze(0)

    result = (
        _VF.feature_dropout_(input, p, training)
        if inplace
        else _VF.feature_dropout(input, p, training)
    )

    if not is_batched:
        result = result.squeeze_(0) if inplace else result.squeeze(0)

    return result


def dropout2d(
    input: Tensor,
    p: float = 0.5,
    training: bool = True,
    inplace: bool = False,
) -> Tensor:
    r"""Randomly zero out entire channels (a channel is a 2D feature map).

    For example, the :math:`j`-th channel of the :math:`i`-th sample in the
    batched input is a 2D tensor :math:`\text{input}[i, j]` of the input tensor.
    Each channel will be zeroed out independently on every forward call with
    probability :attr:`p` using samples from a Bernoulli distribution.

    See :class:`~torch.nn.Dropout2d` for details.

    Args:
        p: probability of a channel to be zeroed. Default: 0.5
        training: apply dropout if is ``True``. Default: ``True``
        inplace: If set to ``True``, will do this operation in-place. Default: ``False``
    """
    if has_torch_function_unary(input):
        return handle_torch_function(
            dropout2d, (input,), input, p=p, training=training, inplace=inplace
        )
    if p < 0.0 or p > 1.0:
        raise ValueError(f"dropout probability has to be between 0 and 1, but got {p}")
    inp_dim = input.dim()
    if inp_dim not in (3, 4):
        warn_msg = (
            f"dropout2d: Received a {inp_dim}-D input to dropout2d, which is deprecated "
            "and will result in an error in a future release. To retain the behavior "
            "and silence this warning, please use dropout instead. Note that dropout2d "
            "exists to provide channel-wise dropout on inputs with 2 spatial dimensions, "
            "a channel dimension, and an optional batch dimension (i.e. 3D or 4D inputs)."
        )
        warnings.warn(warn_msg)

    # TODO: Properly support no-batch-dim inputs. For now, these are NOT supported; passing
    # a 3D input will perform dropout1d behavior instead. This was done historically and the
    # behavior is maintained here for now.
    # See https://github.com/pytorch/pytorch/issues/77081
    if inp_dim == 3:
        warnings.warn(
            "dropout2d: Received a 3D input to dropout2d and assuming that channel-wise "
            "1D dropout behavior is desired - input is interpreted as shape (N, C, L), where C "
            "is the channel dim. This behavior will change in a future release to interpret the "
            "input as one without a batch dimension, i.e. shape (C, H, W). To maintain the 1D "
            "channel-wise dropout behavior, please switch to using dropout1d instead."
        )

    result = (
        _VF.feature_dropout_(input, p, training)
        if inplace
        else _VF.feature_dropout(input, p, training)
    )

    return result


def dropout3d(
    input: Tensor,
    p: float = 0.5,
    training: bool = True,
    inplace: bool = False,
) -> Tensor:
    r"""Randomly zero out entire channels (a channel is a 3D feature map).

    For example, the :math:`j`-th channel of the :math:`i`-th sample in the
    batched input is a 3D tensor :math:`\text{input}[i, j]` of the input tensor.
    Each channel will be zeroed out independently on every forward call with
    probability :attr:`p` using samples from a Bernoulli distribution.

    See :class:`~torch.nn.Dropout3d` for details.

    Args:
        p: probability of a channel to be zeroed. Default: 0.5
        training: apply dropout if is ``True``. Default: ``True``
        inplace: If set to ``True``, will do this operation in-place. Default: ``False``
    """
    if has_torch_function_unary(input):
        return handle_torch_function(
            dropout3d, (input,), input, p=p, training=training, inplace=inplace
        )
    if p < 0.0 or p > 1.0:
        raise ValueError(f"dropout probability has to be between 0 and 1, but got {p}")
    inp_dim = input.dim()
    if inp_dim not in (4, 5):
        warn_msg = (
            f"dropout3d: Received a {inp_dim}-D input to dropout3d, which is deprecated "
            "and will result in an error in a future release. To retain the behavior "
            "and silence this warning, please use dropout instead. Note that dropout3d "
            "exists to provide channel-wise dropout on inputs with 3 spatial dimensions, "
            "a channel dimension, and an optional batch dimension (i.e. 4D or 5D inputs)."
        )
        warnings.warn(warn_msg)

    is_batched = inp_dim == 5
    if not is_batched:
        input = input.unsqueeze_(0) if inplace else input.unsqueeze(0)

    result = (
        _VF.feature_dropout_(input, p, training)
        if inplace
        else _VF.feature_dropout(input, p, training)
    )

    if not is_batched:
        result = result.squeeze_(0) if inplace else result.squeeze(0)
    return result


def feature_alpha_dropout(
    input: Tensor,
    p: float = 0.5,
    training: bool = False,
    inplace: bool = False,
) -> Tensor:
    r"""Randomly masks out entire channels (a channel is a feature map).

    For example, the :math:`j`-th channel of the :math:`i`-th sample in the batch input
    is a tensor :math:`\text{input}[i, j]` of the input tensor. Instead of
    setting activations to zero, as in regular Dropout, the activations are set
    to the negative saturation value of the SELU activation function.

    Each element will be masked independently on every forward call with
    probability :attr:`p` using samples from a Bernoulli distribution.
    The elements to be masked are randomized on every forward call, and scaled
    and shifted to maintain zero mean and unit variance.

    See :class:`~torch.nn.FeatureAlphaDropout` for details.

    Args:
        p: dropout probability of a channel to be zeroed. Default: 0.5
        training: apply dropout if is ``True``. Default: ``True``
        inplace: If set to ``True``, will do this operation in-place. Default: ``False``
    """
    if has_torch_function_unary(input):
        return handle_torch_function(
            feature_alpha_dropout,
            (input,),
            input,
            p=p,
            training=training,
            inplace=inplace,
        )
    if p < 0.0 or p > 1.0:
        raise ValueError(f"dropout probability has to be between 0 and 1, but got {p}")
    return (
        _VF.feature_alpha_dropout_(input, p, training)
        if inplace
        else _VF.feature_alpha_dropout(input, p, training)
    )


def _threshold(
    input: Tensor,
    threshold: float,
    value: float,
    inplace: bool = False,
) -> Tensor:
    r"""Apply a threshold to each element of the input Tensor.

    See :class:`~torch.nn.Threshold` for more details.
    """
    if has_torch_function_unary(input):
        return handle_torch_function(
            _threshold, (input,), input, threshold, value, inplace=inplace
        )
    if inplace:
        result = _VF.threshold_(input, threshold, value)
    else:
        result = _VF.threshold(input, threshold, value)
    return result


# We define this function as _threshold because it takes an argument
# named threshold, which clobbers the recursive reference to the
# function needed for __torch_function__ support
threshold = _threshold

threshold_ = _add_docstr(
    _VF.threshold_,
    r"""
threshold_(input, threshold, value) -> Tensor

In-place version of :func:`~threshold`.
""",
)


def relu(input: Tensor, inplace: bool = False) -> Tensor:  # noqa: D400,D402
    r"""relu(input, inplace=False) -> Tensor

    Applies the rectified linear unit function element-wise. See
    :class:`~torch.nn.ReLU` for more details.
    """
    if has_torch_function_unary(input):
        return handle_torch_function(relu, (input,), input, inplace=inplace)
    if inplace:
        result = torch.relu_(input)
    else:
        result = torch.relu(input)
    return result


relu_ = _add_docstr(
    torch.relu_,
    r"""
relu_(input) -> Tensor

In-place version of :func:`~relu`.
""",
)


def glu(input: Tensor, dim: int = -1) -> Tensor:  # noqa: D400,D402
    r"""
    glu(input, dim=-1) -> Tensor

    The gated linear unit. Computes:

    .. math ::
        \text{GLU}(a, b) = a \otimes \sigma(b)

    where `input` is split in half along `dim` to form `a` and `b`, :math:`\sigma`
    is the sigmoid function and :math:`\otimes` is the element-wise product between matrices.

    See `Language Modeling with Gated Convolutional Networks <https://arxiv.org/abs/1612.08083>`_.

    Args:
        input (Tensor): input tensor
        dim (int): dimension on which to split the input. Default: -1
    """
    if has_torch_function_unary(input):
        return handle_torch_function(glu, (input,), input, dim=dim)
    if input.dim() == 0:
        raise RuntimeError(
            "glu does not support scalars because halving size must be even"
        )
    return torch._C._nn.glu(input, dim)


def hardtanh(
    input: Tensor,
    min_val: float = -1.0,
    max_val: float = 1.0,
    inplace: bool = False,
) -> Tensor:  # noqa: D400,D402
    r"""
    hardtanh(input, min_val=-1., max_val=1., inplace=False) -> Tensor

    Applies the HardTanh function element-wise. See :class:`~torch.nn.Hardtanh` for more
    details.
    """
    if has_torch_function_unary(input):
        return handle_torch_function(
            hardtanh, (input,), input, min_val=min_val, max_val=max_val, inplace=inplace
        )
    if min_val > max_val:
        raise ValueError("min_val cannot be greater than max_val")
    if inplace:
        result = torch._C._nn.hardtanh_(input, min_val, max_val)
    else:
        result = torch._C._nn.hardtanh(input, min_val, max_val)
    return result


hardtanh_ = _add_docstr(
    torch._C._nn.hardtanh_,
    r"""
hardtanh_(input, min_val=-1., max_val=1.) -> Tensor

In-place version of :func:`~hardtanh`.
""",
)


def relu6(input: Tensor, inplace: bool = False) -> Tensor:  # noqa: D400,D402
    r"""relu6(input, inplace=False) -> Tensor

    Applies the element-wise function :math:`\text{ReLU6}(x) = \min(\max(0,x), 6)`.

    See :class:`~torch.nn.ReLU6` for more details.
    """
    if has_torch_function_unary(input):
        return handle_torch_function(relu6, (input,), input, inplace=inplace)
    if inplace:
        result = torch._C._nn.relu6_(input)
    else:
        result = torch._C._nn.relu6(input)
    return result


def elu(input: Tensor, alpha: float = 1.0, inplace: bool = False) -> Tensor:
    r"""Apply the Exponential Linear Unit (ELU) function element-wise.

    See :class:`~torch.nn.ELU` for more details.
    """
    if has_torch_function_unary(input):
        return handle_torch_function(elu, (input,), input, alpha=alpha, inplace=inplace)
    if inplace:
        result = torch._C._nn.elu_(input, alpha)
    else:
        result = torch._C._nn.elu(input, alpha)
    return result


elu_ = _add_docstr(
    torch._C._nn.elu_,
    r"""
elu_(input, alpha=1.) -> Tensor

In-place version of :func:`~elu`.
""",
)


def selu(input: Tensor, inplace: bool = False) -> Tensor:  # noqa: D400,D402
    r"""selu(input, inplace=False) -> Tensor

    Applies element-wise,
    :math:`\text{SELU}(x) = scale * (\max(0,x) + \min(0, \alpha * (\exp(x) - 1)))`,
    with :math:`\alpha=1.6732632423543772848170429916717` and
    :math:`scale=1.0507009873554804934193349852946`.

    See :class:`~torch.nn.SELU` for more details.
    """
    if has_torch_function_unary(input):
        return handle_torch_function(selu, (input,), input, inplace=inplace)
    if inplace:
        result = torch.selu_(input)
    else:
        result = torch.selu(input)
    return result


selu_ = _add_docstr(
    torch.selu_,
    r"""
selu_(input) -> Tensor

In-place version of :func:`~selu`.
""",
)


def celu(
    input: Tensor,
    alpha: float = 1.0,
    inplace: bool = False,
) -> Tensor:  # noqa: D400,D402
    r"""celu(input, alpha=1., inplace=False) -> Tensor

    Applies element-wise,
    :math:`\text{CELU}(x) = \max(0,x) + \min(0, \alpha * (\exp(x/\alpha) - 1))`.

    See :class:`~torch.nn.CELU` for more details.
    """
    if has_torch_function_unary(input):
        return handle_torch_function(
            celu, (input,), input, alpha=alpha, inplace=inplace
        )
    if inplace:
        result = torch.celu_(input, alpha)
    else:
        result = torch.celu(input, alpha)
    return result


celu_ = _add_docstr(
    torch.celu_,
    r"""
celu_(input, alpha=1.) -> Tensor

In-place version of :func:`~celu`.
""",
)


def leaky_relu(
    input: Tensor,
    negative_slope: float = 0.01,
    inplace: bool = False,
) -> Tensor:  # noqa: D400,D402
    r"""
    leaky_relu(input, negative_slope=0.01, inplace=False) -> Tensor

    Applies element-wise,
    :math:`\text{LeakyReLU}(x) = \max(0, x) + \text{negative\_slope} * \min(0, x)`

    See :class:`~torch.nn.LeakyReLU` for more details.
    """
    if has_torch_function_unary(input):
        return handle_torch_function(
            leaky_relu, (input,), input, negative_slope=negative_slope, inplace=inplace
        )
    if inplace:
        result = torch._C._nn.leaky_relu_(input, negative_slope)
    else:
        result = torch._C._nn.leaky_relu(input, negative_slope)
    return result


leaky_relu_ = _add_docstr(
    torch._C._nn.leaky_relu_,
    r"""
leaky_relu_(input, negative_slope=0.01) -> Tensor

In-place version of :func:`~leaky_relu`.
""",
)


prelu = _add_docstr(
    torch.prelu,
    r"""prelu(input, weight) -> Tensor

Applies element-wise the function
:math:`\text{PReLU}(x) = \max(0,x) + \text{weight} * \min(0,x)` where weight is a
learnable parameter.

.. note::
    `weight` is expected to be a scalar or 1-D tensor. If `weight` is 1-D,
    its size must match the number of input channels, determined by
    `input.size(1)` when `input.dim() >= 2`, otherwise 1.
    In the 1-D case, note that when `input` has dim > 2, `weight` can be expanded
    to the shape of `input` in a way that is not possible using normal
    :ref:`broadcasting semantics<broadcasting-semantics>`.

See :class:`~torch.nn.PReLU` for more details.
""",
)


def rrelu(
    input: Tensor,
    lower: float = 1.0 / 8,
    upper: float = 1.0 / 3,
    training: bool = False,
    inplace: bool = False,
) -> Tensor:  # noqa: D400,D402
    r"""rrelu(input, lower=1./8, upper=1./3, training=False, inplace=False) -> Tensor

    Randomized leaky ReLU.

    See :class:`~torch.nn.RReLU` for more details.
    """
    if has_torch_function_unary(input):
        return handle_torch_function(
            rrelu,
            (input,),
            input,
            lower=lower,
            upper=upper,
            training=training,
            inplace=inplace,
        )
    if inplace:
        result = torch.rrelu_(input, lower, upper, training)
    else:
        result = torch.rrelu(input, lower, upper, training)
    return result


rrelu_ = _add_docstr(
    torch.rrelu_,
    r"""
rrelu_(input, lower=1./8, upper=1./3, training=False) -> Tensor

In-place version of :func:`~rrelu`.
""",
)

logsigmoid = _add_docstr(
    torch._C._nn.log_sigmoid,
    r"""
logsigmoid(input) -> Tensor

Applies element-wise :math:`\text{LogSigmoid}(x_i) = \log \left(\frac{1}{1 + \exp(-x_i)}\right)`

See :class:`~torch.nn.LogSigmoid` for more details.
""",
)

gelu = _add_docstr(
    torch._C._nn.gelu,
    r"""
gelu(input, approximate = 'none') -> Tensor

When the approximate argument is 'none', it applies element-wise the function
:math:`\text{GELU}(x) = x * \Phi(x)`

where :math:`\Phi(x)` is the Cumulative Distribution Function for Gaussian Distribution.

When the approximate argument is 'tanh', Gelu is estimated with

.. math::
    \text{GELU}(x) = 0.5 * x * (1 + \text{Tanh}(\sqrt{2 / \pi} * (x + 0.044715 * x^3)))

See `Gaussian Error Linear Units (GELUs) <https://arxiv.org/abs/1606.08415>`_.
""",
)

hardshrink = _add_docstr(
    torch.hardshrink,
    r"""
hardshrink(input, lambd=0.5) -> Tensor

Applies the hard shrinkage function element-wise

See :class:`~torch.nn.Hardshrink` for more details.
""",
)


def tanhshrink(input):  # noqa: D400,D402
    r"""tanhshrink(input) -> Tensor

    Applies element-wise, :math:`\text{Tanhshrink}(x) = x - \text{Tanh}(x)`

    See :class:`~torch.nn.Tanhshrink` for more details.
    """
    if has_torch_function_unary(input):
        return handle_torch_function(tanhshrink, (input,), input)
    return input - input.tanh()


def softsign(input):  # noqa: D400,D402
    r"""softsign(input) -> Tensor

    Applies element-wise, the function :math:`\text{SoftSign}(x) = \frac{x}{1 + |x|}`

    See :class:`~torch.nn.Softsign` for more details.
    """
    if has_torch_function_unary(input):
        return handle_torch_function(softsign, (input,), input)
    return input / (input.abs() + 1)


softplus = _add_docstr(
    torch._C._nn.softplus,
    r"""
softplus(input, beta=1, threshold=20) -> Tensor

Applies element-wise, the function :math:`\text{Softplus}(x) = \frac{1}{\beta} * \log(1 + \exp(\beta * x))`.

For numerical stability the implementation reverts to the linear function
when :math:`input \times \beta > threshold`.

See :class:`~torch.nn.Softplus` for more details.
""",
)


def _get_softmax_dim(name: str, ndim: int, stacklevel: int) -> int:
    warnings.warn(
        f"Implicit dimension choice for {name} has been deprecated. "
        "Change the call to include dim=X as an argument.",
        stacklevel=stacklevel,
    )
    if ndim == 0 or ndim == 1 or ndim == 3:
        ret = 0
    else:
        ret = 1
    return ret


def softmin(
    input: Tensor,
    dim: Optional[int] = None,
    _stacklevel: int = 3,
    dtype: Optional[DType] = None,
) -> Tensor:
    r"""Apply a softmin function.

    Note that :math:`\text{Softmin}(x) = \text{Softmax}(-x)`. See softmax definition for mathematical formula.

    See :class:`~torch.nn.Softmin` for more details.

    Args:
        input (Tensor): input
        dim (int): A dimension along which softmin will be computed (so every slice
            along dim will sum to 1).
        dtype (:class:`torch.dtype`, optional): the desired data type of returned tensor.
          If specified, the input tensor is casted to :attr:`dtype` before the operation
          is performed. This is useful for preventing data type overflows. Default: None.
    """
    if has_torch_function_unary(input):
        return handle_torch_function(
            softmin, (input,), input, dim=dim, _stacklevel=_stacklevel, dtype=dtype
        )
    if dim is None:
        dim = _get_softmax_dim("softmin", input.dim(), _stacklevel)
    if dtype is None:
        ret = (-input).softmax(dim)
    else:
        ret = (-input).softmax(dim, dtype=dtype)
    return ret


def softmax(
    input: Tensor,
    dim: Optional[int] = None,
    _stacklevel: int = 3,
    dtype: Optional[DType] = None,
) -> Tensor:
    r"""Apply a softmax function.

    Softmax is defined as:

    :math:`\text{Softmax}(x_{i}) = \frac{\exp(x_i)}{\sum_j \exp(x_j)}`

    It is applied to all slices along dim, and will re-scale them so that the elements
    lie in the range `[0, 1]` and sum to 1.

    See :class:`~torch.nn.Softmax` for more details.

    Args:
        input (Tensor): input
        dim (int): A dimension along which softmax will be computed.
        dtype (:class:`torch.dtype`, optional): the desired data type of returned tensor.
          If specified, the input tensor is casted to :attr:`dtype` before the operation
          is performed. This is useful for preventing data type overflows. Default: None.

    .. note::
        This function doesn't work directly with NLLLoss,
        which expects the Log to be computed between the Softmax and itself.
        Use log_softmax instead (it's faster and has better numerical properties).

    """
    if has_torch_function_unary(input):
        return handle_torch_function(
            softmax, (input,), input, dim=dim, _stacklevel=_stacklevel, dtype=dtype
        )
    if dim is None:
        dim = _get_softmax_dim("softmax", input.dim(), _stacklevel)
    if dtype is None:
        ret = input.softmax(dim)
    else:
        ret = input.softmax(dim, dtype=dtype)
    return ret


def gumbel_softmax(
    logits: Tensor,
    tau: float = 1,
    hard: bool = False,
    eps: float = 1e-10,
    dim: int = -1,
) -> Tensor:
    r"""
    Sample from the Gumbel-Softmax distribution (`Link 1`_  `Link 2`_) and optionally discretize.

    Args:
      logits: `[..., num_features]` unnormalized log probabilities
      tau: non-negative scalar temperature
      hard: if ``True``, the returned samples will be discretized as one-hot vectors,
            but will be differentiated as if it is the soft sample in autograd
      dim (int): A dimension along which softmax will be computed. Default: -1.

    Returns:
      Sampled tensor of same shape as `logits` from the Gumbel-Softmax distribution.
      If ``hard=True``, the returned samples will be one-hot, otherwise they will
      be probability distributions that sum to 1 across `dim`.

    .. note::
      This function is here for legacy reasons, may be removed from nn.Functional in the future.

    .. note::
      The main trick for `hard` is to do  `y_hard - y_soft.detach() + y_soft`

      It achieves two things:
      - makes the output value exactly one-hot
      (since we add then subtract y_soft value)
      - makes the gradient equal to y_soft gradient
      (since we strip all other gradients)

    Examples::
        >>> logits = torch.randn(20, 32)
        >>> # Sample soft categorical using reparametrization trick:
        >>> F.gumbel_softmax(logits, tau=1, hard=False)
        >>> # Sample hard categorical using "Straight-through" trick:
        >>> F.gumbel_softmax(logits, tau=1, hard=True)

    .. _Link 1:
        https://arxiv.org/abs/1611.00712
    .. _Link 2:
        https://arxiv.org/abs/1611.01144
    """
    if has_torch_function_unary(logits):
        return handle_torch_function(
            gumbel_softmax, (logits,), logits, tau=tau, hard=hard, eps=eps, dim=dim
        )
    if eps != 1e-10:
        warnings.warn("`eps` parameter is deprecated and has no effect.")

    gumbels = (
        -torch.empty_like(logits, memory_format=torch.legacy_contiguous_format)
        .exponential_()
        .log()
    )  # ~Gumbel(0,1)
    gumbels = (logits + gumbels) / tau  # ~Gumbel(logits,tau)
    y_soft = gumbels.softmax(dim)

    if hard:
        # Straight through.
        index = y_soft.max(dim, keepdim=True)[1]
        y_hard = torch.zeros_like(
            logits, memory_format=torch.legacy_contiguous_format
        ).scatter_(dim, index, 1.0)
        ret = y_hard - y_soft.detach() + y_soft
    else:
        # Reparametrization trick.
        ret = y_soft
    return ret


def log_softmax(
    input: Tensor,
    dim: Optional[int] = None,
    _stacklevel: int = 3,
    dtype: Optional[DType] = None,
) -> Tensor:
    r"""Apply a softmax followed by a logarithm.

    While mathematically equivalent to log(softmax(x)), doing these two
    operations separately is slower and numerically unstable. This function
    uses an alternative formulation to compute the output and gradient correctly.

    See :class:`~torch.nn.LogSoftmax` for more details.

    Args:
        input (Tensor): input
        dim (int): A dimension along which log_softmax will be computed.
        dtype (:class:`torch.dtype`, optional): the desired data type of returned tensor.
          If specified, the input tensor is cast to :attr:`dtype` before the operation
          is performed. This is useful for preventing data type overflows. Default: None.
    """
    if has_torch_function_unary(input):
        return handle_torch_function(
            log_softmax, (input,), input, dim=dim, _stacklevel=_stacklevel, dtype=dtype
        )
    if dim is None:
        dim = _get_softmax_dim("log_softmax", input.dim(), _stacklevel)
    if dtype is None:
        ret = input.log_softmax(dim)
    else:
        ret = input.log_softmax(dim, dtype=dtype)
    return ret


softshrink = _add_docstr(
    torch._C._nn.softshrink,
    r"""
softshrink(input, lambd=0.5) -> Tensor

Applies the soft shrinkage function elementwise

See :class:`~torch.nn.Softshrink` for more details.
""",
)


def tanh(input):  # noqa: D400,D402
    r"""tanh(input) -> Tensor

    Applies element-wise,
    :math:`\text{Tanh}(x) = \tanh(x) = \frac{\exp(x) - \exp(-x)}{\exp(x) + \exp(-x)}`

    See :class:`~torch.nn.Tanh` for more details.
    """
    return input.tanh()


def sigmoid(input):  # noqa: D400,D402
    r"""sigmoid(input) -> Tensor

    Applies the element-wise function :math:`\text{Sigmoid}(x) = \frac{1}{1 + \exp(-x)}`

    See :class:`~torch.nn.Sigmoid` for more details.
    """
    return input.sigmoid()


def hardsigmoid(input: Tensor, inplace: bool = False) -> Tensor:
    r"""Apply the Hardsigmoid function element-wise.

    .. math::
        \text{Hardsigmoid}(x) = \begin{cases}
            0 & \text{if~} x \le -3, \\
            1 & \text{if~} x \ge +3, \\
            x / 6 + 1 / 2 & \text{otherwise}
        \end{cases}

    Args:
        inplace: If set to ``True``, will do this operation in-place. Default: ``False``

    See :class:`~torch.nn.Hardsigmoid` for more details.
    """
    if has_torch_function_unary(input):
        return handle_torch_function(hardsigmoid, (input,), input, inplace=inplace)
    if inplace:
        return torch._C._nn.hardsigmoid_(input)
    return torch._C._nn.hardsigmoid(input)


linear = _add_docstr(
    torch._C._nn.linear,
    r"""
linear(input, weight, bias=None) -> Tensor

Applies a linear transformation to the incoming data: :math:`y = xA^T + b`.

This operation supports 2-D :attr:`weight` with :ref:`sparse layout<sparse-docs>`

{sparse_beta_warning}

This operator supports :ref:`TensorFloat32<tf32_on_ampere>`.

Shape:

    - Input: :math:`(*, in\_features)` where `*` means any number of
      additional dimensions, including none
    - Weight: :math:`(out\_features, in\_features)` or :math:`(in\_features)`
    - Bias: :math:`(out\_features)` or :math:`()`
    - Output: :math:`(*, out\_features)` or :math:`(*)`, based on the shape of the weight
""".format(
        **sparse_support_notes
    ),
)


bilinear = _add_docstr(
    torch.bilinear,
    r"""
bilinear(input1, input2, weight, bias=None) -> Tensor

Applies a bilinear transformation to the incoming data:
:math:`y = x_1^T A x_2 + b`

Shape:

    - input1: :math:`(N, *, H_{in1})` where :math:`H_{in1}=\text{in1\_features}`
      and :math:`*` means any number of additional dimensions.
      All but the last dimension of the inputs should be the same.
    - input2: :math:`(N, *, H_{in2})` where :math:`H_{in2}=\text{in2\_features}`
    - weight: :math:`(\text{out\_features}, \text{in1\_features},
      \text{in2\_features})`
    - bias: :math:`(\text{out\_features})`
    - output: :math:`(N, *, H_{out})` where :math:`H_{out}=\text{out\_features}`
      and all but the last dimension are the same shape as the input.
""",
)


def silu(input: Tensor, inplace: bool = False) -> Tensor:
    r"""Apply the Sigmoid Linear Unit (SiLU) function, element-wise.

    The SiLU function is also known as the swish function.

    .. math::
        \text{silu}(x) = x * \sigma(x), \text{where } \sigma(x) \text{ is the logistic sigmoid.}

    .. note::
        See `Gaussian Error Linear Units (GELUs) <https://arxiv.org/abs/1606.08415>`_
        where the SiLU (Sigmoid Linear Unit) was originally coined, and see
        `Sigmoid-Weighted Linear Units for Neural Network Function Approximation
        in Reinforcement Learning <https://arxiv.org/abs/1702.03118>`_ and `Swish:
        a Self-Gated Activation Function <https://arxiv.org/abs/1710.05941v1>`_
        where the SiLU was experimented with later.

    See :class:`~torch.nn.SiLU` for more details.
    """
    if has_torch_function_unary(input):
        return handle_torch_function(silu, (input,), input, inplace=inplace)
    if inplace:
        return torch._C._nn.silu_(input)
    return torch._C._nn.silu(input)


def mish(input: Tensor, inplace: bool = False) -> Tensor:
    r"""Apply the Mish function, element-wise.

    Mish: A Self Regularized Non-Monotonic Neural Activation Function.

    .. math::
        \text{Mish}(x) = x * \text{Tanh}(\text{Softplus}(x))

    .. note::
        See `Mish: A Self Regularized Non-Monotonic Neural Activation Function <https://arxiv.org/abs/1908.08681>`_

    See :class:`~torch.nn.Mish` for more details.
    """
    if has_torch_function_unary(input):
        return handle_torch_function(mish, (input,), input, inplace=inplace)
    if inplace:
        return torch._C._nn.mish_(input)
    return torch._C._nn.mish(input)


def hardswish(input: Tensor, inplace: bool = False) -> Tensor:
    r"""Apply hardswish function, element-wise.

    Follows implementation as described in the paper:
    `Searching for MobileNetV3`_.

    .. math::
        \text{Hardswish}(x) = \begin{cases}
            0 & \text{if~} x \le -3, \\
            x & \text{if~} x \ge +3, \\
            x \cdot (x + 3) /6 & \text{otherwise}
        \end{cases}

    See :class:`~torch.nn.Hardswish` for more details.

    .. _`Searching for MobileNetV3`:
        https://arxiv.org/abs/1905.02244
    """
    if has_torch_function_unary(input):
        return handle_torch_function(hardswish, (input,), input, inplace=inplace)
    if inplace:
        return torch._C._nn.hardswish_(input)
    return torch._C._nn.hardswish(input)


def _no_grad_embedding_renorm_(
    weight: Tensor,
    input: Tensor,
    max_norm: float,
    norm_type: float,
) -> Tuple[Tensor, Tensor]:
    torch.embedding_renorm_(weight.detach(), input, max_norm, norm_type)


def embedding(
    input: Tensor,
    weight: Tensor,
    padding_idx: Optional[int] = None,
    max_norm: Optional[float] = None,
    norm_type: float = 2.0,
    scale_grad_by_freq: bool = False,
    sparse: bool = False,
) -> Tensor:
    r"""Generate a simple lookup table that looks up embeddings in a fixed dictionary and size.

    This module is often used to retrieve word embeddings using indices.
    The input to the module is a list of indices, and the embedding matrix,
    and the output is the corresponding word embeddings.

    See :class:`torch.nn.Embedding` for more details.

    .. note::
        Note that the analytical gradients of this function with respect to
        entries in :attr:`weight` at the row specified by :attr:`padding_idx`
        are expected to differ from the numerical ones.

    .. note::
        Note that `:class:`torch.nn.Embedding` differs from this function in
        that it initializes the row of :attr:`weight` specified by
        :attr:`padding_idx` to all zeros on construction.

    Args:
        input (LongTensor): Tensor containing indices into the embedding matrix
        weight (Tensor): The embedding matrix with number of rows equal to the maximum possible index + 1,
            and number of columns equal to the embedding size
        padding_idx (int, optional): If specified, the entries at :attr:`padding_idx` do not contribute to the gradient;
                                     therefore, the embedding vector at :attr:`padding_idx` is not updated during training,
                                     i.e. it remains as a fixed "pad".
        max_norm (float, optional): If given, each embedding vector with norm larger than :attr:`max_norm`
                                    is renormalized to have norm :attr:`max_norm`.
                                    Note: this will modify :attr:`weight` in-place.
        norm_type (float, optional): The p of the p-norm to compute for the :attr:`max_norm` option. Default ``2``.
        scale_grad_by_freq (bool, optional): If given, this will scale gradients by the inverse of frequency of
                                                the words in the mini-batch. Default ``False``.
        sparse (bool, optional): If ``True``, gradient w.r.t. :attr:`weight` will be a sparse tensor. See Notes under
                                 :class:`torch.nn.Embedding` for more details regarding sparse gradients.

    Shape:
        - Input: LongTensor of arbitrary shape containing the indices to extract
        - Weight: Embedding matrix of floating point type with shape `(V, embedding_dim)`,
          where V = maximum index + 1 and embedding_dim = the embedding size
        - Output: `(*, embedding_dim)`, where `*` is the input shape

    Examples::

        >>> # a batch of 2 samples of 4 indices each
        >>> input = torch.tensor([[1, 2, 4, 5], [4, 3, 2, 9]])
        >>> # an embedding matrix containing 10 tensors of size 3
        >>> embedding_matrix = torch.rand(10, 3)
        >>> # xdoctest: +IGNORE_WANT("non-deterministic")
        >>> F.embedding(input, embedding_matrix)
        tensor([[[ 0.8490,  0.9625,  0.6753],
                 [ 0.9666,  0.7761,  0.6108],
                 [ 0.6246,  0.9751,  0.3618],
                 [ 0.4161,  0.2419,  0.7383]],

                [[ 0.6246,  0.9751,  0.3618],
                 [ 0.0237,  0.7794,  0.0528],
                 [ 0.9666,  0.7761,  0.6108],
                 [ 0.3385,  0.8612,  0.1867]]])

        >>> # example with padding_idx
        >>> weights = torch.rand(10, 3)
        >>> weights[0, :].zero_()
        >>> embedding_matrix = weights
        >>> input = torch.tensor([[0, 2, 0, 5]])
        >>> F.embedding(input, embedding_matrix, padding_idx=0)
        tensor([[[ 0.0000,  0.0000,  0.0000],
                 [ 0.5609,  0.5384,  0.8720],
                 [ 0.0000,  0.0000,  0.0000],
                 [ 0.6262,  0.2438,  0.7471]]])
    """
    if has_torch_function_variadic(input, weight):
        return handle_torch_function(
            embedding,
            (input, weight),
            input,
            weight,
            padding_idx=padding_idx,
            max_norm=max_norm,
            norm_type=norm_type,
            scale_grad_by_freq=scale_grad_by_freq,
            sparse=sparse,
        )
    if padding_idx is not None:
        if padding_idx > 0:
            assert padding_idx < weight.size(
                0
            ), "Padding_idx must be within num_embeddings"
        elif padding_idx < 0:
            assert padding_idx >= -weight.size(
                0
            ), "Padding_idx must be within num_embeddings"
            padding_idx = weight.size(0) + padding_idx
    else:
        padding_idx = -1
    if max_norm is not None:
        # Note [embedding_renorm contiguous]
        # `embedding_renorm_` will call .contiguous() on input anyways, so we
        # call it here and take advantage of the improved locality in the
        # `embedding` call below too.
        input = input.contiguous()
        # Note [embedding_renorm set_grad_enabled]
        # XXX: equivalent to
        # with torch.no_grad():
        #   torch.embedding_renorm_
        # remove once script supports set_grad_enabled
        _no_grad_embedding_renorm_(weight, input, max_norm, norm_type)
    return torch.embedding(weight, input, padding_idx, scale_grad_by_freq, sparse)


def embedding_bag(
    input: Tensor,
    weight: Tensor,
    offsets: Optional[Tensor] = None,
    max_norm: Optional[float] = None,
    norm_type: float = 2,
    scale_grad_by_freq: bool = False,
    mode: str = "mean",
    sparse: bool = False,
    per_sample_weights: Optional[Tensor] = None,
    include_last_offset: bool = False,
    padding_idx: Optional[int] = None,
) -> Tensor:
    r"""Compute sums, means or maxes of `bags` of embeddings.

    Calculation is done without instantiating the intermediate embeddings.
    See :class:`torch.nn.EmbeddingBag` for more details.

    Note:
        {backward_reproducibility_note}

    Args:
        input (LongTensor): Tensor containing bags of indices into the embedding matrix
        weight (Tensor): The embedding matrix with number of rows equal to the maximum possible index + 1,
            and number of columns equal to the embedding size
        offsets (LongTensor, optional): Only used when :attr:`input` is 1D. :attr:`offsets` determines
                             the starting index position of each bag (sequence) in :attr:`input`.
        max_norm (float, optional): If given, each embedding vector with norm larger than :attr:`max_norm`
                                    is renormalized to have norm :attr:`max_norm`.
                                    Note: this will modify :attr:`weight` in-place.
        norm_type (float, optional): The ``p`` in the ``p``-norm to compute for the :attr:`max_norm` option.
                                     Default ``2``.
        scale_grad_by_freq (bool, optional): if given, this will scale gradients by the inverse of frequency of
                                                the words in the mini-batch. Default ``False``.
                                                Note: this option is not supported when ``mode="max"``.
        mode (str, optional): ``"sum"``, ``"mean"`` or ``"max"``. Specifies the way to reduce the bag.
                                 Default: ``"mean"``
        sparse (bool, optional): if ``True``, gradient w.r.t. :attr:`weight` will be a sparse tensor. See Notes under
                                 :class:`torch.nn.Embedding` for more details regarding sparse gradients.
                                 Note: this option is not supported when ``mode="max"``.
        per_sample_weights (Tensor, optional): a tensor of float / double weights, or None
            to indicate all weights should be taken to be 1. If specified, :attr:`per_sample_weights`
            must have exactly the same shape as input and is treated as having the same
            :attr:`offsets`, if those are not None.

        include_last_offset (bool, optional): if ``True``, the size of offsets is equal to the number of bags + 1.
            The last element is the size of the input, or the ending index position of the last bag (sequence).

        padding_idx (int, optional): If specified, the entries at :attr:`padding_idx` do not contribute to the
                                     gradient; therefore, the embedding vector at :attr:`padding_idx` is not updated
                                     during training, i.e. it remains as a fixed "pad". Note that the embedding
                                     vector at :attr:`padding_idx` is excluded from the reduction.

    Shape:
        - :attr:`input` (LongTensor) and :attr:`offsets` (LongTensor, optional)

          - If :attr:`input` is 2D of shape `(B, N)`, it will be treated as ``B`` bags (sequences)
            each of fixed length ``N``, and this will return ``B`` values aggregated in a way
            depending on the :attr:`mode`. :attr:`offsets` is ignored and required to be ``None`` in this case.

          - If :attr:`input` is 1D of shape `(N)`, it will be treated as a concatenation of
            multiple bags (sequences). :attr:`offsets` is required to be a 1D tensor containing
            the starting index positions of each bag in :attr:`input`. Therefore, for :attr:`offsets`
            of shape `(B)`, :attr:`input` will be viewed as having ``B`` bags.
            Empty bags (i.e., having 0-length) will have returned vectors filled by zeros.

        - :attr:`weight` (Tensor): the learnable weights of the module of shape `(num_embeddings, embedding_dim)`

        - :attr:`per_sample_weights` (Tensor, optional). Has the same shape as :attr:`input`.

        - :attr:`output`: aggregated embedding values of shape `(B, embedding_dim)`

    Examples::

        >>> # an Embedding module containing 10 tensors of size 3
        >>> embedding_matrix = torch.rand(10, 3)
        >>> # a batch of 2 samples of 4 indices each
        >>> input = torch.tensor([1, 2, 4, 5, 4, 3, 2, 9])
        >>> offsets = torch.tensor([0, 4])
        >>> # xdoctest: +IGNORE_WANT("non-deterministic")
        >>> F.embedding_bag(input, embedding_matrix, offsets)
        tensor([[ 0.3397,  0.3552,  0.5545],
                [ 0.5893,  0.4386,  0.5882]])

        >>> # example with padding_idx
        >>> embedding_matrix = torch.rand(10, 3)
        >>> input = torch.tensor([2, 2, 2, 2, 4, 3, 2, 9])
        >>> offsets = torch.tensor([0, 4])
        >>> F.embedding_bag(input, embedding_matrix, offsets, padding_idx=2, mode='sum')
        tensor([[ 0.0000,  0.0000,  0.0000],
                [-0.7082,  3.2145, -2.6251]])
    """
    if has_torch_function_variadic(input, weight, offsets, per_sample_weights):
        return handle_torch_function(
            embedding_bag,
            (input, weight, offsets, per_sample_weights),
            input,
            weight,
            offsets=offsets,
            max_norm=max_norm,
            norm_type=norm_type,
            scale_grad_by_freq=scale_grad_by_freq,
            mode=mode,
            sparse=sparse,
            per_sample_weights=per_sample_weights,
            include_last_offset=include_last_offset,
            padding_idx=padding_idx,
        )
    # Check for backward compatibility.
    # Used to be embedding_bag(weight, input, ...)
    # Now is     embedding_bag(input, weight, ...)
    if weight.dtype == torch.long and input.is_floating_point():
        warnings.warn(
            "Argument order of nn.functional.embedding_bag was changed. "
            "Usage `embedding_bag(weight, input, ...)` is deprecated, "
            "and should now be `embedding_bag(input, weight, ...)`."
        )
        weight, input = input, weight

    if per_sample_weights is not None and input.size() != per_sample_weights.size():
        raise ValueError(
            f"embedding_bag: If per_sample_weights ({per_sample_weights.shape}) is not None, "
            f"then it must have the same shape as the input ({input.shape})"
        )

    if not weight.dim() == 2:
        raise ValueError(
            f"weight has to be a 2D Tensor, but got Tensor of dimension {weight.dim()}"
        )

    if input.dim() == 2:
        if offsets is not None:
            type_str = "<unknown>"
            # TODO: Remove this once script supports type() calls
            if not torch.jit.is_scripting():
                type_str = str(type(offsets))
            raise ValueError(
                "if input is 2D, then offsets has to be None"
                ", as input is treated is a mini-batch of"
                " fixed length sequences. However, found "
                f"offsets of type {type_str}"
            )
        offsets = torch.arange(
            0, input.numel(), input.size(1), dtype=input.dtype, device=input.device
        )

        input = input.reshape(-1)
        if per_sample_weights is not None:
            per_sample_weights = per_sample_weights.reshape(-1)
    elif input.dim() == 1:
        if offsets is None:
            raise ValueError("offsets has to be a 1D Tensor but got None")
        if offsets.dim() != 1:
            raise ValueError("offsets has to be a 1D Tensor")
    else:
        raise ValueError(
            f"input has to be 1D or 2D Tensor, but got Tensor of dimension {input.dim()}"
        )
    if mode == "sum":
        mode_enum = 0
    elif mode == "mean":
        mode_enum = 1
    elif mode == "max":
        mode_enum = 2

        if scale_grad_by_freq:
            raise ValueError(
                "max mode does not support scaling the gradient by the frequency"
            )

        if sparse:
            raise ValueError("max mode does not support sparse weights")

    else:
        raise ValueError("mode has to be one of sum, mean or max")

    if max_norm is not None:
        # XXX: equivalent to
        # with torch.no_grad():
        #   torch.nembedding_renorm_
        # remove once script supports set_grad_enabled
        _no_grad_embedding_renorm_(weight, input, max_norm, norm_type)

    if per_sample_weights is not None and mode != "sum":
        raise NotImplementedError(
            "embedding_bag: per_sample_weights was not None. "
            "per_sample_weights is only supported for mode='sum' "
            f"(got mode='{mode}'). Please open a feature request on GitHub."
        )

    ret, _, _, _ = torch.embedding_bag(
        weight,
        input,
        offsets,
        scale_grad_by_freq,
        mode_enum,
        sparse,
        per_sample_weights,
        include_last_offset,
        padding_idx,
    )
    return ret


if embedding_bag.__doc__:
    embedding_bag.__doc__ = embedding_bag.__doc__.format(**reproducibility_notes)


def _verify_batch_size(size: List[int]) -> None:
    # XXX: JIT script does not support the reduce from functools, and mul op is a
    # builtin, which cannot be used as a value to a func yet, so rewrite this size
    # check to a simple equivalent for loop
    #
    # TODO: make use of reduce like below when JIT is ready with the missing features:
    # from operator import mul
    # from functools import reduce
    #
    #   if reduce(mul, size[2:], size[0]) == 1
    size_prods = size[0]
    for i in range(len(size) - 2):
        size_prods *= size[i + 2]
    if size_prods == 1:
        raise ValueError(
            f"Expected more than 1 value per channel when training, got input size {size}"
        )


def batch_norm(
    input: Tensor,
    running_mean: Optional[Tensor],
    running_var: Optional[Tensor],
    weight: Optional[Tensor] = None,
    bias: Optional[Tensor] = None,
    training: bool = False,
    momentum: float = 0.1,
    eps: float = 1e-5,
) -> Tensor:
    r"""Apply Batch Normalization for each channel across a batch of data.

    See :class:`~torch.nn.BatchNorm1d`, :class:`~torch.nn.BatchNorm2d`,
    :class:`~torch.nn.BatchNorm3d` for details.
    """
    if has_torch_function_variadic(input, running_mean, running_var, weight, bias):
        return handle_torch_function(
            batch_norm,
            (input, running_mean, running_var, weight, bias),
            input,
            running_mean,
            running_var,
            weight=weight,
            bias=bias,
            training=training,
            momentum=momentum,
            eps=eps,
        )
    if training:
        _verify_batch_size(input.size())

    return torch.batch_norm(
        input,
        weight,
        bias,
        running_mean,
        running_var,
        training,
        momentum,
        eps,
        torch.backends.cudnn.enabled,
    )


def _verify_spatial_size(size: List[int]) -> None:
    # Verify that there is > 1 spatial element for instance norm calculation.
    size_prods = 1
    for i in range(2, len(size)):
        size_prods *= size[i]
    if size_prods == 1:
        raise ValueError(
            f"Expected more than 1 spatial element when training, got input size {size}"
        )


def instance_norm(
    input: Tensor,
    running_mean: Optional[Tensor] = None,
    running_var: Optional[Tensor] = None,
    weight: Optional[Tensor] = None,
    bias: Optional[Tensor] = None,
    use_input_stats: bool = True,
    momentum: float = 0.1,
    eps: float = 1e-5,
) -> Tensor:
    r"""Apply Instance Normalization independently for each channel in every data sample within a batch.

    See :class:`~torch.nn.InstanceNorm1d`, :class:`~torch.nn.InstanceNorm2d`,
    :class:`~torch.nn.InstanceNorm3d` for details.
    """
    if has_torch_function_variadic(input, running_mean, running_var, weight, bias):
        return handle_torch_function(
            instance_norm,
            (input, running_mean, running_var, weight, bias),
            input,
            running_mean=running_mean,
            running_var=running_var,
            weight=weight,
            bias=bias,
            use_input_stats=use_input_stats,
            momentum=momentum,
            eps=eps,
        )
    if use_input_stats:
        _verify_spatial_size(input.size())
    return torch.instance_norm(
        input,
        weight,
        bias,
        running_mean,
        running_var,
        use_input_stats,
        momentum,
        eps,
        torch.backends.cudnn.enabled,
    )


def layer_norm(
    input: Tensor,
    normalized_shape: List[int],
    weight: Optional[Tensor] = None,
    bias: Optional[Tensor] = None,
    eps: float = 1e-5,
) -> Tensor:
    r"""Apply Layer Normalization for last certain number of dimensions.

    See :class:`~torch.nn.LayerNorm` for details.
    """
    if has_torch_function_variadic(input, weight, bias):
        return handle_torch_function(
            layer_norm,
            (input, weight, bias),
            input,
            normalized_shape,
            weight=weight,
            bias=bias,
            eps=eps,
        )
    return torch.layer_norm(
        input, normalized_shape, weight, bias, eps, torch.backends.cudnn.enabled
    )


def rms_norm(
    input: Tensor,
    normalized_shape: List[int],
    weight: Optional[Tensor] = None,
    eps: Optional[float] = None,
) -> Tensor:
    r"""Apply Root Mean Square Layer Normalization.

    See :class:`~torch.nn.RMSNorm` for details.
    """
    if has_torch_function_variadic(input, weight):
        return handle_torch_function(
            rms_norm, (input, weight), input, normalized_shape, weight=weight, eps=eps
        )
    return torch.rms_norm(input, normalized_shape, weight, eps)


def group_norm(
    input: Tensor,
    num_groups: int,
    weight: Optional[Tensor] = None,
    bias: Optional[Tensor] = None,
    eps: float = 1e-5,
) -> Tensor:
    r"""Apply Group Normalization for last certain number of dimensions.

    See :class:`~torch.nn.GroupNorm` for details.
    """
    if has_torch_function_variadic(input, weight, bias):
        return handle_torch_function(
            group_norm,
            (
                input,
                weight,
                bias,
            ),
            input,
            num_groups,
            weight=weight,
            bias=bias,
            eps=eps,
        )
    if input.dim() < 2:
        raise RuntimeError(
            f"Expected at least 2 dimensions for input tensor but received {input.dim()}"
        )
    _verify_batch_size(
        [input.size(0) * input.size(1) // num_groups, num_groups]
        + list(input.size()[2:])
    )
    return torch.group_norm(
        input, num_groups, weight, bias, eps, torch.backends.cudnn.enabled
    )


def local_response_norm(
    input: Tensor,
    size: int,
    alpha: float = 1e-4,
    beta: float = 0.75,
    k: float = 1.0,
) -> Tensor:
    r"""Apply local response normalization over an input signal.

    The input signal is composed of several input planes, where channels occupy the second dimension.
    Normalization is applied across channels.

    See :class:`~torch.nn.LocalResponseNorm` for details.
    """
    if has_torch_function_unary(input):
        return handle_torch_function(
            local_response_norm, (input,), input, size, alpha=alpha, beta=beta, k=k
        )
    dim = input.dim()
    if dim < 3:
        raise ValueError(
            f"Expected 3D or higher dimensionality                          input (got {dim} dimensions)"
        )

    if input.numel() == 0:
        return input

    div = input.mul(input)
    if dim == 3:
        div = div.unsqueeze(1)
        div = pad(div, (0, 0, size // 2, (size - 1) // 2))
        div = avg_pool2d(div, (size, 1), stride=1).squeeze(1)
    else:
        sizes = input.size()
        div = div.view(sizes[0], 1, sizes[1], sizes[2], -1)
        div = pad(div, (0, 0, 0, 0, size // 2, (size - 1) // 2))
        div = avg_pool3d(div, (size, 1, 1), stride=1).squeeze(1)
        div = div.view(sizes)
    div = div.mul(alpha).add(k).pow(beta)
    return input / div


# loss


def ctc_loss(
    log_probs: Tensor,
    targets: Tensor,
    input_lengths: Tensor,
    target_lengths: Tensor,
    blank: int = 0,
    reduction: str = "mean",
    zero_infinity: bool = False,
) -> Tensor:
    r"""Apply the Connectionist Temporal Classification loss.

    See :class:`~torch.nn.CTCLoss` for details.

    Note:
        {cudnn_reproducibility_note}

    Note:
        {backward_reproducibility_note}

    Args:
        log_probs: :math:`(T, N, C)` or :math:`(T, C)` where `C = number of characters in alphabet including blank`,
            `T = input length`, and `N = batch size`.
            The logarithmized probabilities of the outputs
            (e.g. obtained with :func:`torch.nn.functional.log_softmax`).
        targets: :math:`(N, S)` or `(sum(target_lengths))`.
            Targets cannot be blank. In the second form, the targets are assumed to be concatenated.
        input_lengths: :math:`(N)` or :math:`()`.
            Lengths of the inputs (must each be :math:`\leq T`)
        target_lengths: :math:`(N)` or :math:`()`.
            Lengths of the targets
        blank (int, optional):
            Blank label. Default :math:`0`.
        reduction (str, optional): Specifies the reduction to apply to the output:
            ``'none'`` | ``'mean'`` | ``'sum'``. ``'none'``: no reduction will be applied,
            ``'mean'``: the output losses will be divided by the target lengths and
            then the mean over the batch is taken, ``'sum'``: the output will be
            summed. Default: ``'mean'``
        zero_infinity (bool, optional):
            Whether to zero infinite losses and the associated gradients.
            Default: ``False``
            Infinite losses mainly occur when the inputs are too short
            to be aligned to the targets.

    Example::

        >>> log_probs = torch.randn(50, 16, 20).log_softmax(2).detach().requires_grad_()
        >>> targets = torch.randint(1, 20, (16, 30), dtype=torch.long)
        >>> input_lengths = torch.full((16,), 50, dtype=torch.long)
        >>> target_lengths = torch.randint(10, 30, (16,), dtype=torch.long)
        >>> loss = F.ctc_loss(log_probs, targets, input_lengths, target_lengths)
        >>> loss.backward()
    """
    if has_torch_function_variadic(log_probs, targets, input_lengths, target_lengths):
        return handle_torch_function(
            ctc_loss,
            (log_probs, targets, input_lengths, target_lengths),
            log_probs,
            targets,
            input_lengths,
            target_lengths,
            blank=blank,
            reduction=reduction,
            zero_infinity=zero_infinity,
        )
    return torch.ctc_loss(
        log_probs,
        targets,
        input_lengths,
        target_lengths,
        blank,
        _Reduction.get_enum(reduction),
        zero_infinity,
    )


if ctc_loss.__doc__:
    ctc_loss.__doc__ = ctc_loss.__doc__.format(**reproducibility_notes)


def nll_loss(
    input: Tensor,
    target: Tensor,
    weight: Optional[Tensor] = None,
    size_average: Optional[bool] = None,
    ignore_index: int = -100,
    reduce: Optional[bool] = None,
    reduction: str = "mean",
) -> Tensor:
    r"""Compute the negative log likelihood loss.

    See :class:`~torch.nn.NLLLoss` for details.

    Args:
        input: :math:`(N, C)` where `C = number of classes` or :math:`(N, C, H, W)`
            in case of 2D Loss, or :math:`(N, C, d_1, d_2, ..., d_K)` where :math:`K \geq 1`
            in the case of K-dimensional loss. `input` is expected to be log-probabilities.
        target: :math:`(N)` where each value is :math:`0 \leq \text{targets}[i] \leq C-1`,
            or :math:`(N, d_1, d_2, ..., d_K)` where :math:`K \geq 1` for
            K-dimensional loss.
        weight (Tensor, optional): a manual rescaling weight given to each
            class. If given, has to be a Tensor of size `C`
        size_average (bool, optional): Deprecated (see :attr:`reduction`). By default,
            the losses are averaged over each loss element in the batch. Note that for
            some losses, there multiple elements per sample. If the field :attr:`size_average`
            is set to ``False``, the losses are instead summed for each minibatch. Ignored
            when reduce is ``False``. Default: ``True``
        ignore_index (int, optional): Specifies a target value that is ignored
            and does not contribute to the input gradient. When :attr:`size_average` is
            ``True``, the loss is averaged over non-ignored targets. Default: -100
        reduce (bool, optional): Deprecated (see :attr:`reduction`). By default, the
            losses are averaged or summed over observations for each minibatch depending
            on :attr:`size_average`. When :attr:`reduce` is ``False``, returns a loss per
            batch element instead and ignores :attr:`size_average`. Default: ``True``
        reduction (str, optional): Specifies the reduction to apply to the output:
            ``'none'`` | ``'mean'`` | ``'sum'``. ``'none'``: no reduction will be applied,
            ``'mean'``: the sum of the output will be divided by the number of
            elements in the output, ``'sum'``: the output will be summed. Note: :attr:`size_average`
            and :attr:`reduce` are in the process of being deprecated, and in the meantime,
            specifying either of those two args will override :attr:`reduction`. Default: ``'mean'``

    Example::

        >>> # input is of size N x C = 3 x 5
        >>> input = torch.randn(3, 5, requires_grad=True)
        >>> # each element in target has to have 0 <= value < C
        >>> target = torch.tensor([1, 0, 4])
        >>> output = F.nll_loss(F.log_softmax(input, dim=1), target)
        >>> output.backward()
    """
    if has_torch_function_variadic(input, target, weight):
        return handle_torch_function(
            nll_loss,
            (input, target, weight),
            input,
            target,
            weight=weight,
            size_average=size_average,
            ignore_index=ignore_index,
            reduce=reduce,
            reduction=reduction,
        )
    if size_average is not None or reduce is not None:
        reduction = _Reduction.legacy_get_string(size_average, reduce)
    return torch._C._nn.nll_loss_nd(
        input, target, weight, _Reduction.get_enum(reduction), ignore_index
    )


def poisson_nll_loss(
    input: Tensor,
    target: Tensor,
    log_input: bool = True,
    full: bool = False,
    size_average: Optional[bool] = None,
    eps: float = 1e-8,
    reduce: Optional[bool] = None,
    reduction: str = "mean",
) -> Tensor:
    r"""Poisson negative log likelihood loss.

    See :class:`~torch.nn.PoissonNLLLoss` for details.

    Args:
        input: expectation of underlying Poisson distribution.
        target: random sample :math:`target \sim \text{Poisson}(input)`.
        log_input: if ``True`` the loss is computed as
            :math:`\exp(\text{input}) - \text{target} * \text{input}`, if ``False`` then loss is
            :math:`\text{input} - \text{target} * \log(\text{input}+\text{eps})`. Default: ``True``
        full: whether to compute full loss, i. e. to add the Stirling
            approximation term. Default: ``False``
            :math:`\text{target} * \log(\text{target}) - \text{target} + 0.5 * \log(2 * \pi * \text{target})`.
        size_average (bool, optional): Deprecated (see :attr:`reduction`). By default,
            the losses are averaged over each loss element in the batch. Note that for
            some losses, there multiple elements per sample. If the field :attr:`size_average`
            is set to ``False``, the losses are instead summed for each minibatch. Ignored
            when reduce is ``False``. Default: ``True``
        eps (float, optional): Small value to avoid evaluation of :math:`\log(0)` when
            :attr:`log_input`\ =\ ``False``. Default: 1e-8
        reduce (bool, optional): Deprecated (see :attr:`reduction`). By default, the
            losses are averaged or summed over observations for each minibatch depending
            on :attr:`size_average`. When :attr:`reduce` is ``False``, returns a loss per
            batch element instead and ignores :attr:`size_average`. Default: ``True``
        reduction (str, optional): Specifies the reduction to apply to the output:
            ``'none'`` | ``'mean'`` | ``'sum'``. ``'none'``: no reduction will be applied,
            ``'mean'``: the sum of the output will be divided by the number of
            elements in the output, ``'sum'``: the output will be summed. Note: :attr:`size_average`
            and :attr:`reduce` are in the process of being deprecated, and in the meantime,
            specifying either of those two args will override :attr:`reduction`. Default: ``'mean'``

    """
    if has_torch_function_variadic(input, target):
        return handle_torch_function(
            poisson_nll_loss,
            (input, target),
            input,
            target,
            log_input=log_input,
            full=full,
            size_average=size_average,
            eps=eps,
            reduce=reduce,
            reduction=reduction,
        )
    if size_average is not None or reduce is not None:
        reduction = _Reduction.legacy_get_string(size_average, reduce)
    if reduction != "none" and reduction != "mean" and reduction != "sum":
        ret = input
        raise ValueError(reduction + " is not a valid value for reduction")

    ret = torch.poisson_nll_loss(
        input, target, log_input, full, eps, _Reduction.get_enum(reduction)
    )
    return ret


def gaussian_nll_loss(
    input: Tensor,
    target: Tensor,
    var: Tensor,
    full: bool = False,
    eps: float = 1e-6,
    reduction: str = "mean",
) -> Tensor:
    r"""Gaussian negative log likelihood loss.

    See :class:`~torch.nn.GaussianNLLLoss` for details.

    Args:
        input: expectation of the Gaussian distribution.
        target: sample from the Gaussian distribution.
        var: tensor of positive variance(s), one for each of the expectations
            in the input (heteroscedastic), or a single one (homoscedastic).
        full (bool, optional): include the constant term in the loss calculation. Default: ``False``.
        eps (float, optional): value added to var, for stability. Default: 1e-6.
        reduction (str, optional): specifies the reduction to apply to the output:
            ``'none'`` | ``'mean'`` | ``'sum'``. ``'none'``: no reduction will be applied,
            ``'mean'``: the output is the average of all batch member losses,
            ``'sum'``: the output is the sum of all batch member losses.
            Default: ``'mean'``.
    """
    if has_torch_function_variadic(input, target, var):
        return handle_torch_function(
            gaussian_nll_loss,
            (input, target, var),
            input,
            target,
            var,
            full=full,
            eps=eps,
            reduction=reduction,
        )

    # Check var size
    # If var.size == input.size, the case is heteroscedastic and no further checks are needed.
    # Otherwise:
    if var.size() != input.size():
        # If var is one dimension short of input, but the sizes match otherwise, then this is a homoscedastic case.
        # e.g. input.size = (10, 2, 3), var.size = (10, 2)
        # -> unsqueeze var so that var.shape = (10, 2, 1)
        # this is done so that broadcasting can happen in the loss calculation
        if input.size()[:-1] == var.size():
            var = torch.unsqueeze(var, -1)

        # This checks if the sizes match up to the final dimension, and the final dimension of var is of size 1.
        # This is also a homoscedastic case.
        # e.g. input.size = (10, 2, 3), var.size = (10, 2, 1)
        elif (
            input.size()[:-1] == var.size()[:-1] and var.size(-1) == 1
        ):  # Heteroscedastic case
            pass

        # If none of the above pass, then the size of var is incorrect.
        else:
            raise ValueError("var is of incorrect size")

    # Check validity of reduction mode
    if reduction != "none" and reduction != "mean" and reduction != "sum":
        raise ValueError(reduction + " is not valid")

    # Entries of var must be non-negative
    if torch.any(var < 0):
        raise ValueError("var has negative entry/entries")

    # Clamp for stability
    var = var.clone()
    with torch.no_grad():
        var.clamp_(min=eps)

    # Calculate the loss
    loss = 0.5 * (torch.log(var) + (input - target) ** 2 / var)
    if full:
        loss += 0.5 * math.log(2 * math.pi)

    if reduction == "mean":
        return loss.mean()
    elif reduction == "sum":
        return loss.sum()
    else:
        return loss


def kl_div(
    input: Tensor,
    target: Tensor,
    size_average: Optional[bool] = None,
    reduce: Optional[bool] = None,
    reduction: str = "mean",
    log_target: bool = False,
) -> Tensor:
    r"""Compute the KL Divergence loss.

    Refer - The `Kullback-Leibler divergence Loss
    <https://en.wikipedia.org/wiki/Kullback-Leibler_divergence>`__

    See :class:`~torch.nn.KLDivLoss` for details.

    Args:
        input: Tensor of arbitrary shape in log-probabilities.
        target: Tensor of the same shape as input. See :attr:`log_target` for
            the target's interpretation.
        size_average (bool, optional): Deprecated (see :attr:`reduction`). By default,
            the losses are averaged over each loss element in the batch. Note that for
            some losses, there multiple elements per sample. If the field :attr:`size_average`
            is set to ``False``, the losses are instead summed for each minibatch. Ignored
            when reduce is ``False``. Default: ``True``
        reduce (bool, optional): Deprecated (see :attr:`reduction`). By default, the
            losses are averaged or summed over observations for each minibatch depending
            on :attr:`size_average`. When :attr:`reduce` is ``False``, returns a loss per
            batch element instead and ignores :attr:`size_average`. Default: ``True``
        reduction (str, optional): Specifies the reduction to apply to the output:
            ``'none'`` | ``'batchmean'`` | ``'sum'`` | ``'mean'``.
            ``'none'``: no reduction will be applied
            ``'batchmean'``: the sum of the output will be divided by the batchsize
            ``'sum'``: the output will be summed
            ``'mean'``: the output will be divided by the number of elements in the output
            Default: ``'mean'``
        log_target (bool): A flag indicating whether ``target`` is passed in the log space.
            It is recommended to pass certain distributions (like ``softmax``)
            in the log space to avoid numerical issues caused by explicit ``log``.
            Default: ``False``

    .. note::
        :attr:`size_average` and :attr:`reduce` are in the process of being deprecated,
        and in the meantime, specifying either of those two args will override :attr:`reduction`.

    .. warning::
        :attr:`reduction` = ``'mean'`` doesn't return the true kl divergence value, please use
        :attr:`reduction` = ``'batchmean'`` which aligns with KL math definition.
    """
    if has_torch_function_variadic(input, target):
        return handle_torch_function(
            kl_div,
            (input, target),
            input,
            target,
            size_average=size_average,
            reduce=reduce,
            reduction=reduction,
            log_target=log_target,
        )
    if size_average is not None or reduce is not None:
        reduction_enum = _Reduction.legacy_get_enum(size_average, reduce)
    else:
        if reduction == "mean":
            warnings.warn(
                "reduction: 'mean' divides the total loss by both the batch size and the support size."
                "'batchmean' divides only by the batch size, and aligns with the KL div math definition."
                "'mean' will be changed to behave the same as 'batchmean' in the next major release."
            )

        # special case for batchmean
        if reduction == "batchmean":
            reduction_enum = _Reduction.get_enum("sum")
        else:
            reduction_enum = _Reduction.get_enum(reduction)

    reduced = torch.kl_div(input, target, reduction_enum, log_target=log_target)

    if reduction == "batchmean" and input.dim() != 0:
        reduced = reduced / input.size()[0]

    return reduced


def cross_entropy(
    input: Tensor,
    target: Tensor,
    weight: Optional[Tensor] = None,
    size_average: Optional[bool] = None,
    ignore_index: int = -100,
    reduce: Optional[bool] = None,
    reduction: str = "mean",
    label_smoothing: float = 0.0,
) -> Tensor:
    r"""Compute the cross entropy loss between input logits and target.

    See :class:`~torch.nn.CrossEntropyLoss` for details.

    Args:
        input (Tensor) : Predicted unnormalized logits;
            see Shape section below for supported shapes.
        target (Tensor) : Ground truth class indices or class probabilities;
            see Shape section below for supported shapes.
        weight (Tensor, optional): a manual rescaling weight given to each
            class. If given, has to be a Tensor of size `C`
        size_average (bool, optional): Deprecated (see :attr:`reduction`). By default,
            the losses are averaged over each loss element in the batch. Note that for
            some losses, there multiple elements per sample. If the field :attr:`size_average`
            is set to ``False``, the losses are instead summed for each minibatch. Ignored
            when reduce is ``False``. Default: ``True``
        ignore_index (int, optional): Specifies a target value that is ignored
            and does not contribute to the input gradient. When :attr:`size_average` is
            ``True``, the loss is averaged over non-ignored targets. Note that
            :attr:`ignore_index` is only applicable when the target contains class indices.
            Default: -100
        reduce (bool, optional): Deprecated (see :attr:`reduction`). By default, the
            losses are averaged or summed over observations for each minibatch depending
            on :attr:`size_average`. When :attr:`reduce` is ``False``, returns a loss per
            batch element instead and ignores :attr:`size_average`. Default: ``True``
        reduction (str, optional): Specifies the reduction to apply to the output:
            ``'none'`` | ``'mean'`` | ``'sum'``. ``'none'``: no reduction will be applied,
            ``'mean'``: the sum of the output will be divided by the number of
            elements in the output, ``'sum'``: the output will be summed. Note: :attr:`size_average`
            and :attr:`reduce` are in the process of being deprecated, and in the meantime,
            specifying either of those two args will override :attr:`reduction`. Default: ``'mean'``
        label_smoothing (float, optional): A float in [0.0, 1.0]. Specifies the amount
            of smoothing when computing the loss, where 0.0 means no smoothing. The targets
            become a mixture of the original ground truth and a uniform distribution as described in
            `Rethinking the Inception Architecture for Computer Vision <https://arxiv.org/abs/1512.00567>`__. Default: :math:`0.0`.

    Shape:
        - Input: Shape :math:`(C)`, :math:`(N, C)` or :math:`(N, C, d_1, d_2, ..., d_K)` with :math:`K \geq 1`
          in the case of `K`-dimensional loss.
        - Target: If containing class indices, shape :math:`()`, :math:`(N)` or :math:`(N, d_1, d_2, ..., d_K)` with
          :math:`K \geq 1` in the case of K-dimensional loss where each value should be between :math:`[0, C)`.
          If containing class probabilities, same shape as the input and each value should be between :math:`[0, 1]`.

        where:

        .. math::
            \begin{aligned}
                C ={} & \text{number of classes} \\
                N ={} & \text{batch size} \\
            \end{aligned}

    Examples::

        >>> # Example of target with class indices
        >>> input = torch.randn(3, 5, requires_grad=True)
        >>> target = torch.randint(5, (3,), dtype=torch.int64)
        >>> loss = F.cross_entropy(input, target)
        >>> loss.backward()
        >>>
        >>> # Example of target with class probabilities
        >>> input = torch.randn(3, 5, requires_grad=True)
        >>> target = torch.randn(3, 5).softmax(dim=1)
        >>> loss = F.cross_entropy(input, target)
        >>> loss.backward()
    """
    if has_torch_function_variadic(input, target, weight):
        return handle_torch_function(
            cross_entropy,
            (input, target, weight),
            input,
            target,
            weight=weight,
            size_average=size_average,
            ignore_index=ignore_index,
            reduce=reduce,
            reduction=reduction,
            label_smoothing=label_smoothing,
        )
    if size_average is not None or reduce is not None:
        reduction = _Reduction.legacy_get_string(size_average, reduce)
    return torch._C._nn.cross_entropy_loss(
        input,
        target,
        weight,
        _Reduction.get_enum(reduction),
        ignore_index,
        label_smoothing,
    )


def binary_cross_entropy(
    input: Tensor,
    target: Tensor,
    weight: Optional[Tensor] = None,
    size_average: Optional[bool] = None,
    reduce: Optional[bool] = None,
    reduction: str = "mean",
) -> Tensor:
    r"""Measure Binary Cross Entropy between the target and input probabilities.

    See :class:`~torch.nn.BCELoss` for details.

    Args:
        input: Tensor of arbitrary shape as probabilities.
        target: Tensor of the same shape as input with values between 0 and 1.
        weight (Tensor, optional): a manual rescaling weight
                if provided it's repeated to match input tensor shape
        size_average (bool, optional): Deprecated (see :attr:`reduction`). By default,
            the losses are averaged over each loss element in the batch. Note that for
            some losses, there multiple elements per sample. If the field :attr:`size_average`
            is set to ``False``, the losses are instead summed for each minibatch. Ignored
            when reduce is ``False``. Default: ``True``
        reduce (bool, optional): Deprecated (see :attr:`reduction`). By default, the
            losses are averaged or summed over observations for each minibatch depending
            on :attr:`size_average`. When :attr:`reduce` is ``False``, returns a loss per
            batch element instead and ignores :attr:`size_average`. Default: ``True``
        reduction (str, optional): Specifies the reduction to apply to the output:
            ``'none'`` | ``'mean'`` | ``'sum'``. ``'none'``: no reduction will be applied,
            ``'mean'``: the sum of the output will be divided by the number of
            elements in the output, ``'sum'``: the output will be summed. Note: :attr:`size_average`
            and :attr:`reduce` are in the process of being deprecated, and in the meantime,
            specifying either of those two args will override :attr:`reduction`. Default: ``'mean'``

    Examples::

        >>> input = torch.randn(3, 2, requires_grad=True)
        >>> target = torch.rand(3, 2, requires_grad=False)
        >>> loss = F.binary_cross_entropy(torch.sigmoid(input), target)
        >>> loss.backward()
    """
    if has_torch_function_variadic(input, target, weight):
        return handle_torch_function(
            binary_cross_entropy,
            (input, target, weight),
            input,
            target,
            weight=weight,
            size_average=size_average,
            reduce=reduce,
            reduction=reduction,
        )
    if size_average is not None or reduce is not None:
        reduction_enum = _Reduction.legacy_get_enum(size_average, reduce)
    else:
        reduction_enum = _Reduction.get_enum(reduction)
    if target.size() != input.size():
        raise ValueError(
            f"Using a target size ({target.size()}) that is different to the input size ({input.size()}) is deprecated. "
            "Please ensure they have the same size."
        )

    if weight is not None:
        new_size = _infer_size(target.size(), weight.size())
        weight = weight.expand(new_size)

    return torch._C._nn.binary_cross_entropy(input, target, weight, reduction_enum)


def binary_cross_entropy_with_logits(
    input: Tensor,
    target: Tensor,
    weight: Optional[Tensor] = None,
    size_average: Optional[bool] = None,
    reduce: Optional[bool] = None,
    reduction: str = "mean",
    pos_weight: Optional[Tensor] = None,
) -> Tensor:
    r"""Calculate Binary Cross Entropy between target and input logits.

    See :class:`~torch.nn.BCEWithLogitsLoss` for details.

    Args:
        input: Tensor of arbitrary shape as unnormalized scores (often referred to as logits).
        target: Tensor of the same shape as input with values between 0 and 1
        weight (Tensor, optional): a manual rescaling weight
            if provided it's repeated to match input tensor shape
        size_average (bool, optional): Deprecated (see :attr:`reduction`). By default,
            the losses are averaged over each loss element in the batch. Note that for
            some losses, there multiple elements per sample. If the field :attr:`size_average`
            is set to ``False``, the losses are instead summed for each minibatch. Ignored
            when reduce is ``False``. Default: ``True``
        reduce (bool, optional): Deprecated (see :attr:`reduction`). By default, the
            losses are averaged or summed over observations for each minibatch depending
            on :attr:`size_average`. When :attr:`reduce` is ``False``, returns a loss per
            batch element instead and ignores :attr:`size_average`. Default: ``True``
        reduction (str, optional): Specifies the reduction to apply to the output:
            ``'none'`` | ``'mean'`` | ``'sum'``. ``'none'``: no reduction will be applied,
            ``'mean'``: the sum of the output will be divided by the number of
            elements in the output, ``'sum'``: the output will be summed. Note: :attr:`size_average`
            and :attr:`reduce` are in the process of being deprecated, and in the meantime,
            specifying either of those two args will override :attr:`reduction`. Default: ``'mean'``
        pos_weight (Tensor, optional): a weight of positive examples to be broadcasted with target.
            Must be a tensor with equal size along the class dimension to the number of classes.
            Pay close attention to PyTorch's broadcasting semantics in order to achieve the desired
            operations. For a target of size [B, C, H, W] (where B is batch size) pos_weight of
            size [B, C, H, W] will apply different pos_weights to each element of the batch or
            [C, H, W] the same pos_weights across the batch. To apply the same positive weight
            along all spatial dimensions for a 2D multi-class target [C, H, W] use: [C, 1, 1].
            Default: ``None``

    Examples::

         >>> input = torch.randn(3, requires_grad=True)
         >>> target = torch.empty(3).random_(2)
         >>> loss = F.binary_cross_entropy_with_logits(input, target)
         >>> loss.backward()
    """
    if has_torch_function_variadic(input, target, weight, pos_weight):
        return handle_torch_function(
            binary_cross_entropy_with_logits,
            (input, target, weight, pos_weight),
            input,
            target,
            weight=weight,
            size_average=size_average,
            reduce=reduce,
            reduction=reduction,
            pos_weight=pos_weight,
        )
    if size_average is not None or reduce is not None:
        reduction_enum = _Reduction.legacy_get_enum(size_average, reduce)
    else:
        reduction_enum = _Reduction.get_enum(reduction)

    if not (target.size() == input.size()):
        raise ValueError(
            f"Target size ({target.size()}) must be the same as input size ({input.size()})"
        )

    return torch.binary_cross_entropy_with_logits(
        input, target, weight, pos_weight, reduction_enum
    )


def smooth_l1_loss(
    input: Tensor,
    target: Tensor,
    size_average: Optional[bool] = None,
    reduce: Optional[bool] = None,
    reduction: str = "mean",
    beta: float = 1.0,
) -> Tensor:
    r"""Compute the Smooth L1 loss.

    Function uses a squared term if the absolute
    element-wise error falls below beta and an L1 term otherwise.

    See :class:`~torch.nn.SmoothL1Loss` for details.
    """
    if has_torch_function_variadic(input, target):
        return handle_torch_function(
            smooth_l1_loss,
            (input, target),
            input,
            target,
            size_average=size_average,
            reduce=reduce,
            reduction=reduction,
            beta=beta,
        )
    if not (target.size() == input.size()):
        warnings.warn(
            f"Using a target size ({target.size()}) that is different to the input size ({input.size()}). "
            "This will likely lead to incorrect results due to broadcasting. "
            "Please ensure they have the same size.",
            stacklevel=2,
        )
    if size_average is not None or reduce is not None:
        reduction = _Reduction.legacy_get_string(size_average, reduce)

    expanded_input, expanded_target = torch.broadcast_tensors(input, target)

    if beta == 0.0:
        return torch._C._nn.l1_loss(
            expanded_input, expanded_target, _Reduction.get_enum(reduction)
        )
    else:
        return torch._C._nn.smooth_l1_loss(
            expanded_input, expanded_target, _Reduction.get_enum(reduction), beta
        )


def huber_loss(
    input: Tensor,
    target: Tensor,
    reduction: str = "mean",
    delta: float = 1.0,
) -> Tensor:
    r"""Compute the Huber loss.

    Function uses a squared term if the absolute
    element-wise error falls below delta and a delta-scaled L1 term otherwise.

    When delta equals 1, this loss is equivalent to SmoothL1Loss.
    In general, Huber loss differs from SmoothL1Loss by a factor of delta (AKA beta in Smooth L1).

    See :class:`~torch.nn.HuberLoss` for details.
    """
    if has_torch_function_variadic(input, target):
        return handle_torch_function(
            huber_loss,
            (input, target),
            input,
            target,
            reduction=reduction,
            delta=delta,
        )
    if not (target.size() == input.size()):
        warnings.warn(
            f"Using a target size ({target.size()}) that is different to the input size ({input.size()}). "
            "This will likely lead to incorrect results due to broadcasting. "
            "Please ensure they have the same size.",
            stacklevel=2,
        )

    expanded_input, expanded_target = torch.broadcast_tensors(input, target)
    return torch._C._nn.huber_loss(
        expanded_input, expanded_target, _Reduction.get_enum(reduction), delta
    )


def l1_loss(
    input: Tensor,
    target: Tensor,
    size_average: Optional[bool] = None,
    reduce: Optional[bool] = None,
    reduction: str = "mean",
) -> Tensor:  # noqa: D400,D402
    r"""l1_loss(input, target, size_average=None, reduce=None, reduction='mean') -> Tensor

    Function that takes the mean element-wise absolute value difference.

    See :class:`~torch.nn.L1Loss` for details.
    """
    if has_torch_function_variadic(input, target):
        return handle_torch_function(
            l1_loss,
            (input, target),
            input,
            target,
            size_average=size_average,
            reduce=reduce,
            reduction=reduction,
        )
    if not (target.size() == input.size()):
        warnings.warn(
            f"Using a target size ({target.size()}) that is different to the input size ({input.size()}). "
            "This will likely lead to incorrect results due to broadcasting. "
            "Please ensure they have the same size.",
            stacklevel=2,
        )
    if size_average is not None or reduce is not None:
        reduction = _Reduction.legacy_get_string(size_average, reduce)

    expanded_input, expanded_target = torch.broadcast_tensors(input, target)
    return torch._C._nn.l1_loss(
        expanded_input, expanded_target, _Reduction.get_enum(reduction)
    )


def mse_loss(
    input: Tensor,
    target: Tensor,
    size_average: Optional[bool] = None,
    reduce: Optional[bool] = None,
    reduction: str = "mean",
) -> Tensor:  # noqa: D400,D402
    r"""mse_loss(input, target, size_average=None, reduce=None, reduction='mean') -> Tensor

    Measures the element-wise mean squared error.
    See :class:`~torch.nn.MSELoss` for details.
    """
    if has_torch_function_variadic(input, target):
        return handle_torch_function(
            mse_loss,
            (input, target),
            input,
            target,
            size_average=size_average,
            reduce=reduce,
            reduction=reduction,
        )
    if not (target.size() == input.size()):
        warnings.warn(
            f"Using a target size ({target.size()}) that is different to the input size ({input.size()}). "
            "This will likely lead to incorrect results due to broadcasting. "
            "Please ensure they have the same size.",
            stacklevel=2,
        )
    if size_average is not None or reduce is not None:
        reduction = _Reduction.legacy_get_string(size_average, reduce)

    expanded_input, expanded_target = torch.broadcast_tensors(input, target)
    return torch._C._nn.mse_loss(
        expanded_input, expanded_target, _Reduction.get_enum(reduction)
    )


def margin_ranking_loss(
    input1: Tensor,
    input2: Tensor,
    target: Tensor,
    margin: float = 0,
    size_average: Optional[bool] = None,
    reduce: Optional[bool] = None,
    reduction: str = "mean",
) -> Tensor:  # noqa: D400,D402
    r"""margin_ranking_loss(input1, input2, target, margin=0, size_average=None, reduce=None, reduction='mean') -> Tensor

    See :class:`~torch.nn.MarginRankingLoss` for details.
    """
    if has_torch_function_variadic(input1, input2, target):
        return handle_torch_function(
            margin_ranking_loss,
            (input1, input2, target),
            input1,
            input2,
            target,
            margin=margin,
            size_average=size_average,
            reduce=reduce,
            reduction=reduction,
        )
    if size_average is not None or reduce is not None:
        reduction_enum = _Reduction.legacy_get_enum(size_average, reduce)
    else:
        reduction_enum = _Reduction.get_enum(reduction)
    if input1.dim() != input2.dim() or input1.dim() != target.dim():
        raise RuntimeError(
            f"margin_ranking_loss : All input tensors should have same dimension but got sizes: "
            f"input1: {input1.size()}, input2: {input2.size()}, target: {target.size()} "
        )
    return torch.margin_ranking_loss(input1, input2, target, margin, reduction_enum)


def hinge_embedding_loss(
    input: Tensor,
    target: Tensor,
    margin: float = 1.0,
    size_average: Optional[bool] = None,
    reduce: Optional[bool] = None,
    reduction: str = "mean",
) -> Tensor:  # noqa: D400,D402
    r"""hinge_embedding_loss(input, target, margin=1.0, size_average=None, reduce=None, reduction='mean') -> Tensor

    See :class:`~torch.nn.HingeEmbeddingLoss` for details.
    """
    if has_torch_function_variadic(input, target):
        return handle_torch_function(
            hinge_embedding_loss,
            (input, target),
            input,
            target,
            margin=margin,
            size_average=size_average,
            reduce=reduce,
            reduction=reduction,
        )
    if size_average is not None or reduce is not None:
        reduction_enum = _Reduction.legacy_get_enum(size_average, reduce)
    else:
        reduction_enum = _Reduction.get_enum(reduction)
    return torch.hinge_embedding_loss(input, target, margin, reduction_enum)


def multilabel_margin_loss(
    input: Tensor,
    target: Tensor,
    size_average: Optional[bool] = None,
    reduce: Optional[bool] = None,
    reduction: str = "mean",
) -> Tensor:  # noqa: D400,D402
    r"""multilabel_margin_loss(input, target, size_average=None, reduce=None, reduction='mean') -> Tensor

    See :class:`~torch.nn.MultiLabelMarginLoss` for details.
    """
    if has_torch_function_variadic(input, target):
        return handle_torch_function(
            multilabel_margin_loss,
            (input, target),
            input,
            target,
            size_average=size_average,
            reduce=reduce,
            reduction=reduction,
        )
    if size_average is not None or reduce is not None:
        reduction_enum = _Reduction.legacy_get_enum(size_average, reduce)
    else:
        reduction_enum = _Reduction.get_enum(reduction)
    return torch._C._nn.multilabel_margin_loss(input, target, reduction_enum)


def soft_margin_loss(
    input: Tensor,
    target: Tensor,
    size_average: Optional[bool] = None,
    reduce: Optional[bool] = None,
    reduction: str = "mean",
) -> Tensor:  # noqa: D400,D402
    r"""
    soft_margin_loss(input, target, size_average=None, reduce=None, reduction='mean') -> Tensor

    See :class:`~torch.nn.SoftMarginLoss` for details.
    """
    if has_torch_function_variadic(input, target):
        return handle_torch_function(
            soft_margin_loss,
            (input, target),
            input,
            target,
            size_average=size_average,
            reduce=reduce,
            reduction=reduction,
        )
    if size_average is not None or reduce is not None:
        reduction_enum = _Reduction.legacy_get_enum(size_average, reduce)
    else:
        reduction_enum = _Reduction.get_enum(reduction)
    return torch._C._nn.soft_margin_loss(input, target, reduction_enum)


def multilabel_soft_margin_loss(
    input: Tensor,
    target: Tensor,
    weight: Optional[Tensor] = None,
    size_average: Optional[bool] = None,
    reduce: Optional[bool] = None,
    reduction: str = "mean",
) -> Tensor:  # noqa: D400,D402
    r"""multilabel_soft_margin_loss(input, target, weight=None, size_average=None, reduce=None, reduction='mean') -> Tensor

    See :class:`~torch.nn.MultiLabelSoftMarginLoss` for details.
    """
    if has_torch_function_variadic(input, target, weight):
        return handle_torch_function(
            multilabel_soft_margin_loss,
            (input, target, weight),
            input,
            target,
            weight=weight,
            size_average=size_average,
            reduce=reduce,
            reduction=reduction,
        )
    if size_average is not None or reduce is not None:
        reduction = _Reduction.legacy_get_string(size_average, reduce)

    loss = -(target * logsigmoid(input) + (1 - target) * logsigmoid(-input))

    if weight is not None:
        loss = loss * weight

    class_dim = input.dim() - 1
    C = input.size(class_dim)
    loss = loss.sum(dim=class_dim) / C  # only return N loss values

    if reduction == "none":
        ret = loss
    elif reduction == "mean":
        ret = loss.mean()
    elif reduction == "sum":
        ret = loss.sum()
    else:
        ret = input
        raise ValueError(reduction + " is not valid")
    return ret


def cosine_embedding_loss(
    input1: Tensor,
    input2: Tensor,
    target: Tensor,
    margin: float = 0,
    size_average: Optional[bool] = None,
    reduce: Optional[bool] = None,
    reduction: str = "mean",
) -> Tensor:  # noqa: D400,D402
    r"""cosine_embedding_loss(input1, input2, target, margin=0, size_average=None, reduce=None, reduction='mean') -> Tensor

    See :class:`~torch.nn.CosineEmbeddingLoss` for details.
    """
    if has_torch_function_variadic(input1, input2, target):
        return handle_torch_function(
            cosine_embedding_loss,
            (input1, input2, target),
            input1,
            input2,
            target,
            margin=margin,
            size_average=size_average,
            reduce=reduce,
            reduction=reduction,
        )
    if size_average is not None or reduce is not None:
        reduction_enum = _Reduction.legacy_get_enum(size_average, reduce)
    else:
        reduction_enum = _Reduction.get_enum(reduction)
    return torch.cosine_embedding_loss(input1, input2, target, margin, reduction_enum)


def multi_margin_loss(
    input: Tensor,
    target: Tensor,
    p: int = 1,
    margin: float = 1.0,
    weight: Optional[Tensor] = None,
    size_average: Optional[bool] = None,
    reduce: Optional[bool] = None,
    reduction: str = "mean",
) -> Tensor:  # noqa: D400,D402
    r"""multi_margin_loss(input, target, p=1, margin=1, weight=None, size_average=None, reduce=None, reduction='mean') -> Tensor

    See :class:`~torch.nn.MultiMarginLoss` for details.
    """
    if has_torch_function_variadic(input, target, weight):
        return handle_torch_function(
            multi_margin_loss,
            (input, target, weight),
            input,
            target,
            p=p,
            margin=margin,
            weight=weight,
            size_average=size_average,
            reduce=reduce,
            reduction=reduction,
        )
    if size_average is not None or reduce is not None:
        reduction_enum = _Reduction.legacy_get_enum(size_average, reduce)
    else:
        reduction_enum = _Reduction.get_enum(reduction)
    if p != 1 and p != 2:
        raise ValueError("only p == 1 and p == 2 supported")
    if weight is not None:
        if weight.dim() != 1:
            raise ValueError("weight must be one-dimensional")

    return torch._C._nn.multi_margin_loss(
        input, target, p, margin, weight, reduction_enum
    )


pixel_shuffle = _add_docstr(
    torch.pixel_shuffle,
    r"""
pixel_shuffle(input, upscale_factor) -> Tensor

Rearranges elements in a tensor of shape :math:`(*, C \times r^2, H, W)` to a
tensor of shape :math:`(*, C, H \times r, W \times r)`, where r is the :attr:`upscale_factor`.

See :class:`~torch.nn.PixelShuffle` for details.

Args:
    input (Tensor): the input tensor
    upscale_factor (int): factor to increase spatial resolution by

Examples::

    >>> input = torch.randn(1, 9, 4, 4)
    >>> output = torch.nn.functional.pixel_shuffle(input, 3)
    >>> print(output.size())
    torch.Size([1, 1, 12, 12])
""",
)

pixel_unshuffle = _add_docstr(
    torch.pixel_unshuffle,
    r"""
pixel_unshuffle(input, downscale_factor) -> Tensor

Reverses the :class:`~torch.nn.PixelShuffle` operation by rearranging elements in a
tensor of shape :math:`(*, C, H \times r, W \times r)` to a tensor of shape
:math:`(*, C \times r^2, H, W)`, where r is the :attr:`downscale_factor`.

See :class:`~torch.nn.PixelUnshuffle` for details.

Args:
    input (Tensor): the input tensor
    downscale_factor (int): factor to increase spatial resolution by

Examples::

    >>> input = torch.randn(1, 1, 12, 12)
    >>> output = torch.nn.functional.pixel_unshuffle(input, 3)
    >>> print(output.size())
    torch.Size([1, 9, 4, 4])
""",
)

channel_shuffle = _add_docstr(
    torch.channel_shuffle,
    r"""
channel_shuffle(input, groups) -> Tensor

Divide the channels in a tensor of shape :math:`(*, C , H, W)`
into g groups and rearrange them as :math:`(*, C \frac g, g, H, W)`,
while keeping the original tensor shape.

See :class:`~torch.nn.ChannelShuffle` for details.

Args:
    input (Tensor): the input tensor
    groups (int): number of groups to divide channels in and rearrange.

Examples::

    >>> input = torch.randn(1, 4, 2, 2)
    >>> print(input)
    [[[[1, 2],
       [3, 4]],
      [[5, 6],
       [7, 8]],
      [[9, 10],
       [11, 12]],
      [[13, 14],
       [15, 16]],
     ]]
    >>> output = torch.nn.functional.channel_shuffle(input, 2)
    >>> print(output)
    [[[[1, 2],
       [3, 4]],
      [[9, 10],
       [11, 12]],
      [[5, 6],
       [7, 8]],
      [[13, 14],
       [15, 16]],
     ]]
""",
)

native_channel_shuffle = _add_docstr(
    torch.native_channel_shuffle,
    r"""
native_channel_shuffle(input, groups) -> Tensor

Native kernel level implementation of the `channel_shuffle`.
This function might become private in future releases, use with caution.

Divide the channels in a tensor of shape :math:`(*, C , H, W)`
into g groups and rearrange them as :math:`(*, C \frac g, g, H, W)`,
while keeping the original tensor shape.

See :class:`~torch.nn.ChannelShuffle` for details.

Args:
    input (Tensor): the input tensor
    groups (int): number of groups to divide channels in and rearrange.

Examples::

    >>> input = torch.randn(1, 4, 2, 2)
    >>> print(input)
    [[[[1, 2],
       [3, 4]],
      [[5, 6],
       [7, 8]],
      [[9, 10],
       [11, 12]],
      [[13, 14],
       [15, 16]],
     ]]
    >>> output = torch.nn.functional.native_channel_shuffle(input, 2)
    >>> print(output)
    [[[[1, 2],
       [3, 4]],
      [[9, 10],
       [11, 12]],
      [[5, 6],
       [7, 8]],
      [[13, 14],
       [15, 16]],
     ]]
""",
)


@_overload
def upsample(  # noqa: F811
    input: Tensor,
    size: Optional[int] = None,
    scale_factor: Optional[float] = None,
    mode: str = "nearest",
    align_corners: Optional[bool] = None,
) -> Tensor:  # noqa: B950
    pass


@_overload
def upsample(  # noqa: F811
    input: Tensor,
    size: Optional[List[int]] = None,
    scale_factor: Optional[float] = None,
    mode: str = "nearest",
    align_corners: Optional[bool] = None,
) -> Tensor:  # noqa: B950
    pass


def upsample(  # noqa: F811
    input,
    size=None,
    scale_factor=None,
    mode="nearest",
    align_corners=None,
):
    r"""Upsample input.

    Provided tensor is upsampled to either the given :attr:`size` or the given
    :attr:`scale_factor`

    .. warning::
        This function is deprecated in favor of :func:`torch.nn.functional.interpolate`.
        This is equivalent with ``nn.functional.interpolate(...)``.

    Note:
        {backward_reproducibility_note}

    The algorithm used for upsampling is determined by :attr:`mode`.

    Currently temporal, spatial and volumetric upsampling are supported, i.e.
    expected inputs are 3-D, 4-D or 5-D in shape.

    The input dimensions are interpreted in the form:
    `mini-batch x channels x [optional depth] x [optional height] x width`.

    The modes available for upsampling are: `nearest`, `linear` (3D-only),
    `bilinear`, `bicubic` (4D-only), `trilinear` (5D-only)

    Args:
        input (Tensor): the input tensor
        size (int or Tuple[int] or Tuple[int, int] or Tuple[int, int, int]):
            output spatial size.
        scale_factor (float or Tuple[float]): multiplier for spatial size. Has to match input size if it is a tuple.
        mode (str): algorithm used for upsampling:
            ``'nearest'`` | ``'linear'`` | ``'bilinear'`` | ``'bicubic'`` |
            ``'trilinear'``. Default: ``'nearest'``
        align_corners (bool, optional): Geometrically, we consider the pixels of the
            input and output as squares rather than points.
            If set to ``True``, the input and output tensors are aligned by the
            center points of their corner pixels, preserving the values at the corner pixels.
            If set to ``False``, the input and output tensors are aligned by the corner
            points of their corner pixels, and the interpolation uses edge value padding
            for out-of-boundary values, making this operation *independent* of input size
            when :attr:`scale_factor` is kept the same. This only has an effect when :attr:`mode`
            is ``'linear'``, ``'bilinear'``, ``'bicubic'`` or ``'trilinear'``.
            Default: ``False``

    .. note::
        With ``mode='bicubic'``, it's possible to cause overshoot, in other words it can produce
        negative values or values greater than 255 for images.
        Explicitly call ``result.clamp(min=0, max=255)`` if you want to reduce the overshoot
        when displaying the image.

    .. warning::
        With ``align_corners = True``, the linearly interpolating modes
        (`linear`, `bilinear`, and `trilinear`) don't proportionally align the
        output and input pixels, and thus the output values can depend on the
        input size. This was the default behavior for these modes up to version
        0.3.1. Since then, the default behavior is ``align_corners = False``.
        See :class:`~torch.nn.Upsample` for concrete examples on how this
        affects the outputs.

    """
    warnings.warn(
        "`nn.functional.upsample` is deprecated. "
        "Use `nn.functional.interpolate` instead.",
        stacklevel=2,
    )
    return interpolate(input, size, scale_factor, mode, align_corners)


if upsample.__doc__:
    upsample.__doc__ = upsample.__doc__.format(**reproducibility_notes)


def _is_integer(x) -> bool:
    r"""Type check the input number is an integer.

    Will return True for int, SymInt, Numpy integers and Tensors with integer elements.
    """
    if isinstance(x, (int, torch.SymInt)):
        return True
    if np is not None and isinstance(x, np.integer):
        return True
    return isinstance(x, Tensor) and not x.is_floating_point()


@_overload
def interpolate(  # noqa: F811
    input: Tensor,
    size: Optional[int] = None,
    scale_factor: Optional[List[float]] = None,
    mode: str = "nearest",
    align_corners: Optional[bool] = None,
    recompute_scale_factor: Optional[bool] = None,
    antialias: bool = False,
) -> Tensor:  # noqa: B950
    pass


@_overload
def interpolate(  # noqa: F811
    input: Tensor,
    size: Optional[List[int]] = None,
    scale_factor: Optional[List[float]] = None,
    mode: str = "nearest",
    align_corners: Optional[bool] = None,
    recompute_scale_factor: Optional[bool] = None,
    antialias: bool = False,
) -> Tensor:  # noqa: B950
    pass


@_overload
def interpolate(  # noqa: F811
    input: Tensor,
    size: Optional[int] = None,
    scale_factor: Optional[float] = None,
    mode: str = "nearest",
    align_corners: Optional[bool] = None,
    recompute_scale_factor: Optional[bool] = None,
    antialias: bool = False,
) -> Tensor:  # noqa: B950
    pass


@_overload
def interpolate(  # noqa: F811
    input: Tensor,
    size: Optional[List[int]] = None,
    scale_factor: Optional[float] = None,
    mode: str = "nearest",
    align_corners: Optional[bool] = None,
    recompute_scale_factor: Optional[bool] = None,
    antialias: bool = False,
) -> Tensor:
    pass


def interpolate(  # noqa: F811
    input: Tensor,
    size: Optional[int] = None,
    scale_factor: Optional[List[float]] = None,
    mode: str = "nearest",
    align_corners: Optional[bool] = None,
    recompute_scale_factor: Optional[bool] = None,
    antialias: bool = False,
) -> Tensor:  # noqa: B950
    r"""Down/up samples the input.

    Tensor interpolated to either the given :attr:`size` or the given
    :attr:`scale_factor`

    The algorithm used for interpolation is determined by :attr:`mode`.

    Currently temporal, spatial and volumetric sampling are supported, i.e.
    expected inputs are 3-D, 4-D or 5-D in shape.

    The input dimensions are interpreted in the form:
    `mini-batch x channels x [optional depth] x [optional height] x width`.

    The modes available for resizing are: `nearest`, `linear` (3D-only),
    `bilinear`, `bicubic` (4D-only), `trilinear` (5D-only), `area`, `nearest-exact`

    Args:
        input (Tensor): the input tensor
        size (int or Tuple[int] or Tuple[int, int] or Tuple[int, int, int]):
            output spatial size.
        scale_factor (float or Tuple[float]): multiplier for spatial size. If `scale_factor` is a tuple,
            its length has to match the number of spatial dimensions; `input.dim() - 2`.
        mode (str): algorithm used for upsampling:
            ``'nearest'`` | ``'linear'`` | ``'bilinear'`` | ``'bicubic'`` |
            ``'trilinear'`` | ``'area'`` | ``'nearest-exact'``. Default: ``'nearest'``
        align_corners (bool, optional): Geometrically, we consider the pixels of the
            input and output as squares rather than points.
            If set to ``True``, the input and output tensors are aligned by the
            center points of their corner pixels, preserving the values at the corner pixels.
            If set to ``False``, the input and output tensors are aligned by the corner
            points of their corner pixels, and the interpolation uses edge value padding
            for out-of-boundary values, making this operation *independent* of input size
            when :attr:`scale_factor` is kept the same. This only has an effect when :attr:`mode`
            is ``'linear'``, ``'bilinear'``, ``'bicubic'`` or ``'trilinear'``.
            Default: ``False``
        recompute_scale_factor (bool, optional): recompute the scale_factor for use in the
            interpolation calculation. If `recompute_scale_factor` is ``True``, then
            `scale_factor` must be passed in and `scale_factor` is used to compute the
            output `size`. The computed output `size` will be used to infer new scales for
            the interpolation. Note that when `scale_factor` is floating-point, it may differ
            from the recomputed `scale_factor` due to rounding and precision issues.
            If `recompute_scale_factor` is ``False``, then `size` or `scale_factor` will
            be used directly for interpolation. Default: ``None``.
        antialias (bool, optional): flag to apply anti-aliasing. Default: ``False``. Using anti-alias
            option together with ``align_corners=False``, interpolation result would match Pillow
            result for downsampling operation. Supported modes: ``'bilinear'``, ``'bicubic'``.

    .. note::
        With ``mode='bicubic'``, it's possible to cause overshoot, in other words it can produce
        negative values or values greater than 255 for images.
        Explicitly call ``result.clamp(min=0, max=255)`` if you want to reduce the overshoot
        when displaying the image.

    .. note::
        Mode ``mode='nearest-exact'`` matches Scikit-Image and PIL nearest neighbours interpolation
        algorithms and fixes known issues with ``mode='nearest'``. This mode is introduced to keep
        backward compatibility.
        Mode ``mode='nearest'`` matches buggy OpenCV's ``INTER_NEAREST`` interpolation algorithm.

    .. note::
        The gradients for the dtype ``float16`` on CUDA may be inaccurate in the upsample operation
        when using modes ``['linear', 'bilinear', 'bicubic', 'trilinear', 'area']``.
        For more details, please refer to the discussion in
        `issue#104157 <https://github.com/pytorch/pytorch/issues/104157>`_.

    Note:
        {backward_reproducibility_note}
    """
    if has_torch_function_unary(input):
        return handle_torch_function(
            interpolate,
            (input,),
            input,
            size=size,
            scale_factor=scale_factor,
            mode=mode,
            align_corners=align_corners,
            recompute_scale_factor=recompute_scale_factor,
            antialias=antialias,
        )

    if mode in ("nearest", "area", "nearest-exact"):
        if align_corners is not None:
            raise ValueError(
                "align_corners option can only be set with the "
                "interpolating modes: linear | bilinear | bicubic | trilinear"
            )
    else:
        if align_corners is None:
            align_corners = False

    dim = input.dim() - 2  # Number of spatial dimensions.

    # Process size and scale_factor.  Validate that exactly one is set.
    # Validate its length if it is a list, or expand it if it is a scalar.
    # After this block, exactly one of output_size and scale_factors will
    # be non-None, and it will be a list (or tuple).
    if size is not None and scale_factor is not None:
        raise ValueError("only one of size or scale_factor should be defined")
    elif size is not None:
        assert scale_factor is None
        scale_factors = None
        if isinstance(size, (list, tuple)):
            if len(size) != dim:
                raise ValueError(
                    "Input and output must have the same number of spatial dimensions, but got "
                    f"input with spatial dimensions of {list(input.shape[2:])} and output size of {size}. "
                    "Please provide input tensor in (N, C, d1, d2, ...,dK) format and "
                    "output size in (o1, o2, ...,oK) format."
                )
            if not torch.jit.is_scripting():
                if not all(_is_integer(x) for x in size):
                    raise TypeError(
                        "expected size to be one of int or Tuple[int] or Tuple[int, int] or "
                        f"Tuple[int, int, int], but got size with types {[type(x) for x in size]}"
                    )
            output_size = size
        else:
            output_size = [size for _ in range(dim)]
    elif scale_factor is not None:
        assert size is None
        output_size = None
        if isinstance(scale_factor, (list, tuple)):
            if len(scale_factor) != dim:
                raise ValueError(
                    "Input and scale_factor must have the same number of spatial dimensions, but "
                    f"got input with spatial dimensions of {list(input.shape[2:])} and "
                    f"scale_factor of shape {scale_factor}. "
                    "Please provide input tensor in (N, C, d1, d2, ...,dK) format and "
                    "scale_factor in (s1, s2, ...,sK) format."
                )
            scale_factors = scale_factor
        else:
            scale_factors = [scale_factor for _ in range(dim)]
    else:
        raise ValueError("either size or scale_factor should be defined")

    if (
        recompute_scale_factor is not None
        and recompute_scale_factor
        and size is not None
    ):
        raise ValueError(
            "recompute_scale_factor is not meaningful with an explicit size."
        )

    # "area" mode always requires an explicit size rather than scale factor.
    # Re-use the recompute_scale_factor code path.
    if mode == "area" and output_size is None:
        recompute_scale_factor = True

    if recompute_scale_factor is not None and recompute_scale_factor:
        # We compute output_size here, then un-set scale_factors.
        # The C++ code will recompute it based on the (integer) output size.
        assert scale_factors is not None
        if not torch.jit.is_scripting() and torch._C._get_tracing_state():
            # make scale_factor a tensor in tracing so constant doesn't get baked in
            output_size = [
                (
                    torch.floor(
                        (
                            input.size(i + 2).float()
                            * torch.tensor(scale_factors[i], dtype=torch.float32)
                        ).float()
                    )
                )
                for i in range(dim)
            ]
        elif torch.jit.is_scripting():
            output_size = [
                int(math.floor(float(input.size(i + 2)) * scale_factors[i]))
                for i in range(dim)
            ]
        else:
            output_size = [
                _sym_int(input.size(i + 2) * scale_factors[i]) for i in range(dim)
            ]
        scale_factors = None

    if antialias and not (mode in ("bilinear", "bicubic") and input.ndim == 4):
        raise ValueError(
            "Anti-alias option is restricted to bilinear and bicubic modes and requires a 4-D tensor as input"
        )

    if input.dim() == 3 and mode == "nearest":
        return torch._C._nn.upsample_nearest1d(input, output_size, scale_factors)
    if input.dim() == 4 and mode == "nearest":
        return torch._C._nn.upsample_nearest2d(input, output_size, scale_factors)
    if input.dim() == 5 and mode == "nearest":
        return torch._C._nn.upsample_nearest3d(input, output_size, scale_factors)

    if input.dim() == 3 and mode == "nearest-exact":
        return torch._C._nn._upsample_nearest_exact1d(input, output_size, scale_factors)
    if input.dim() == 4 and mode == "nearest-exact":
        return torch._C._nn._upsample_nearest_exact2d(input, output_size, scale_factors)
    if input.dim() == 5 and mode == "nearest-exact":
        return torch._C._nn._upsample_nearest_exact3d(input, output_size, scale_factors)

    if input.dim() == 3 and mode == "area":
        assert output_size is not None
        return adaptive_avg_pool1d(input, output_size)
    if input.dim() == 4 and mode == "area":
        assert output_size is not None
        return adaptive_avg_pool2d(input, output_size)
    if input.dim() == 5 and mode == "area":
        assert output_size is not None
        return adaptive_avg_pool3d(input, output_size)

    if input.dim() == 3 and mode == "linear":
        assert align_corners is not None
        return torch._C._nn.upsample_linear1d(
            input, output_size, align_corners, scale_factors
        )
    if input.dim() == 4 and mode == "bilinear":
        assert align_corners is not None
        if antialias:
            return torch._C._nn._upsample_bilinear2d_aa(
                input, output_size, align_corners, scale_factors
            )
        # Two levels are necessary to prevent TorchScript from touching
        # are_deterministic_algorithms_enabled.
        if not torch.jit.is_scripting():
            if torch.are_deterministic_algorithms_enabled() and (
                input.is_cuda or input.is_xpu
            ):
                # Use slow decomp whose backward will be in terms of index_put
                # importlib is required because the import cannot be top level
                # (cycle) and cannot be nested (TS doesn't support)
                return importlib.import_module(
                    "torch._decomp.decompositions"
                )._upsample_linear_vec(input, output_size, align_corners, scale_factors)
        return torch._C._nn.upsample_bilinear2d(
            input, output_size, align_corners, scale_factors
        )
    if input.dim() == 5 and mode == "trilinear":
        assert align_corners is not None
        return torch._C._nn.upsample_trilinear3d(
            input, output_size, align_corners, scale_factors
        )
    if input.dim() == 4 and mode == "bicubic":
        assert align_corners is not None
        if antialias:
            return torch._C._nn._upsample_bicubic2d_aa(
                input, output_size, align_corners, scale_factors
            )
        return torch._C._nn.upsample_bicubic2d(
            input, output_size, align_corners, scale_factors
        )

    if input.dim() == 3 and mode == "bilinear":
        raise NotImplementedError("Got 3D input, but bilinear mode needs 4D input")
    if input.dim() == 3 and mode == "trilinear":
        raise NotImplementedError("Got 3D input, but trilinear mode needs 5D input")
    if input.dim() == 4 and mode == "linear":
        raise NotImplementedError("Got 4D input, but linear mode needs 3D input")
    if input.dim() == 4 and mode == "trilinear":
        raise NotImplementedError("Got 4D input, but trilinear mode needs 5D input")
    if input.dim() == 5 and mode == "linear":
        raise NotImplementedError("Got 5D input, but linear mode needs 3D input")
    if input.dim() == 5 and mode == "bilinear":
        raise NotImplementedError("Got 5D input, but bilinear mode needs 4D input")

    raise NotImplementedError(
        "Input Error: Only 3D, 4D and 5D input Tensors supported"
        f" (got {input.dim()}D) for the modes: nearest | linear | bilinear | bicubic | trilinear | area | nearest-exact"
        f" (got {mode})"
    )


if interpolate.__doc__:
    interpolate.__doc__ = interpolate.__doc__.format(**reproducibility_notes)


@_overload
def upsample_nearest(  # noqa: F811
    input: Tensor,
    size: Optional[int] = None,
    scale_factor: Optional[float] = None,
) -> Tensor:
    pass


@_overload
def upsample_nearest(  # noqa: F811
    input: Tensor,
    size: Optional[List[int]] = None,
    scale_factor: Optional[float] = None,
) -> Tensor:
    pass


def upsample_nearest(input, size=None, scale_factor=None):  # noqa: F811
    r"""Upsamples the input, using nearest neighbours' pixel values.

    .. warning::
        This function is deprecated in favor of :func:`torch.nn.functional.interpolate`.
        This is equivalent with ``nn.functional.interpolate(..., mode='nearest')``.

    Currently spatial and volumetric upsampling are supported (i.e. expected
    inputs are 4 or 5 dimensional).

    Args:
        input (Tensor): input
        size (int or Tuple[int, int] or Tuple[int, int, int]): output spatia
            size.
        scale_factor (int): multiplier for spatial size. Has to be an integer.

    Note:
        {backward_reproducibility_note}
    """
    # DeprecationWarning is ignored by default
    warnings.warn(
        "`nn.functional.upsample_nearest` is deprecated. "
        "Use `nn.functional.interpolate` instead.",
        stacklevel=2,
    )
    return interpolate(input, size, scale_factor, mode="nearest")


if upsample_nearest.__doc__:
    upsample_nearest.__doc__ = upsample_nearest.__doc__.format(**reproducibility_notes)


@_overload
def upsample_bilinear(  # noqa: F811
    input: Tensor,
    size: Optional[int] = None,
    scale_factor: Optional[float] = None,
) -> Tensor:
    pass


@_overload
def upsample_bilinear(  # noqa: F811
    input: Tensor,
    size: Optional[List[int]] = None,
    scale_factor: Optional[float] = None,
) -> Tensor:
    pass


@_overload
def upsample_bilinear(  # noqa: F811
    input: Tensor,
    size: Optional[int] = None,
    scale_factor: Optional[List[float]] = None,
) -> Tensor:
    pass


@_overload
def upsample_bilinear(  # noqa: F811
    input: Tensor,
    size: Optional[List[int]] = None,
    scale_factor: Optional[List[float]] = None,
) -> Tensor:
    pass


def upsample_bilinear(input, size=None, scale_factor=None):  # noqa: F811
    r"""Upsamples the input, using bilinear upsampling.

    .. warning::
        This function is deprecated in favor of :func:`torch.nn.functional.interpolate`.
        This is equivalent with
        ``nn.functional.interpolate(..., mode='bilinear', align_corners=True)``.

    Expected inputs are spatial (4 dimensional). Use `upsample_trilinear` fo
    volumetric (5 dimensional) inputs.

    Args:
        input (Tensor): input
        size (int or Tuple[int, int]): output spatial size.
        scale_factor (int or Tuple[int, int]): multiplier for spatial size

    Note:
        {backward_reproducibility_note}
    """
    # DeprecationWarning is ignored by default
    warnings.warn(
        "`nn.functional.upsample_bilinear` is deprecated. "
        "Use `nn.functional.interpolate` instead.",
        stacklevel=2,
    )
    return interpolate(input, size, scale_factor, mode="bilinear", align_corners=True)


if upsample_bilinear.__doc__:
    upsample_bilinear.__doc__ = upsample_bilinear.__doc__.format(
        **reproducibility_notes
    )

GRID_SAMPLE_INTERPOLATION_MODES = {
    "bilinear": 0,
    "nearest": 1,
    "bicubic": 2,
}

GRID_SAMPLE_PADDING_MODES = {
    "zeros": 0,
    "border": 1,
    "reflection": 2,
}


def grid_sample(
    input: Tensor,
    grid: Tensor,
    mode: str = "bilinear",
    padding_mode: str = "zeros",
    align_corners: Optional[bool] = None,
) -> Tensor:
    r"""Compute grid sample.

    Given an :attr:`input` and a flow-field :attr:`grid`, computes the
    ``output`` using :attr:`input` values and pixel locations from :attr:`grid`.

    Currently, only spatial (4-D) and volumetric (5-D) :attr:`input` are
    supported.

    In the spatial (4-D) case, for :attr:`input` with shape
    :math:`(N, C, H_\text{in}, W_\text{in})` and :attr:`grid` with shape
    :math:`(N, H_\text{out}, W_\text{out}, 2)`, the output will have shape
    :math:`(N, C, H_\text{out}, W_\text{out})`.

    For each output location ``output[n, :, h, w]``, the size-2 vector
    ``grid[n, h, w]`` specifies :attr:`input` pixel locations ``x`` and ``y``,
    which are used to interpolate the output value ``output[n, :, h, w]``.
    In the case of 5D inputs, ``grid[n, d, h, w]`` specifies the
    ``x``, ``y``, ``z`` pixel locations for interpolating
    ``output[n, :, d, h, w]``. :attr:`mode` argument specifies ``nearest`` or
    ``bilinear`` interpolation method to sample the input pixels.

    :attr:`grid` specifies the sampling pixel locations normalized by the
    :attr:`input` spatial dimensions. Therefore, it should have most values in
    the range of ``[-1, 1]``. For example, values ``x = -1, y = -1`` is the
    left-top pixel of :attr:`input`, and values  ``x = 1, y = 1`` is the
    right-bottom pixel of :attr:`input`.

    If :attr:`grid` has values outside the range of ``[-1, 1]``, the corresponding
    outputs are handled as defined by :attr:`padding_mode`. Options are

        * ``padding_mode="zeros"``: use ``0`` for out-of-bound grid locations,
        * ``padding_mode="border"``: use border values for out-of-bound grid locations,
        * ``padding_mode="reflection"``: use values at locations reflected by
          the border for out-of-bound grid locations. For location far away
          from the border, it will keep being reflected until becoming in bound,
          e.g., (normalized) pixel location ``x = -3.5`` reflects by border ``-1``
          and becomes ``x' = 1.5``, then reflects by border ``1`` and becomes
          ``x'' = -0.5``.

    Note:
        This function is often used in conjunction with :func:`affine_grid`
        to build `Spatial Transformer Networks`_ .

    Note:
        When using the CUDA backend, this operation may induce nondeterministic
        behaviour in its backward pass that is not easily switched off.
        Please see the notes on :doc:`/notes/randomness` for background.

    Note:
        NaN values in :attr:`grid` would be interpreted as ``-1``.

    Args:
        input (Tensor): input of shape :math:`(N, C, H_\text{in}, W_\text{in})` (4-D case)
                        or :math:`(N, C, D_\text{in}, H_\text{in}, W_\text{in})` (5-D case)
        grid (Tensor): flow-field of shape :math:`(N, H_\text{out}, W_\text{out}, 2)` (4-D case)
                       or :math:`(N, D_\text{out}, H_\text{out}, W_\text{out}, 3)` (5-D case)
        mode (str): interpolation mode to calculate output values
            ``'bilinear'`` | ``'nearest'`` | ``'bicubic'``. Default: ``'bilinear'``
            Note: ``mode='bicubic'`` supports only 4-D input.
            When ``mode='bilinear'`` and the input is 5-D, the interpolation mode
            used internally will actually be trilinear. However, when the input is 4-D,
            the interpolation mode will legitimately be bilinear.
        padding_mode (str): padding mode for outside grid values
            ``'zeros'`` | ``'border'`` | ``'reflection'``. Default: ``'zeros'``
        align_corners (bool, optional): Geometrically, we consider the pixels of the
            input  as squares rather than points.
            If set to ``True``, the extrema (``-1`` and ``1``) are considered as referring
            to the center points of the input's corner pixels. If set to ``False``, they
            are instead considered as referring to the corner points of the input's corner
            pixels, making the sampling more resolution agnostic.
            This option parallels the ``align_corners`` option in
            :func:`interpolate`, and so whichever option is used here
            should also be used there to resize the input image before grid sampling.
            Default: ``False``

    Returns:
        output (Tensor): output Tensor

    .. _`Spatial Transformer Networks`:
        https://arxiv.org/abs/1506.02025

    .. warning::
        When ``align_corners = True``, the grid positions depend on the pixel
        size relative to the input image size, and so the locations sampled by
        :func:`grid_sample` will differ for the same input given at different
        resolutions (that is, after being upsampled or downsampled).
        The default behavior up to version 1.2.0 was ``align_corners = True``.
        Since then, the default behavior has been changed to ``align_corners = False``,
        in order to bring it in line with the default for :func:`interpolate`.

    .. note::
        ``mode='bicubic'`` is implemented using the `cubic convolution algorithm`_ with :math:`\alpha=-0.75`.
        The constant :math:`\alpha` might be different from packages to packages.
        For example, `PIL`_ and `OpenCV`_ use -0.5 and -0.75 respectively.
        This algorithm may "overshoot" the range of values it's interpolating.
        For example, it may produce negative values or values greater than 255 when interpolating input in [0, 255].
        Clamp the results with :func:`torch.clamp` to ensure they are within the valid range.
    .. _`cubic convolution algorithm`: https://en.wikipedia.org/wiki/Bicubic_interpolation
    .. _`PIL`: https://github.com/python-pillow/Pillow/blob/4634eafe3c695a014267eefdce830b4a825beed7/src/libImaging/Resample.c#L51
    .. _`OpenCV`: https://github.com/opencv/opencv/blob/f345ed564a06178670750bad59526cfa4033be55/modules/imgproc/src/resize.cpp#L908
    """
    if has_torch_function_variadic(input, grid):
        return handle_torch_function(
            grid_sample,
            (input, grid),
            input,
            grid,
            mode=mode,
            padding_mode=padding_mode,
            align_corners=align_corners,
        )
    if mode != "bilinear" and mode != "nearest" and mode != "bicubic":
        raise ValueError(
            f"nn.functional.grid_sample(): expected mode to be 'bilinear', 'nearest' or 'bicubic', but got: '{mode}'"
        )
    if (
        padding_mode != "zeros"
        and padding_mode != "border"
        and padding_mode != "reflection"
    ):
        raise ValueError(
            "nn.functional.grid_sample(): expected padding_mode "
            "to be 'zeros', 'border', or 'reflection', "
            f"but got: '{padding_mode}'"
        )

    if mode == "bilinear":
        mode_enum = 0
    elif mode == "nearest":
        mode_enum = 1
    else:  # mode == 'bicubic'
        mode_enum = 2

    if padding_mode == "zeros":
        padding_mode_enum = 0
    elif padding_mode == "border":
        padding_mode_enum = 1
    else:  # padding_mode == 'reflection'
        padding_mode_enum = 2

    if align_corners is None:
        warnings.warn(
            "Default grid_sample and affine_grid behavior has changed "
            "to align_corners=False since 1.3.0. Please specify "
            "align_corners=True if the old behavior is desired. "
            "See the documentation of grid_sample for details."
        )
        align_corners = False

    return torch.grid_sampler(input, grid, mode_enum, padding_mode_enum, align_corners)


def affine_grid(
    theta: Tensor,
    size: List[int],
    align_corners: Optional[bool] = None,
) -> Tensor:
    r"""Generate 2D or 3D flow field (sampling grid), given a batch of affine matrices :attr:`theta`.

    .. note::
        This function is often used in conjunction with :func:`grid_sample`
        to build `Spatial Transformer Networks`_ .

    Args:
        theta (Tensor): input batch of affine matrices with shape
            (:math:`N \times 2 \times 3`) for 2D or
            (:math:`N \times 3 \times 4`) for 3D
        size (torch.Size): the target output image size.
            (:math:`N \times C \times H \times W` for 2D or
            :math:`N \times C \times D \times H \times W` for 3D)
            Example: torch.Size((32, 3, 24, 24))
        align_corners (bool, optional): if ``True``, consider ``-1`` and ``1``
            to refer to the centers of the corner pixels rather than the image corners.
            Refer to :func:`grid_sample` for a more complete description.
            A grid generated by :func:`affine_grid` should be passed to :func:`grid_sample`
            with the same setting for this option.
            Default: ``False``

    Returns:
        output (Tensor): output Tensor of size (:math:`N \times H \times W \times 2`)

    .. _`Spatial Transformer Networks`:
        https://arxiv.org/abs/1506.02025

    .. warning::
        When ``align_corners = True``, the grid positions depend on the pixel
        size relative to the input image size, and so the locations sampled by
        :func:`grid_sample` will differ for the same input given at different
        resolutions (that is, after being upsampled or downsampled).
        The default behavior up to version 1.2.0 was ``align_corners = True``.
        Since then, the default behavior has been changed to ``align_corners = False``,
        in order to bring it in line with the default for :func:`interpolate`.
    .. warning::
        When ``align_corners = True``, 2D affine transforms on 1D data and
        3D affine transforms on 2D data (that is, when one of the spatial
        dimensions has unit size) are ill-defined, and not an intended use case.
        This is not a problem when ``align_corners = False``.
        Up to version 1.2.0, all grid points along a unit dimension were
        considered arbitrarily to be at ``-1``.
        From version 1.3.0, under ``align_corners = True`` all grid points
        along a unit dimension are considered to be at ``0``
        (the center of the input image).
    """
    if has_torch_function_unary(theta):
        return handle_torch_function(
            affine_grid, (theta,), theta, size, align_corners=align_corners
        )
    if align_corners is None:
        warnings.warn(
            "Default grid_sample and affine_grid behavior has changed "
            "to align_corners=False since 1.3.0. Please specify "
            "align_corners=True if the old behavior is desired. "
            "See the documentation of grid_sample for details."
        )
        align_corners = False

    # enforce floating point dtype on theta
    if not theta.is_floating_point():
        raise ValueError(
            f"Expected theta to have floating point type, but got {theta.dtype}"
        )
    # check that shapes and sizes match
    if len(size) == 4:
        if theta.dim() != 3 or theta.shape[-2] != 2 or theta.shape[-1] != 3:
            raise ValueError(
                f"Expected a batch of 2D affine matrices of shape Nx2x3 for size {size}. Got {theta.shape}."
            )
        spatial_size = size[-2:]  # spatial dimension sizes
    elif len(size) == 5:
        if theta.dim() != 3 or theta.shape[-2] != 3 or theta.shape[-1] != 4:
            raise ValueError(
                f"Expected a batch of 3D affine matrices of shape Nx3x4 for size {size}. Got {theta.shape}."
            )
        spatial_size = size[-3:]  # spatial dimension sizes
    else:
        raise NotImplementedError(
            "affine_grid only supports 4D and 5D sizes, "
            "for 2D and 3D affine transforms, respectively. "
            f"Got size {size}."
        )
    # check for empty span
    if align_corners and min(spatial_size) == 1:
        warnings.warn(
            "Since version 1.3.0, affine_grid behavior has changed "
            "for unit-size grids when align_corners=True. "
            "This is not an intended use case of affine_grid. "
            "See the documentation of affine_grid for details."
        )
    elif min(size) <= 0:
        raise ValueError(f"Expected non-zero, positive output size. Got {size}")

    return torch.affine_grid_generator(theta, size, align_corners)


def pad(
    input: Tensor,
    pad: List[int],
    mode: str = "constant",
    value: Optional[float] = None,
) -> Tensor:
    r"""
    pad(input, pad, mode="constant", value=None) -> Tensor

    Pads tensor.

    Padding size:
        The padding size by which to pad some dimensions of :attr:`input`
        are described starting from the last dimension and moving forward.
        :math:`\left\lfloor\frac{\text{len(pad)}}{2}\right\rfloor` dimensions
        of ``input`` will be padded.
        For example, to pad only the last dimension of the input tensor, then
        :attr:`pad` has the form
        :math:`(\text{padding\_left}, \text{padding\_right})`;
        to pad the last 2 dimensions of the input tensor, then use
        :math:`(\text{padding\_left}, \text{padding\_right},`
        :math:`\text{padding\_top}, \text{padding\_bottom})`;
        to pad the last 3 dimensions, use
        :math:`(\text{padding\_left}, \text{padding\_right},`
        :math:`\text{padding\_top}, \text{padding\_bottom}`
        :math:`\text{padding\_front}, \text{padding\_back})`.

    Padding mode:
        See :class:`torch.nn.CircularPad2d`, :class:`torch.nn.ConstantPad2d`,
        :class:`torch.nn.ReflectionPad2d`, and :class:`torch.nn.ReplicationPad2d`
        for concrete examples on how each of the padding modes works. Constant
        padding is implemented for arbitrary dimensions. Circular, replicate and
        reflection padding are implemented for padding the last 3 dimensions of a
        4D or 5D input tensor, the last 2 dimensions of a 3D or 4D input tensor,
        or the last dimension of a 2D or 3D input tensor.

    Note:
        When using the CUDA backend, this operation may induce nondeterministic
        behaviour in its backward pass that is not easily switched off.
        Please see the notes on :doc:`/notes/randomness` for background.

    Args:
        input (Tensor): N-dimensional tensor
        pad (tuple): m-elements tuple, where
            :math:`\frac{m}{2} \leq` input dimensions and :math:`m` is even.
        mode: ``'constant'``, ``'reflect'``, ``'replicate'`` or ``'circular'``.
            Default: ``'constant'``
        value: fill value for ``'constant'`` padding. Default: ``0``

    Examples::

        >>> t4d = torch.empty(3, 3, 4, 2)
        >>> p1d = (1, 1) # pad last dim by 1 on each side
        >>> out = F.pad(t4d, p1d, "constant", 0)  # effectively zero padding
        >>> print(out.size())
        torch.Size([3, 3, 4, 4])
        >>> p2d = (1, 1, 2, 2) # pad last dim by (1, 1) and 2nd to last by (2, 2)
        >>> out = F.pad(t4d, p2d, "constant", 0)
        >>> print(out.size())
        torch.Size([3, 3, 8, 4])
        >>> t4d = torch.empty(3, 3, 4, 2)
        >>> p3d = (0, 1, 2, 1, 3, 3) # pad by (0, 1), (2, 1), and (3, 3)
        >>> out = F.pad(t4d, p3d, "constant", 0)
        >>> print(out.size())
        torch.Size([3, 9, 7, 3])
    """
    if has_torch_function_unary(input):
        return handle_torch_function(
            torch.nn.functional.pad, (input,), input, pad, mode=mode, value=value
        )
    if not torch.jit.is_scripting():
        if torch.are_deterministic_algorithms_enabled() and (
            input.is_cuda or input.is_xpu
        ):
            if mode == "replicate":
                # Use slow decomp whose backward will be in terms of index_put.
                # importlib is required because the import cannot be top level
                # (cycle) and cannot be nested (TS doesn't support)
                return importlib.import_module(
                    "torch._decomp.decompositions"
                )._replication_pad(input, pad)
    return torch._C._nn.pad(input, pad, mode, value)


# TODO: Fix via https://github.com/pytorch/pytorch/issues/75798
pad.__module__ = "torch.nn.functional"

# distance


pairwise_distance = _add_docstr(
    torch.pairwise_distance,
    r"""
pairwise_distance(x1, x2, p=2.0, eps=1e-6, keepdim=False) -> Tensor

See :class:`torch.nn.PairwiseDistance` for details
""",
)


pdist = _add_docstr(
    torch.pdist,
    r"""
pdist(input, p=2) -> Tensor

Computes the p-norm distance between every pair of row vectors in the input.
This is identical to the upper triangular portion, excluding the diagonal, of
`torch.norm(input[:, None] - input, dim=2, p=p)`. This function will be faster
if the rows are contiguous.

If input has shape :math:`N \times M` then the output will have shape
:math:`\frac{1}{2} N (N - 1)`.

This function is equivalent to ``scipy.spatial.distance.pdist(input,
'minkowski', p=p)`` if :math:`p \in (0, \infty)`. When :math:`p = 0` it is
equivalent to ``scipy.spatial.distance.pdist(input, 'hamming') * M``.
When :math:`p = \infty`, the closest scipy function is
``scipy.spatial.distance.pdist(xn, lambda x, y: np.abs(x - y).max())``.

Args:
    input: input tensor of shape :math:`N \times M`.
    p: p value for the p-norm distance to calculate between each vector pair
        :math:`\in [0, \infty]`.
""",
)


cosine_similarity = _add_docstr(
    torch.cosine_similarity,
    r"""
cosine_similarity(x1, x2, dim=1, eps=1e-8) -> Tensor

Returns cosine similarity between ``x1`` and ``x2``, computed along dim. ``x1`` and ``x2`` must be broadcastable
to a common shape. ``dim`` refers to the dimension in this common shape. Dimension ``dim`` of the output is
squeezed (see :func:`torch.squeeze`), resulting in the
output tensor having 1 fewer dimension.

.. math ::
    \text{similarity} = \dfrac{x_1 \cdot x_2}{\max(\Vert x_1 \Vert _2, \epsilon) \cdot \max(\Vert x_2 \Vert _2, \epsilon)}

Supports :ref:`type promotion <type-promotion-doc>`.

Args:
    x1 (Tensor): First input.
    x2 (Tensor): Second input.
    dim (int, optional): Dimension along which cosine similarity is computed. Default: 1
    eps (float, optional): Small value to avoid division by zero.
        Default: 1e-8

Example::

    >>> input1 = torch.randn(100, 128)
    >>> input2 = torch.randn(100, 128)
    >>> output = F.cosine_similarity(input1, input2)
    >>> print(output)
""",
)


one_hot = _add_docstr(
    torch._C._nn.one_hot,
    r"""
one_hot(tensor, num_classes=-1) -> LongTensor

Takes LongTensor with index values of shape ``(*)`` and returns a tensor
of shape ``(*, num_classes)`` that have zeros everywhere except where the
index of last dimension matches the corresponding value of the input tensor,
in which case it will be 1.

See also `One-hot on Wikipedia`_ .

.. _One-hot on Wikipedia:
    https://en.wikipedia.org/wiki/One-hot

Arguments:
    tensor (LongTensor): class values of any shape.
    num_classes (int):  Total number of classes. If set to -1, the number
        of classes will be inferred as one greater than the largest class
        value in the input tensor.

Returns:
    LongTensor that has one more dimension with 1 values at the
    index of last dimension indicated by the input, and 0 everywhere
    else.

Examples:
    >>> F.one_hot(torch.arange(0, 5) % 3)
    tensor([[1, 0, 0],
            [0, 1, 0],
            [0, 0, 1],
            [1, 0, 0],
            [0, 1, 0]])
    >>> F.one_hot(torch.arange(0, 5) % 3, num_classes=5)
    tensor([[1, 0, 0, 0, 0],
            [0, 1, 0, 0, 0],
            [0, 0, 1, 0, 0],
            [1, 0, 0, 0, 0],
            [0, 1, 0, 0, 0]])
    >>> F.one_hot(torch.arange(0, 6).view(3,2) % 3)
    tensor([[[1, 0, 0],
             [0, 1, 0]],
            [[0, 0, 1],
             [1, 0, 0]],
            [[0, 1, 0],
             [0, 0, 1]]])
""",
)


def triplet_margin_loss(
    anchor: Tensor,
    positive: Tensor,
    negative: Tensor,
    margin: float = 1.0,
    p: float = 2,
    eps: float = 1e-6,
    swap: bool = False,
    size_average: Optional[bool] = None,
    reduce: Optional[bool] = None,
    reduction: str = "mean",
) -> Tensor:
    r"""Compute the triplet loss between given input tensors and a margin greater than 0.

    See :class:`~torch.nn.TripletMarginLoss` for details.
    """
    if has_torch_function_variadic(anchor, positive, negative):
        return handle_torch_function(
            triplet_margin_loss,
            (anchor, positive, negative),
            anchor,
            positive,
            negative,
            margin=margin,
            p=p,
            eps=eps,
            swap=swap,
            size_average=size_average,
            reduce=reduce,
            reduction=reduction,
        )
    if size_average is not None or reduce is not None:
        reduction_enum = _Reduction.legacy_get_enum(size_average, reduce)
    else:
        reduction_enum = _Reduction.get_enum(reduction)
    if margin <= 0:
        raise ValueError(f"margin must be greater than 0, got {margin}")
    return torch.triplet_margin_loss(
        anchor, positive, negative, margin, p, eps, swap, reduction_enum
    )


def triplet_margin_with_distance_loss(
    anchor: Tensor,
    positive: Tensor,
    negative: Tensor,
    *,
    distance_function: Optional[Callable[[Tensor, Tensor], Tensor]] = None,
    margin: float = 1.0,
    swap: bool = False,
    reduction: str = "mean",
) -> Tensor:
    r"""Compute the triplet margin loss for input tensors using a custom distance function.

    See :class:`~torch.nn.TripletMarginWithDistanceLoss` for details.
    """
    if torch.jit.is_scripting():
        raise NotImplementedError(
            "F.triplet_margin_with_distance_loss does not support JIT scripting: "
            "functions requiring Callables cannot be scripted."
        )

    if has_torch_function_variadic(anchor, positive, negative):
        return handle_torch_function(
            triplet_margin_with_distance_loss,
            (anchor, positive, negative),
            anchor,
            positive,
            negative,
            distance_function=distance_function,
            margin=margin,
            swap=swap,
            reduction=reduction,
        )

    # Check validity of reduction mode
    if reduction not in ("mean", "sum", "none"):
        raise ValueError(f"{reduction} is not a valid value for reduction")

    # Check validity of margin
    if margin <= 0:
        raise ValueError(f"margin must be greater than 0, got {margin}")

    # Check dimensions
    a_dim = anchor.ndim
    p_dim = positive.ndim
    n_dim = negative.ndim
    if not (a_dim == p_dim and p_dim == n_dim):
        raise RuntimeError(
            f"The anchor, positive, and negative tensors are expected to have "
            f"the same number of dimensions, but got: anchor {a_dim}D, "
            f"positive {p_dim}D, and negative {n_dim}D inputs"
        )

    # Calculate loss
    if distance_function is None:
        distance_function = torch.pairwise_distance

    dist_pos = distance_function(anchor, positive)
    dist_neg = distance_function(anchor, negative)
    # The distance swap is described in the paper "Learning shallow
    # convolutional feature descriptors with triplet losses" by V. Balntas, E.
    # Riba et al.  If True, and if the positive example is closer to the
    # negative example than the anchor is, swaps the positive example and the
    # anchor in the loss computation.
    if swap:
        dist_swap = distance_function(positive, negative)
        dist_neg = torch.minimum(dist_neg, dist_swap)
    loss = torch.clamp_min(margin + dist_pos - dist_neg, 0)

    # Apply reduction
    if reduction == "sum":
        return torch.sum(loss)
    elif reduction == "mean":
        return torch.mean(loss)
    else:  # reduction == "none"
        return loss


def normalize(
    input: Tensor,
    p: float = 2.0,
    dim: int = 1,
    eps: float = 1e-12,
    out: Optional[Tensor] = None,
) -> Tensor:
    r"""Perform :math:`L_p` normalization of inputs over specified dimension.

    For a tensor :attr:`input` of sizes :math:`(n_0, ..., n_{dim}, ..., n_k)`, each
    :math:`n_{dim}` -element vector :math:`v` along dimension :attr:`dim` is transformed as

    .. math::
        v = \frac{v}{\max(\lVert v \rVert_p, \epsilon)}.

    With the default arguments it uses the Euclidean norm over vectors along dimension :math:`1` for normalization.

    Args:
        input: input tensor of any shape
        p (float): the exponent value in the norm formulation. Default: 2
        dim (int or tuple of ints): the dimension to reduce. Default: 1
        eps (float): small value to avoid division by zero. Default: 1e-12
        out (Tensor, optional): the output tensor. If :attr:`out` is used, this
                                operation won't be differentiable.
    """
    if has_torch_function_variadic(input, out):
        return handle_torch_function(
            normalize, (input, out), input, p=p, dim=dim, eps=eps, out=out
        )
    if out is None:
        denom = input.norm(p, dim, keepdim=True).clamp_min(eps).expand_as(input)
        return input / denom
    else:
        denom = input.norm(p, dim, keepdim=True).clamp_min_(eps).expand_as(input)
        return torch.div(input, denom, out=out)


def assert_int_or_pair(arg: List[int], arg_name: str, message: str) -> None:
    assert isinstance(arg, int) or len(arg) == 2, message.format(arg_name)


def unfold(
    input: Tensor,
    kernel_size: BroadcastingList2[int],
    dilation: BroadcastingList2[int] = 1,
    padding: BroadcastingList2[int] = 0,
    stride: BroadcastingList2[int] = 1,
) -> Tensor:
    r"""Extract sliding local blocks from a batched input tensor.

    .. warning::
        Currently, only 4-D input tensors (batched image-like tensors) are
        supported.

    .. warning::

        More than one element of the unfolded tensor may refer to a single
        memory location. As a result, in-place operations (especially ones that
        are vectorized) may result in incorrect behavior. If you need to write
        to the tensor, please clone it first.


    See :class:`torch.nn.Unfold` for details
    """
    if has_torch_function_unary(input):
        return handle_torch_function(
            unfold,
            (input,),
            input,
            kernel_size,
            dilation=dilation,
            padding=padding,
            stride=stride,
        )
    return torch._C._nn.im2col(
        input, _pair(kernel_size), _pair(dilation), _pair(padding), _pair(stride)
    )


def fold(
    input: Tensor,
    output_size: BroadcastingList2[int],
    kernel_size: BroadcastingList2[int],
    dilation: BroadcastingList2[int] = 1,
    padding: BroadcastingList2[int] = 0,
    stride: BroadcastingList2[int] = 1,
) -> Tensor:
    r"""Combine an array of sliding local blocks into a large containing tensor.

    .. warning::
        Currently, only unbatched (3D) or batched (4D) image-like output tensors are supported.

    See :class:`torch.nn.Fold` for details
    """
    if has_torch_function_unary(input):
        return handle_torch_function(
            fold,
            (input,),
            input,
            output_size,
            kernel_size,
            dilation=dilation,
            padding=padding,
            stride=stride,
        )
    return torch._C._nn.col2im(
        input,
        _pair(output_size),
        _pair(kernel_size),
        _pair(dilation),
        _pair(padding),
        _pair(stride),
    )


#
# multihead attention
#


def _in_projection_packed(
    q: Tensor,
    k: Tensor,
    v: Tensor,
    w: Tensor,
    b: Optional[Tensor] = None,
) -> List[Tensor]:
    r"""Perform the in-projection step of the attention operation, using packed weights.

    Output is a triple containing projection tensors for query, key and value.

    Args:
        q, k, v: query, key and value tensors to be projected. For self-attention,
            these are typically the same tensor; for encoder-decoder attention,
            k and v are typically the same tensor. (We take advantage of these
            identities for performance if they are present.) Regardless, q, k and v
            must share a common embedding dimension; otherwise their shapes may vary.
        w: projection weights for q, k and v, packed into a single tensor. Weights
            are packed along dimension 0, in q, k, v order.
        b: optional projection biases for q, k and v, packed into a single tensor
            in q, k, v order.

    Shape:
        Inputs:
        - q: :math:`(..., E)` where E is the embedding dimension
        - k: :math:`(..., E)` where E is the embedding dimension
        - v: :math:`(..., E)` where E is the embedding dimension
        - w: :math:`(E * 3, E)` where E is the embedding dimension
        - b: :math:`E * 3` where E is the embedding dimension

        Output:
        - in output list :math:`[q', k', v']`, each output tensor will have the
            same shape as the corresponding input tensor.
    """
    E = q.size(-1)
    if k is v:
        if q is k:
            # self-attention
            proj = linear(q, w, b)
            # reshape to 3, E and not E, 3 is deliberate for better memory coalescing and keeping same order as chunk()
            proj = (
                proj.unflatten(-1, (3, E))
                .unsqueeze(0)
                .transpose(0, -2)
                .squeeze(-2)
                .contiguous()
            )
            return proj[0], proj[1], proj[2]
        else:
            # encoder-decoder attention
            w_q, w_kv = w.split([E, E * 2])
            if b is None:
                b_q = b_kv = None
            else:
                b_q, b_kv = b.split([E, E * 2])
            q_proj = linear(q, w_q, b_q)
            kv_proj = linear(k, w_kv, b_kv)
            # reshape to 2, E and not E, 2 is deliberate for better memory coalescing and keeping same order as chunk()
            kv_proj = (
                kv_proj.unflatten(-1, (2, E))
                .unsqueeze(0)
                .transpose(0, -2)
                .squeeze(-2)
                .contiguous()
            )
            return (q_proj, kv_proj[0], kv_proj[1])
    else:
        w_q, w_k, w_v = w.chunk(3)
        if b is None:
            b_q = b_k = b_v = None
        else:
            b_q, b_k, b_v = b.chunk(3)
        return linear(q, w_q, b_q), linear(k, w_k, b_k), linear(v, w_v, b_v)


def _in_projection(
    q: Tensor,
    k: Tensor,
    v: Tensor,
    w_q: Tensor,
    w_k: Tensor,
    w_v: Tensor,
    b_q: Optional[Tensor] = None,
    b_k: Optional[Tensor] = None,
    b_v: Optional[Tensor] = None,
) -> Tuple[Tensor, Tensor, Tensor]:
    r"""Perform the in-projection step of the attention operation.

    This is simply a triple of linear projections,
    with shape constraints on the weights which
    ensure embedding dimension uniformity in the projected outputs.
    Output is a triple containing projection tensors for query, key and value.

    Args:
        q, k, v: query, key and value tensors to be projected.
        w_q, w_k, w_v: weights for q, k and v, respectively.
        b_q, b_k, b_v: optional biases for q, k and v, respectively.

    Shape:
        Inputs:
        - q: :math:`(Qdims..., Eq)` where Eq is the query embedding dimension and Qdims are any
            number of leading dimensions.
        - k: :math:`(Kdims..., Ek)` where Ek is the key embedding dimension and Kdims are any
            number of leading dimensions.
        - v: :math:`(Vdims..., Ev)` where Ev is the value embedding dimension and Vdims are any
            number of leading dimensions.
        - w_q: :math:`(Eq, Eq)`
        - w_k: :math:`(Eq, Ek)`
        - w_v: :math:`(Eq, Ev)`
        - b_q: :math:`(Eq)`
        - b_k: :math:`(Eq)`
        - b_v: :math:`(Eq)`

        Output: in output triple :math:`(q', k', v')`,
         - q': :math:`[Qdims..., Eq]`
         - k': :math:`[Kdims..., Eq]`
         - v': :math:`[Vdims..., Eq]`

    """
    Eq, Ek, Ev = q.size(-1), k.size(-1), v.size(-1)
    assert w_q.shape == (
        Eq,
        Eq,
    ), f"expecting query weights shape of {(Eq, Eq)}, but got {w_q.shape}"
    assert w_k.shape == (
        Eq,
        Ek,
    ), f"expecting key weights shape of {(Eq, Ek)}, but got {w_k.shape}"
    assert w_v.shape == (
        Eq,
        Ev,
    ), f"expecting value weights shape of {(Eq, Ev)}, but got {w_v.shape}"
    assert b_q is None or b_q.shape == (
        Eq,
    ), f"expecting query bias shape of {(Eq,)}, but got {b_q.shape}"
    assert b_k is None or b_k.shape == (
        Eq,
    ), f"expecting key bias shape of {(Eq,)}, but got {b_k.shape}"
    assert b_v is None or b_v.shape == (
        Eq,
    ), f"expecting value bias shape of {(Eq,)}, but got {b_v.shape}"
    return linear(q, w_q, b_q), linear(k, w_k, b_k), linear(v, w_v, b_v)


scaled_dot_product_attention = _add_docstr(
    torch._C._nn.scaled_dot_product_attention,
    r"""
scaled_dot_product_attention(query, key, value, attn_mask=None, dropout_p=0.0, is_causal=False, scale=None) -> Tensor:

Computes scaled dot product attention on query, key and value tensors, using
an optional attention mask if passed, and applying dropout if a probability
greater than 0.0 is specified. The optional scale argument can only be specified as a keyword argument.

.. code-block:: python

    # Efficient implementation equivalent to the following:
    def scaled_dot_product_attention(query, key, value, attn_mask=None, dropout_p=0.0, is_causal=False, scale=None) -> torch.Tensor:
        L, S = query.size(-2), key.size(-2)
        scale_factor = 1 / math.sqrt(query.size(-1)) if scale is None else scale
        attn_bias = torch.zeros(L, S, dtype=query.dtype, device=query.device)
        if is_causal:
            assert attn_mask is None
            temp_mask = torch.ones(L, S, dtype=torch.bool).tril(diagonal=0)
            attn_bias.masked_fill_(temp_mask.logical_not(), float("-inf"))
            attn_bias.to(query.dtype)

        if attn_mask is not None:
            if attn_mask.dtype == torch.bool:
                attn_bias.masked_fill_(attn_mask.logical_not(), float("-inf"))
            else:
                attn_bias = attn_mask + attn_bias
        attn_weight = query @ key.transpose(-2, -1) * scale_factor
        attn_weight += attn_bias
        attn_weight = torch.softmax(attn_weight, dim=-1)
        attn_weight = torch.dropout(attn_weight, dropout_p, train=True)
        return attn_weight @ value

.. warning:: This function is beta and subject to change.

.. warning::

    This function always applies dropout according to the specified ``dropout_p`` argument.
    To disable dropout during evaluation, be sure to pass a value of ``0.0`` when the module
    that makes the function call is not in training mode.

    For example:

    .. code-block:: python

        class MyModel(nn.Module):
            def __init__(self, p=0.5):
                super().__init__()
                self.p = p

            def forward(self, ...):
                return F.scaled_dot_product_attention(..., dropout_p=(self.p if self.training else 0.0))

Note:

    There are currently three supported implementations of scaled dot product attention:

        - `FlashAttention-2: Faster Attention with Better Parallelism and Work Partitioning`_
        - `Memory-Efficient Attention`_
        - A PyTorch implementation defined in C++ matching the above formulation

    The function may call optimized kernels for improved performance when using the CUDA backend.
    For all other backends, the PyTorch implementation will be used.

    All implementations are enabled by default. Scaled dot product attention attempts to automatically select the
    most optimal implementation based on the inputs. In order to provide more fine-grained control over what implementation
    is used, the following functions are provided for enabling and disabling implementations.
    The context manager is the preferred mechanism:

        - :func:`torch.nn.attention.sdpa_kernel`: A context manager used to enable or disable any of the implementations.
        - :func:`torch.backends.cuda.enable_flash_sdp`: Globally enables or disables FlashAttention.
        - :func:`torch.backends.cuda.enable_mem_efficient_sdp`: Globally enables or disables  Memory-Efficient Attention.
        - :func:`torch.backends.cuda.enable_math_sdp`: Globally enables or disables  the PyTorch C++ implementation.

    Each of the fused kernels has specific input limitations. If the user requires the use of a specific fused implementation,
    disable the PyTorch C++ implementation using :func:`torch.nn.attention.sdpa_kernel`.
    In the event that a fused implementation is not available, a warning will be raised with the
    reasons why the fused implementation cannot run.

    Due to the nature of fusing floating point operations, the output of this function may be different
    depending on what backend kernel is chosen.
    The c++ implementation supports torch.float64 and can be used when higher precision is required.
<<<<<<< HEAD
=======
    For math backend, all intermediates are kept in torch.float if inputs are in torch.half or torch.bfloat16.
>>>>>>> 7b2664ec
    For more information please see :doc:`/notes/numerical_accuracy`

Note:
    {cudnn_reproducibility_note}
""".format(
        **reproducibility_notes
    )
    + r"""
Args:
    query (Tensor): Query tensor; shape :math:`(N, ..., L, E)`.
    key (Tensor): Key tensor; shape :math:`(N, ..., S, E)`.
    value (Tensor): Value tensor; shape :math:`(N, ..., S, Ev)`.
    attn_mask (optional Tensor): Attention mask; shape must be broadcastable to the shape of attention weights,
        which is :math:`(N,..., L, S)`. Two types of masks are supported.
        A boolean mask where a value of True indicates that the element *should* take part in attention.
        A float mask of the same type as query, key, value that is added to the attention score.
    dropout_p (float): Dropout probability; if greater than 0.0, dropout is applied
    is_causal (bool): If set to true, the attention masking is a lower triangular matrix when the mask is a
        square matrix. The attention masking has the form of the upper left causal bias due to the alignment
        (see :class:`torch.nn.attention.bias.CausalBias`) when the mask is a non-square matrix.
        An error is thrown if both attn_mask and is_causal are set.
    scale (optional float, keyword-only): Scaling factor applied prior to softmax. If None, the default value is set
        to :math:`\frac{1}{\sqrt{E}}`.


Returns:
    output (Tensor): Attention output; shape :math:`(N, ..., L, Ev)`.

Shape legend:
    - :math:`N: \text{Batch size} ... : \text{Any number of other batch dimensions (optional)}`
    - :math:`S: \text{Source sequence length}`
    - :math:`L: \text{Target sequence length}`
    - :math:`E: \text{Embedding dimension of the query and key}`
    - :math:`Ev: \text{Embedding dimension of the value}`

Examples:

    >>> # Optionally use the context manager to ensure one of the fused kernels is run
    >>> query = torch.rand(32, 8, 128, 64, dtype=torch.float16, device="cuda")
    >>> key = torch.rand(32, 8, 128, 64, dtype=torch.float16, device="cuda")
    >>> value = torch.rand(32, 8, 128, 64, dtype=torch.float16, device="cuda")
    >>> with torch.backends.cuda.sdp_kernel(enable_math=False):
    >>>     F.scaled_dot_product_attention(query,key,value)


.. _FlashAttention-2\: Faster Attention with Better Parallelism and Work Partitioning:
    https://arxiv.org/abs/2307.08691
.. _Memory-Efficient Attention:
    https://github.com/facebookresearch/xformers

""",
)


def _mha_shape_check(
    query: Tensor,
    key: Tensor,
    value: Tensor,
    key_padding_mask: Optional[Tensor],
    attn_mask: Optional[Tensor],
    num_heads: int,
):
    # Verifies the expected shape for `query, `key`, `value`, `key_padding_mask` and `attn_mask`
    # and returns if the input is batched or not.
    # Raises an error if `query` is not 2-D (unbatched) or 3-D (batched) tensor.

    # Shape check.
    if query.dim() == 3:
        # Batched Inputs
        is_batched = True
        assert key.dim() == 3 and value.dim() == 3, (
            "For batched (3-D) `query`, expected `key` and `value` to be 3-D"
            f" but found {key.dim()}-D and {value.dim()}-D tensors respectively"
        )
        if key_padding_mask is not None:
            assert key_padding_mask.dim() == 2, (
                "For batched (3-D) `query`, expected `key_padding_mask` to be `None` or 2-D"
                f" but found {key_padding_mask.dim()}-D tensor instead"
            )
        if attn_mask is not None:
            assert attn_mask.dim() in (2, 3), (
                "For batched (3-D) `query`, expected `attn_mask` to be `None`, 2-D or 3-D"
                f" but found {attn_mask.dim()}-D tensor instead"
            )
    elif query.dim() == 2:
        # Unbatched Inputs
        is_batched = False
        assert key.dim() == 2 and value.dim() == 2, (
            "For unbatched (2-D) `query`, expected `key` and `value` to be 2-D"
            f" but found {key.dim()}-D and {value.dim()}-D tensors respectively"
        )

        if key_padding_mask is not None:
            assert key_padding_mask.dim() == 1, (
                "For unbatched (2-D) `query`, expected `key_padding_mask` to be `None` or 1-D"
                f" but found {key_padding_mask.dim()}-D tensor instead"
            )

        if attn_mask is not None:
            assert attn_mask.dim() in (2, 3), (
                "For unbatched (2-D) `query`, expected `attn_mask` to be `None`, 2-D or 3-D"
                f" but found {attn_mask.dim()}-D tensor instead"
            )
            if attn_mask.dim() == 3:
                expected_shape = (num_heads, query.shape[0], key.shape[0])
                assert (
                    attn_mask.shape == expected_shape
                ), f"Expected `attn_mask` shape to be {expected_shape} but got {attn_mask.shape}"
    else:
        raise AssertionError(
            f"query should be unbatched 2D or batched 3D tensor but received {query.dim()}-D query tensor"
        )

    return is_batched


def _canonical_mask(
    mask: Optional[Tensor],
    mask_name: str,
    other_type: Optional[DType],
    other_name: str,
    target_type: DType,
    check_other: bool = True,
) -> Optional[Tensor]:
    if mask is not None:
        _mask_dtype = mask.dtype
        _mask_is_float = torch.is_floating_point(mask)
        if _mask_dtype != torch.bool and not _mask_is_float:
            raise AssertionError(
                f"only bool and floating types of {mask_name} are supported"
            )
        if check_other and other_type is not None:
            if _mask_dtype != other_type:
                warnings.warn(
                    f"Support for mismatched {mask_name} and {other_name} "
                    "is deprecated. Use same type for both instead."
                )
        if not _mask_is_float:
            mask = torch.zeros_like(mask, dtype=target_type).masked_fill_(
                mask, float("-inf")
            )
    return mask


def _none_or_dtype(input: Optional[Tensor]) -> Optional[DType]:
    if input is None:
        return None
    elif isinstance(input, torch.Tensor):
        return input.dtype
    raise RuntimeError("input to _none_or_dtype() must be None or torch.Tensor")


def multi_head_attention_forward(
    query: Tensor,
    key: Tensor,
    value: Tensor,
    embed_dim_to_check: int,
    num_heads: int,
    in_proj_weight: Optional[Tensor],
    in_proj_bias: Optional[Tensor],
    bias_k: Optional[Tensor],
    bias_v: Optional[Tensor],
    add_zero_attn: bool,
    dropout_p: float,
    out_proj_weight: Tensor,
    out_proj_bias: Optional[Tensor],
    training: bool = True,
    key_padding_mask: Optional[Tensor] = None,
    need_weights: bool = True,
    attn_mask: Optional[Tensor] = None,
    use_separate_proj_weight: bool = False,
    q_proj_weight: Optional[Tensor] = None,
    k_proj_weight: Optional[Tensor] = None,
    v_proj_weight: Optional[Tensor] = None,
    static_k: Optional[Tensor] = None,
    static_v: Optional[Tensor] = None,
    average_attn_weights: bool = True,
    is_causal: bool = False,
) -> Tuple[Tensor, Optional[Tensor]]:
    r"""Forward method for MultiHeadAttention.

    See :class:`torch.nn.MultiheadAttention` for details.

    Args:
        query, key, value: map a query and a set of key-value pairs to an output.
            See "Attention Is All You Need" for more details.
        embed_dim_to_check: total dimension of the model.
        num_heads: parallel attention heads.
        in_proj_weight, in_proj_bias: input projection weight and bias.
        bias_k, bias_v: bias of the key and value sequences to be added at dim=0.
        add_zero_attn: add a new batch of zeros to the key and
                       value sequences at dim=1.
        dropout_p: probability of an element to be zeroed.
        out_proj_weight, out_proj_bias: the output projection weight and bias.
        training: apply dropout if is ``True``.
        key_padding_mask: if provided, specified padding elements in the key will
            be ignored by the attention. This is an binary mask. When the value is True,
            the corresponding value on the attention layer will be filled with -inf.
        need_weights: output attn_output_weights.
            Default: `True`
            Note: `needs_weight` defaults to `True`, but should be set to `False`
            For best performance when attention weights are not needed.
            *Setting needs_weights to `True`
            leads to a significant performance degradation.*
        attn_mask: 2D or 3D mask that prevents attention to certain positions. A 2D mask will be broadcasted for all
            the batches while a 3D mask allows to specify a different mask for the entries of each batch.
        is_causal: If specified, applies a causal mask as attention mask, and ignores
            attn_mask for computing scaled dot product attention.
            Default: ``False``.
            .. warning::
                is_causal is provides a hint that the attn_mask is the
                causal mask.Providing incorrect hints can result in
                incorrect execution, including forward and backward
                compatibility.
        use_separate_proj_weight: the function accept the proj. weights for query, key,
            and value in different forms. If false, in_proj_weight will be used, which is
            a combination of q_proj_weight, k_proj_weight, v_proj_weight.
        q_proj_weight, k_proj_weight, v_proj_weight, in_proj_bias: input projection weight and bias.
        static_k, static_v: static key and value used for attention operators.
        average_attn_weights: If true, indicates that the returned ``attn_weights`` should be averaged across heads.
            Otherwise, ``attn_weights`` are provided separately per head. Note that this flag only has an effect
            when ``need_weights=True.``. Default: True


    Shape:
        Inputs:
        - query: :math:`(L, E)` or :math:`(L, N, E)` where L is the target sequence length, N is the batch size, E is
          the embedding dimension.
        - key: :math:`(S, E)` or :math:`(S, N, E)`, where S is the source sequence length, N is the batch size, E is
          the embedding dimension.
        - value: :math:`(S, E)` or :math:`(S, N, E)` where S is the source sequence length, N is the batch size, E is
          the embedding dimension.
        - key_padding_mask: :math:`(S)` or :math:`(N, S)` where N is the batch size, S is the source sequence length.
          If a FloatTensor is provided, it will be directly added to the value.
          If a BoolTensor is provided, the positions with the
          value of ``True`` will be ignored while the position with the value of ``False`` will be unchanged.
        - attn_mask: 2D mask :math:`(L, S)` where L is the target sequence length, S is the source sequence length.
          3D mask :math:`(N*num_heads, L, S)` where N is the batch size, L is the target sequence length,
          S is the source sequence length. attn_mask ensures that position i is allowed to attend the unmasked
          positions. If a BoolTensor is provided, positions with ``True``
          are not allowed to attend while ``False`` values will be unchanged. If a FloatTensor
          is provided, it will be added to the attention weight.
        - static_k: :math:`(N*num_heads, S, E/num_heads)`, where S is the source sequence length,
          N is the batch size, E is the embedding dimension. E/num_heads is the head dimension.
        - static_v: :math:`(N*num_heads, S, E/num_heads)`, where S is the source sequence length,
          N is the batch size, E is the embedding dimension. E/num_heads is the head dimension.

        Outputs:
        - attn_output: :math:`(L, E)` or :math:`(L, N, E)` where L is the target sequence length, N is the batch size,
          E is the embedding dimension.
        - attn_output_weights: Only returned when ``need_weights=True``. If ``average_attn_weights=True``, returns
          attention weights averaged across heads of shape :math:`(L, S)` when input is unbatched or
          :math:`(N, L, S)`, where :math:`N` is the batch size, :math:`L` is the target sequence length, and
          :math:`S` is the source sequence length. If ``average_attn_weights=False``, returns attention weights per
          head of shape :math:`(num_heads, L, S)` when input is unbatched or :math:`(N, num_heads, L, S)`.
    """
    tens_ops = (
        query,
        key,
        value,
        in_proj_weight,
        in_proj_bias,
        bias_k,
        bias_v,
        out_proj_weight,
        out_proj_bias,
    )
    if has_torch_function(tens_ops):
        return handle_torch_function(
            multi_head_attention_forward,
            tens_ops,
            query,
            key,
            value,
            embed_dim_to_check,
            num_heads,
            in_proj_weight,
            in_proj_bias,
            bias_k,
            bias_v,
            add_zero_attn,
            dropout_p,
            out_proj_weight,
            out_proj_bias,
            training=training,
            key_padding_mask=key_padding_mask,
            need_weights=need_weights,
            attn_mask=attn_mask,
            is_causal=is_causal,
            use_separate_proj_weight=use_separate_proj_weight,
            q_proj_weight=q_proj_weight,
            k_proj_weight=k_proj_weight,
            v_proj_weight=v_proj_weight,
            static_k=static_k,
            static_v=static_v,
            average_attn_weights=average_attn_weights,
        )

    is_batched = _mha_shape_check(
        query, key, value, key_padding_mask, attn_mask, num_heads
    )

    # For unbatched input, we unsqueeze at the expected batch-dim to pretend that the input
    # is batched, run the computation and before returning squeeze the
    # batch dimension so that the output doesn't carry this temporary batch dimension.
    if not is_batched:
        # unsqueeze if the input is unbatched
        query = query.unsqueeze(1)
        key = key.unsqueeze(1)
        value = value.unsqueeze(1)
        if key_padding_mask is not None:
            key_padding_mask = key_padding_mask.unsqueeze(0)

    # set up shape vars
    tgt_len, bsz, embed_dim = query.shape
    src_len, _, _ = key.shape

    key_padding_mask = _canonical_mask(
        mask=key_padding_mask,
        mask_name="key_padding_mask",
        other_type=_none_or_dtype(attn_mask),
        other_name="attn_mask",
        target_type=query.dtype,
    )

    if is_causal and attn_mask is None:
        raise RuntimeError(
            "Need attn_mask if specifying the is_causal hint. "
            "You may use the Transformer module method "
            "`generate_square_subsequent_mask` to create this mask."
        )

    if is_causal and key_padding_mask is None and not need_weights:
        # when we have a kpm or need weights, we need attn_mask
        # Otherwise, we use the is_causal hint go as is_causal
        # indicator to SDPA.
        attn_mask = None
    else:
        attn_mask = _canonical_mask(
            mask=attn_mask,
            mask_name="attn_mask",
            other_type=None,
            other_name="",
            target_type=query.dtype,
            check_other=False,
        )

        if key_padding_mask is not None:
            # We have the attn_mask, and use that to merge kpm into it.
            # Turn off use of is_causal hint, as the merged mask is no
            # longer causal.
            is_causal = False

    assert (
        embed_dim == embed_dim_to_check
    ), f"was expecting embedding dimension of {embed_dim_to_check}, but got {embed_dim}"
    if isinstance(embed_dim, torch.Tensor):
        # embed_dim can be a tensor when JIT tracing
        head_dim = embed_dim.div(num_heads, rounding_mode="trunc")
    else:
        head_dim = embed_dim // num_heads
    assert (
        head_dim * num_heads == embed_dim
    ), f"embed_dim {embed_dim} not divisible by num_heads {num_heads}"
    if use_separate_proj_weight:
        # allow MHA to have different embedding dimensions when separate projection weights are used
        assert (
            key.shape[:2] == value.shape[:2]
        ), f"key's sequence and batch dims {key.shape[:2]} do not match value's {value.shape[:2]}"
    else:
        assert (
            key.shape == value.shape
        ), f"key shape {key.shape} does not match value shape {value.shape}"

    #
    # compute in-projection
    #
    if not use_separate_proj_weight:
        assert (
            in_proj_weight is not None
        ), "use_separate_proj_weight is False but in_proj_weight is None"
        q, k, v = _in_projection_packed(query, key, value, in_proj_weight, in_proj_bias)
    else:
        assert (
            q_proj_weight is not None
        ), "use_separate_proj_weight is True but q_proj_weight is None"
        assert (
            k_proj_weight is not None
        ), "use_separate_proj_weight is True but k_proj_weight is None"
        assert (
            v_proj_weight is not None
        ), "use_separate_proj_weight is True but v_proj_weight is None"
        if in_proj_bias is None:
            b_q = b_k = b_v = None
        else:
            b_q, b_k, b_v = in_proj_bias.chunk(3)
        q, k, v = _in_projection(
            query,
            key,
            value,
            q_proj_weight,
            k_proj_weight,
            v_proj_weight,
            b_q,
            b_k,
            b_v,
        )

    # prep attention mask

    if attn_mask is not None:
        # ensure attn_mask's dim is 3
        if attn_mask.dim() == 2:
            correct_2d_size = (tgt_len, src_len)
            if attn_mask.shape != correct_2d_size:
                raise RuntimeError(
                    f"The shape of the 2D attn_mask is {attn_mask.shape}, but should be {correct_2d_size}."
                )
            attn_mask = attn_mask.unsqueeze(0)
        elif attn_mask.dim() == 3:
            correct_3d_size = (bsz * num_heads, tgt_len, src_len)
            if attn_mask.shape != correct_3d_size:
                raise RuntimeError(
                    f"The shape of the 3D attn_mask is {attn_mask.shape}, but should be {correct_3d_size}."
                )
        else:
            raise RuntimeError(
                f"attn_mask's dimension {attn_mask.dim()} is not supported"
            )

    # add bias along batch dimension (currently second)
    if bias_k is not None and bias_v is not None:
        assert static_k is None, "bias cannot be added to static key."
        assert static_v is None, "bias cannot be added to static value."
        k = torch.cat([k, bias_k.repeat(1, bsz, 1)])
        v = torch.cat([v, bias_v.repeat(1, bsz, 1)])
        if attn_mask is not None:
            attn_mask = pad(attn_mask, (0, 1))
        if key_padding_mask is not None:
            key_padding_mask = pad(key_padding_mask, (0, 1))
    else:
        assert bias_k is None
        assert bias_v is None

    #
    # reshape q, k, v for multihead attention and make them batch first
    #
    q = q.view(tgt_len, bsz * num_heads, head_dim).transpose(0, 1)
    if static_k is None:
        k = k.view(k.shape[0], bsz * num_heads, head_dim).transpose(0, 1)
    else:
        # TODO finish disentangling control flow so we don't do in-projections when statics are passed
        assert (
            static_k.size(0) == bsz * num_heads
        ), f"expecting static_k.size(0) of {bsz * num_heads}, but got {static_k.size(0)}"
        assert (
            static_k.size(2) == head_dim
        ), f"expecting static_k.size(2) of {head_dim}, but got {static_k.size(2)}"
        k = static_k
    if static_v is None:
        v = v.view(v.shape[0], bsz * num_heads, head_dim).transpose(0, 1)
    else:
        # TODO finish disentangling control flow so we don't do in-projections when statics are passed
        assert (
            static_v.size(0) == bsz * num_heads
        ), f"expecting static_v.size(0) of {bsz * num_heads}, but got {static_v.size(0)}"
        assert (
            static_v.size(2) == head_dim
        ), f"expecting static_v.size(2) of {head_dim}, but got {static_v.size(2)}"
        v = static_v

    # add zero attention along batch dimension (now first)
    if add_zero_attn:
        zero_attn_shape = (bsz * num_heads, 1, head_dim)
        k = torch.cat(
            [k, torch.zeros(zero_attn_shape, dtype=k.dtype, device=k.device)], dim=1
        )
        v = torch.cat(
            [v, torch.zeros(zero_attn_shape, dtype=v.dtype, device=v.device)], dim=1
        )
        if attn_mask is not None:
            attn_mask = pad(attn_mask, (0, 1))
        if key_padding_mask is not None:
            key_padding_mask = pad(key_padding_mask, (0, 1))

    # update source sequence length after adjustments
    src_len = k.size(1)

    # merge key padding and attention masks
    if key_padding_mask is not None:
        assert key_padding_mask.shape == (
            bsz,
            src_len,
        ), f"expecting key_padding_mask shape of {(bsz, src_len)}, but got {key_padding_mask.shape}"
        key_padding_mask = (
            key_padding_mask.view(bsz, 1, 1, src_len)
            .expand(-1, num_heads, -1, -1)
            .reshape(bsz * num_heads, 1, src_len)
        )
        if attn_mask is None:
            attn_mask = key_padding_mask
        else:
            attn_mask = attn_mask + key_padding_mask

    # adjust dropout probability
    if not training:
        dropout_p = 0.0

    #
    # (deep breath) calculate attention and out projection
    #

    if need_weights:
        B, Nt, E = q.shape
        q_scaled = q * math.sqrt(1.0 / float(E))

        assert not (
            is_causal and attn_mask is None
        ), "FIXME: is_causal not implemented for need_weights"

        if attn_mask is not None:
            attn_output_weights = torch.baddbmm(
                attn_mask, q_scaled, k.transpose(-2, -1)
            )
        else:
            attn_output_weights = torch.bmm(q_scaled, k.transpose(-2, -1))
        attn_output_weights = softmax(attn_output_weights, dim=-1)
        if dropout_p > 0.0:
            attn_output_weights = dropout(attn_output_weights, p=dropout_p)

        attn_output = torch.bmm(attn_output_weights, v)

        attn_output = (
            attn_output.transpose(0, 1).contiguous().view(tgt_len * bsz, embed_dim)
        )
        attn_output = linear(attn_output, out_proj_weight, out_proj_bias)
        attn_output = attn_output.view(tgt_len, bsz, attn_output.size(1))

        # optionally average attention weights over heads
        attn_output_weights = attn_output_weights.view(bsz, num_heads, tgt_len, src_len)
        if average_attn_weights:
            attn_output_weights = attn_output_weights.mean(dim=1)

        if not is_batched:
            # squeeze the output if input was unbatched
            attn_output = attn_output.squeeze(1)
            attn_output_weights = attn_output_weights.squeeze(0)
        return attn_output, attn_output_weights
    else:
        # attn_mask can be either (L,S) or (N*num_heads, L, S)
        # if attn_mask's shape is (1, L, S) we need to unsqueeze to (1, 1, L, S)
        # in order to match the input for SDPA of (N, num_heads, L, S)
        if attn_mask is not None:
            if attn_mask.size(0) == 1 and attn_mask.dim() == 3:
                attn_mask = attn_mask.unsqueeze(0)
            else:
                attn_mask = attn_mask.view(bsz, num_heads, -1, src_len)

        q = q.view(bsz, num_heads, tgt_len, head_dim)
        k = k.view(bsz, num_heads, src_len, head_dim)
        v = v.view(bsz, num_heads, src_len, head_dim)

        attn_output = scaled_dot_product_attention(
            q, k, v, attn_mask, dropout_p, is_causal
        )
        attn_output = (
            attn_output.permute(2, 0, 1, 3).contiguous().view(bsz * tgt_len, embed_dim)
        )

        attn_output = linear(attn_output, out_proj_weight, out_proj_bias)
        attn_output = attn_output.view(tgt_len, bsz, attn_output.size(1))
        if not is_batched:
            # squeeze the output if input was unbatched
            attn_output = attn_output.squeeze(1)
        return attn_output, None<|MERGE_RESOLUTION|>--- conflicted
+++ resolved
@@ -5686,10 +5686,7 @@
     Due to the nature of fusing floating point operations, the output of this function may be different
     depending on what backend kernel is chosen.
     The c++ implementation supports torch.float64 and can be used when higher precision is required.
-<<<<<<< HEAD
-=======
     For math backend, all intermediates are kept in torch.float if inputs are in torch.half or torch.bfloat16.
->>>>>>> 7b2664ec
     For more information please see :doc:`/notes/numerical_accuracy`
 
 Note:
