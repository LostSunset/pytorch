--- conflicted
+++ resolved
@@ -401,13 +401,7 @@
 
   TEST_REPORTS_DIR=$(pwd)/test/test-reports
   mkdir -p "$TEST_REPORTS_DIR"
-<<<<<<< HEAD
-
-  # run the benchmarks on the current commit
-  source benchmarks/dynamo/pr_time_benchmarks/benchmark_runner.sh "$TEST_REPORTS_DIR/pr_time_benchmarks_after.txt" "benchmarks/dynamo/pr_time_benchmarks/benchmarks"
-=======
   PYTHONPATH=$(pwd)/benchmarks/dynamo/pr_time_benchmarks source benchmarks/dynamo/pr_time_benchmarks/benchmark_runner.sh "$TEST_REPORTS_DIR/pr_time_benchmarks_after.txt" "benchmarks/dynamo/pr_time_benchmarks/benchmarks"
->>>>>>> 178ea92c
   echo "benchmark results on current PR: "
   cat  "$TEST_REPORTS_DIR/pr_time_benchmarks_after.txt"
 
@@ -421,30 +415,17 @@
   fi
   export SHA_TO_COMPARE
 
-  python -m venv venv
-  # shellcheck disable=SC1091
-  . venv/bin/activate
-
-  git reset --hard "${SHA_TO_COMPARE}"
-  git submodule sync && git submodule update --init --recursive
-  echo "::group::Installing Torch From Base Commit"
-  pip install -r requirements.txt
-  # shellcheck source=./common-build.sh
-  source "$(dirname "${BASH_SOURCE[0]}")/common-build.sh"
-  TORCH_CUDA_ARCH_LIST="7.5" python setup.py develop &> "$TEST_REPORTS_DIR/base_build_logs"
-  echo "::endgroup::"
-
-  pip show torch
-
-  source benchmarks/dynamo/pr_time_benchmarks/benchmark_runner.sh "$TEST_REPORTS_DIR/pr_time_benchmarks_before.txt" "benchmarks/dynamo/pr_time_benchmarks/benchmarks"
-  echo "benchmark results on main: "
-  cat  "$TEST_REPORTS_DIR/pr_time_benchmarks_before.txt"
+  # We try to do an inceremental build if we succeed then we can run side B, next we will add a compare script.
+  git checkout "${SHA_TO_COMPARE}"
+  if TORCH_CUDA_ARCH_LIST="7.5" python setup.py develop; then
+     PYTHONPATH=$(pwd)/benchmarks/dynamo/pr_time_benchmarks  source benchmarks/dynamo/pr_time_benchmarks/benchmark_runner.sh "$TEST_REPORTS_DIR/pr_time_benchmarks_before.txt" "benchmarks/dynamo/pr_time_benchmarks/benchmarks"
+     echo "benchmark results on parent:"
+     cat  "$TEST_REPORTS_DIR/pr_time_benchmarks_before.txt"
+  else
+     echo "could not run benchmarks on parent"
 
   # resetting the original code
-  git reset --hard "${SHA1}"
-  git submodule sync && git submodule update --init --recursive
-  deactivate
-  pip show torch
+  git checkout --hard "${SHA1}"
 }
 
 
