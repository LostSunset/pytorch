--- conflicted
+++ resolved
@@ -280,15 +280,11 @@
         """
         return (0.15, 0.15)
 
-<<<<<<< HEAD
     def prepare_datasets(self, df, other_datasets, cat_feature2cats, ranking=False):
-=======
-    def prepare_datasets(self, df, other_datasets, cat_feature2cats):
         """
         Splits the dataframe into train, val, and test sets.
         Also adds other datasets, specified by the user, to the train set.
         """
->>>>>>> 4bcb5f91
         test_size, val_size = self.get_test_and_val_size()
         # Split into train+val and test
         df_train_val, df_test = train_test_split(
@@ -305,26 +301,12 @@
         return datasets
 
     def export_to_dot(self, best_model, df, feature_columns):
-<<<<<<< HEAD
+        """
+        Export a learned decision tree to a dot file.
+        """
         dot_str = best_model.to_dot()
         with open("best_model.dot", "w") as f:
             f.write(dot_str)
-=======
-        """
-        Export a learned decision tree to a dot file.
-        """
-        from sklearn import tree
-
-        tree.export_graphviz(
-            best_model,
-            out_file="best_model.dot",
-            feature_names=df[feature_columns].columns,
-            class_names=[str(c) for c in best_model.classes_],
-            filled=True,
-            rounded=True,
-            special_characters=True,
-        )
->>>>>>> 4bcb5f91
 
     def get_feature_columns(self, df):
         """
@@ -344,7 +326,6 @@
         feature_columns = [col for col in df.columns if col not in exclude_columns]
         return feature_columns
 
-<<<<<<< HEAD
     def add_training_data(self, df_train, datasets):
         return datasets["train"]
 
@@ -357,12 +338,9 @@
         save_dot=False,
         ranking=False,
     ):
-=======
-    def main(self, log_path, other_datasets, nrows, heuristic_name, save_dot=False):
         """
         Main function that trains a decision tree and generates a heuristic.
         """
->>>>>>> 4bcb5f91
         # TODO: Enable apply_filters
         (df, choices, cat_feature2cats, dummy_col_2_col_val, metadata) = self.get_df(
             log_path, nrows=nrows, apply_filters=False, add_near_best=ranking
@@ -428,7 +406,6 @@
                 "All learned models have too many wrong predictions, so no heuristic was generated"
             )
 
-<<<<<<< HEAD
     def get_df(
         self,
         log_path,
@@ -437,12 +414,9 @@
         apply_filters=False,
         add_near_best=False,
     ):
-=======
-    def get_df(self, log_path, cat_feature2cats=None, nrows=None, apply_filters=False):
         """
         Parses the log file and processes the data into a dataframe that can be used for training.
         """
->>>>>>> 4bcb5f91
         (df, metadata, features, categorical_features, choices) = self.parse_log(
             log_path, nrows
         )
@@ -710,30 +684,6 @@
         indent = " " * num_spaces
         return "\n".join([f"{indent}self.choices.append('{c}')" for c in classes])
 
-<<<<<<< HEAD
-=======
-    def best_probas_and_indices(self, class_probas):
-        """
-        Given a list of tuples (proba, idx), this function returns a string in which the tuples are sorted by proba in
-        descending order. E.g.:
-        Given class_probas=[(0.3, 0), (0.5, 1), (0.2, 2)]
-        this function returns
-        "[(0.5, 1), (0.3, 0), (0.2, 2)]"
-        """
-        # we generate a list of tuples (proba, idx) sorted by proba in descending order
-        # idx is the index of a choice
-        # we only generate a tuple if proba > 0
-        probas_indices_sorted = sorted(
-            [(proba, index) for index, proba in enumerate(class_probas) if proba > 0],
-            key=lambda x: x[0],
-            reverse=True,
-        )
-        probas_indices_sorted_str = ", ".join(
-            f"({value:.3f}, {index})" for value, index in probas_indices_sorted
-        )
-        return f"[{probas_indices_sorted_str}]"
-
->>>>>>> 4bcb5f91
     def get_default_config(self, row):
         """
         Returns the default config for a given sample. The default config could for example be the config that is
@@ -742,20 +692,6 @@
         """
         return None
 
-<<<<<<< HEAD
-=======
-    def handle_leaf(self, tree_, node, indent, unsafe_leaves):
-        """
-        This generates the code for a leaf node in the decision tree. If the leaf is unsafe, the learned heuristic
-        will return "unsure" (i.e. None).
-        """
-        if node in unsafe_leaves:
-            return f"{indent}return None"
-        leaf_num_samples = tree_.n_node_samples[node]
-        class_probas = tree_.value[node][0]
-        return f"{indent}return {self.best_probas_and_indices(class_probas)}"
-
->>>>>>> 4bcb5f91
     def gen_predict_fn_def(self):
         """
         Generates the definition of the predict function.
@@ -808,16 +744,12 @@
         return '{opt_name}'"""
         return boiler_plate
 
-<<<<<<< HEAD
     def add_real_datasets(
         self, datasets, other_datasets, cat_feature2cats, ranking=False
     ):
-=======
-    def add_real_datasets(self, datasets, other_datasets, cat_feature2cats):
         """
         Adds datasets specified by the user to the datasets dictionary.
         """
->>>>>>> 4bcb5f91
         if other_datasets:
             for name, path in other_datasets:
                 (df_other, choices, _, _, _) = self.get_df(
